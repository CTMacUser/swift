--- conflicted
+++ resolved
@@ -1,11 +1,7 @@
 // Statically link a "hello world" program
-<<<<<<< HEAD
 // SWIFT_ENABLE_TENSORFLOW: This test is unsupported because TensorFlow currently doesn't work with static-stdlib.
 // UNSUPPORTED: tensorflow
-// XFAIL: linux
-=======
 // XFAIL: linux, win32
->>>>>>> 07b1905d
 // REQUIRES: static_stdlib
 // REQUIRES: executable_test
 
