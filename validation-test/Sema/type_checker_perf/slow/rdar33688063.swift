// RUN: %target-typecheck-verify-swift -solver-expression-time-threshold=1 -swift-version 4
// REQUIRES: tools-release,no_asserts

<<<<<<< HEAD
let _ = 1 | UInt32(0) << 0 | UInt32(1) << 1 | UInt32(2) << 2
// expected-error@-1 {{expression was too complex to be solved in reasonable time; consider breaking up the expression into distinct sub-expressions}}
=======
let _ = 1 | UInt32(0) << 0 | UInt32(1) << 1 | UInt32(2) << 2 | UInt32(3) << 3 | UInt32(4) << 4
// expected-error@-1 {{reasonable time}}
>>>>>>> 72e0ee96
<|MERGE_RESOLUTION|>--- conflicted
+++ resolved
@@ -1,10 +1,5 @@
 // RUN: %target-typecheck-verify-swift -solver-expression-time-threshold=1 -swift-version 4
 // REQUIRES: tools-release,no_asserts
 
-<<<<<<< HEAD
-let _ = 1 | UInt32(0) << 0 | UInt32(1) << 1 | UInt32(2) << 2
-// expected-error@-1 {{expression was too complex to be solved in reasonable time; consider breaking up the expression into distinct sub-expressions}}
-=======
 let _ = 1 | UInt32(0) << 0 | UInt32(1) << 1 | UInt32(2) << 2 | UInt32(3) << 3 | UInt32(4) << 4
-// expected-error@-1 {{reasonable time}}
->>>>>>> 72e0ee96
+// expected-error@-1 {{reasonable time}}