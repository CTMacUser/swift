// Note that this test should still "pass" when no swiftinterfaces have been
// generated.

// RUN: %empty-directory(%t)
// RUN: for x in %platform-sdk-overlay-dir/*.swiftinterface; do [[ $(basename "$x") = Swift.swiftinterface || $(basename "$x") = simd.swiftinterface || $(basename "$x") = SwiftLang.swiftinterface || $(basename "$x") = '*.swiftinterface' ]] && continue; %target-swift-frontend "$x" -build-module-from-parseable-interface -o %t/$(basename "$x" .swiftinterface).swiftmodule -Fsystem %sdk/System/Library/PrivateFrameworks/ || echo '%target-os:' $(basename "$x") >> %t/failures.txt; done
// RUN: test ! -e %t/failures.txt || diff <(grep '%target-os:' %s) <(sort -f %t/failures.txt)

// REQUIRES: nonexecutable_test

// The following parseable interfaces (in alphabetical order) are known not to
// work with these settings.

<<<<<<< HEAD
// Needs to be built as Swift 4.2.
macosx: CloudKit.swiftinterface
ios: CloudKit.swiftinterface
tvos: CloudKit.swiftinterface
watchos: CloudKit.swiftinterface

// SWIFT_ENABLE_TENSORFLOW
linux-gnu: Python.swiftinterface
macosx: Python.swiftinterface

linux-gnu: TensorFlow.swiftinterface
macosx: TensorFlow.swiftinterface

// Needs to be built as Swift 4.2.
ios: UIKit.swiftinterface
tvos: UIKit.swiftinterface
watchos: UIKit.swiftinterface

=======
>>>>>>> 07b1905d
// Missing search path for XCTest.framework.
macosx: XCTest.swiftinterface
ios: XCTest.swiftinterface
tvos: XCTest.swiftinterface<|MERGE_RESOLUTION|>--- conflicted
+++ resolved
@@ -10,13 +10,6 @@
 // The following parseable interfaces (in alphabetical order) are known not to
 // work with these settings.
 
-<<<<<<< HEAD
-// Needs to be built as Swift 4.2.
-macosx: CloudKit.swiftinterface
-ios: CloudKit.swiftinterface
-tvos: CloudKit.swiftinterface
-watchos: CloudKit.swiftinterface
-
 // SWIFT_ENABLE_TENSORFLOW
 linux-gnu: Python.swiftinterface
 macosx: Python.swiftinterface
@@ -24,13 +17,6 @@
 linux-gnu: TensorFlow.swiftinterface
 macosx: TensorFlow.swiftinterface
 
-// Needs to be built as Swift 4.2.
-ios: UIKit.swiftinterface
-tvos: UIKit.swiftinterface
-watchos: UIKit.swiftinterface
-
-=======
->>>>>>> 07b1905d
 // Missing search path for XCTest.framework.
 macosx: XCTest.swiftinterface
 ios: XCTest.swiftinterface
