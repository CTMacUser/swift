--- conflicted
+++ resolved
@@ -30,12 +30,9 @@
   ASCII.swift
   Assert.swift
   AssertCommon.swift
-<<<<<<< HEAD
   # SWIFT_ENABLE_TENSORFLOW
   AutoDiff.swift
-=======
   AtomicInt.swift.gyb
->>>>>>> 07b1905d
   BidirectionalCollection.swift
   Bitset.swift
   Bool.swift
