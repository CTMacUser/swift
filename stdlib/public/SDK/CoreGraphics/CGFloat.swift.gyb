//===--- CGFloat.swift.gyb ------------------------------------*- swift -*-===//
//
// This source file is part of the Swift.org open source project
//
// Copyright (c) 2014 - 2016 Apple Inc. and the Swift project authors
// Licensed under Apache License v2.0 with Runtime Library Exception
//
// See http://swift.org/LICENSE.txt for license information
// See http://swift.org/CONTRIBUTORS.txt for the list of Swift project authors
//
//===----------------------------------------------------------------------===//

%{

from SwiftIntTypes import all_integer_types

# Number of bits in the Builtin.Word type
word_bits = int(CMAKE_SIZEOF_VOID_P) * 8

}%

@_exported import CoreGraphics
import Darwin

@_fixed_layout
public struct CGFloat {
#if arch(i386) || arch(arm)
  /// The native type used to store the CGFloat, which is Float on
  /// 32-bit architectures and Double on 64-bit architectures.
  public typealias NativeType = Float
#elseif arch(x86_64) || arch(arm64)
  /// The native type used to store the CGFloat, which is Float on
  /// 32-bit architectures and Double on 64-bit architectures.
  public typealias NativeType = Double
#endif

  @_transparent public init() {
    self.native = 0.0
  }

  @_transparent public init(_ value: Float) {
    self.native = NativeType(value)
  }

  @_transparent public init(_ value: Double) {
    self.native = NativeType(value)
  }

<<<<<<< HEAD
  @_transparent
  public init(_ value: CGFloat) {
    self = value
  }
=======
#if !os(Windows) && (arch(i386) || arch(x86_64))
  @_transparent public init(_ value: Float80) {
    self.native = NativeType(value)
  }
#endif

  @_transparent public init(_ value: CGFloat) {
    self.native = value.native
  }

% for src_ty in all_integer_types(word_bits):
  @_transparent public init(_ value: ${src_ty.stdlib_name}) {
    self.native = NativeType(value)
  }

% end
>>>>>>> 71e77673

  /// The native value.
  public var native: NativeType
}

@_transparent extension CGFloat : BinaryFloatingPoint {

  public typealias RawSignificand = UInt
  public typealias Exponent = Int

  public static var exponentBitCount: Int {
    return NativeType.exponentBitCount
  }

  public static var significandBitCount: Int {
    return NativeType.significandBitCount
  }

  //  Conversions to/from integer encoding.  These are not part of the
  //  BinaryFloatingPoint prototype because there's no guarantee that an
  //  integer type of the same size actually exists (e.g. Float80).
  public var bitPattern: UInt {
    return UInt(native.bitPattern)
  }

  public init(bitPattern: UInt) {
    native = NativeType(bitPattern: UInt${word_bits}(bitPattern))
  }

  @available(*, deprecated, message: "Use the .bitPattern property instead.")
  public func _toBitPattern() -> UInt { return bitPattern }

  @available(*, deprecated, message: "Use init(bitPattern:) instead.")
  public static func _fromBitPattern(_ bits: UInt) -> CGFloat {
    return CGFloat(bitPattern: bits)
  }

  public var sign: FloatingPointSign {
    return native.sign
  }

  public var exponentBitPattern: UInt {
    return native.exponentBitPattern
  }

  public var significandBitPattern: UInt {
    return UInt(native.significandBitPattern)
  }

  public init(sign: FloatingPointSign,
              exponentBitPattern: UInt,
              significandBitPattern: UInt) {
    native = NativeType(sign: sign,
      exponentBitPattern: exponentBitPattern,
      significandBitPattern: NativeType.RawSignificand(significandBitPattern))
  }

  public init(nan payload: RawSignificand, signaling: Bool) {
    native = NativeType(nan: NativeType.RawSignificand(payload),
                        signaling: signaling)
  }

  public static var infinity: CGFloat {
    return CGFloat(NativeType.infinity)
  }

  public static var nan: CGFloat {
    return CGFloat(NativeType.nan)
  }

  public static var signalingNaN: CGFloat {
    return CGFloat(NativeType.signalingNaN)
  }
  
  @available(*, deprecated, renamed: "nan")
  public static var quietNaN: CGFloat {
    return CGFloat(NativeType.nan)
  }

  public static var greatestFiniteMagnitude: CGFloat {
    return CGFloat(NativeType.greatestFiniteMagnitude)
  }

  public static var pi: CGFloat {
    return CGFloat(NativeType.pi)
  }

  public var ulp: CGFloat {
    return CGFloat(native.ulp)
  }

  public static var leastNormalMagnitude: CGFloat {
    return CGFloat(NativeType.leastNormalMagnitude)
  }

  public static var leastNonzeroMagnitude: CGFloat {
    return CGFloat(NativeType.leastNonzeroMagnitude)
  }

  public var exponent: Int {
    return native.exponent
  }

  public var significand: CGFloat {
    return CGFloat(native.significand)
  }

  public init(sign: FloatingPointSign, exponent: Int, significand: CGFloat) {
    native = NativeType(sign: sign,
      exponent: exponent, significand: significand.native)
  }

  public var nextUp: CGFloat {
    return CGFloat(native.nextUp)
  }

  public var nextDown: CGFloat {
    return CGFloat(native.nextDown)
  }

  @warn_unused_result
  public static func abs(_ x: CGFloat) -> CGFloat {
    return CGFloat(NativeType.abs(x.native))
  }

  public mutating func negate() {
    native.negate()
  }

  public mutating func add(_ other: CGFloat) {
    native.add(other.native)
  }

  public mutating func subtract(_ other: CGFloat) {
    native.subtract(other.native)
  }

  public mutating func multiply(by other: CGFloat) {
    native.multiply(by: other.native)
  }

  public mutating func divide(by other: CGFloat) {
    native.divide(by: other.native)
  }

  public mutating func formTruncatingRemainder(dividingBy other: CGFloat) {
    native.formTruncatingRemainder(dividingBy: other.native)
  }

  /*  TODO: Need to call C sqrt and fma or llvm sqrt and fma intrinsics
   *  for these to be implemented on the underlying types.
  public mutating func formRemainder(dividingBy other: CGFloat) {
    native.formRemainder(dividingBy: other.native)
  }

  public mutating func formSquareRoot( ) {
    native.formSquareRoot( )
  }

  public mutating func addProduct(_ lhs: CGFloat, _ rhs: CGFloat) {
    native.addProduct(lhs.native, rhs.native)
  }
  */

  @warn_unused_result
  public func isEqual(to other: CGFloat) -> Bool {
    return self.native.isEqual(to: other.native)
  }

  @warn_unused_result
  public func isLess(than other: CGFloat) -> Bool {
    return self.native.isLess(than: other.native)
  }

  @warn_unused_result
  public func isLessThanOrEqualTo(_ other: CGFloat) -> Bool {
    return self.native.isLessThanOrEqualTo(other.native)
  }

  public var isNormal:  Bool {
    return native.isNormal
  }

  public var isFinite:  Bool {
    return native.isFinite
  }

  public var isZero:  Bool {
    return native.isZero
  }

  public var isSubnormal:  Bool {
    return native.isSubnormal
  }

  public var isInfinite:  Bool {
    return native.isInfinite
  }

  public var isNaN:  Bool {
    return native.isNaN
  }

  public var isSignalingNaN: Bool {
    return native.isSignalingNaN
  }

  @available(*, deprecated, renamed: "isSignalingNaN")
  public var isSignaling: Bool {
    return native.isSignalingNaN
  }

  public var isCanonical: Bool {
    return true
  }

  public var floatingPointClass: FloatingPointClassification {
    return native.floatingPointClass
  }

  public var binade: CGFloat {
    return CGFloat(native.binade)
  }

  public var significandWidth: Int {
    return native.significandWidth
  }

  /// Create an instance initialized to `value`.
  public init(floatLiteral value: NativeType) {
    native = value
  }

  /// Create an instance initialized to `value`.
  public init(integerLiteral value: Int) {
    native = NativeType(value)
  }
}

extension CGFloat {
  @available(*, deprecated, message: "use CGFloat.leastNormalMagnitude")
  @_transparent public static var min: CGFloat {
#if arch(i386) || arch(arm)
   return CGFloat(FLT_MIN)
#else
   return CGFloat(DBL_MIN)
#endif
  }

  @available(*, deprecated, message: "use CGFloat.greatestFiniteMagnitude")
  @_transparent public static var max: CGFloat {
#if arch(i386) || arch(arm)
   return CGFloat(FLT_MAX)
#else
   return CGFloat(DBL_MAX)
#endif
  }
}

@available(*, unavailable, message: "use CGFloat.leastNormalMagnitude")
public var CGFLOAT_MIN: CGFloat {
  fatalError("can't retrieve unavailable property")
}

@available(*, unavailable, message: "use CGFloat.greatestFiniteMagnitude")
public var CGFLOAT_MAX: CGFloat {
  fatalError("can't retrieve unavailable property")
}

extension CGFloat : CustomReflectable {
  /// Returns a mirror that reflects `self`.
  public var customMirror: Mirror {
    return Mirror(reflecting: native)
  }
}

@_transparent extension CGFloat : CustomStringConvertible {
  /// A textual representation of `self`.
  public var description: String {
    return native.description
  }
}

@_transparent extension CGFloat : Hashable {
  /// The hash value.
  ///
  /// **Axiom:** `x == y` implies `x.hashValue == y.hashValue`
  ///
  /// - Note: the hash value is not guaranteed to be stable across
  ///   different invocations of the same program.  Do not persist the
  ///   hash value across program runs.
  public var hashValue: Int {
    return native.hashValue
  }
}

% for dst_ty in all_integer_types(word_bits):

@_transparent extension ${dst_ty.stdlib_name} {
  public init(_ value: CGFloat) {
    self = ${dst_ty.stdlib_name}(value.native)
  }
}

% end


@_transparent extension Double {
  public init(_ value: CGFloat) {
    self = Double(value.native) 
  }
}

@_transparent extension Float {
  public init(_ value: CGFloat) {
    self = Float(value.native) 
  }
}

//===----------------------------------------------------------------------===//
// Standard Operator Table
//===----------------------------------------------------------------------===//

//  TODO: These should not be necessary, since they're already provided by
//  <T: FloatingPoint>, but in practice they are currently needed to
//  disambiguate overloads.  We should find a way to remove them, either by
//  tweaking the overload resolution rules, or by removing the other
//  definitions in the standard lib, or both.

@_transparent
@warn_unused_result
public func +(lhs: CGFloat, rhs: CGFloat) -> CGFloat {
  return lhs.adding(rhs)
}

@_transparent
@warn_unused_result
public func -(lhs: CGFloat, rhs: CGFloat) -> CGFloat {
  return lhs.subtracting(rhs)
}

@_transparent
@warn_unused_result
public func *(lhs: CGFloat, rhs: CGFloat) -> CGFloat {
  return lhs.multiplied(by: rhs)
}

@_transparent
@warn_unused_result
public func /(lhs: CGFloat, rhs: CGFloat) -> CGFloat {
  return lhs.divided(by: rhs)
}

@_transparent
public func +=(lhs: inout CGFloat, rhs: CGFloat) {
  lhs.add(rhs)
}

@_transparent
public func -=(lhs: inout CGFloat, rhs: CGFloat) {
  lhs.subtract(rhs)
}

@_transparent
public func *=(lhs: inout CGFloat, rhs: CGFloat) {
  lhs.multiply(by: rhs)
}

@_transparent
public func /=(lhs: inout CGFloat, rhs: CGFloat) {
  lhs.divide(by: rhs)
}

//===----------------------------------------------------------------------===//
// Strideable Conformance
//===----------------------------------------------------------------------===//

@_transparent extension CGFloat : Strideable {
  /// Returns a stride `x` such that `self.advanced(by: x)` approximates
  /// `other`.
  ///
  /// - Complexity: O(1).
  @_transparent
  public func distance(to other: CGFloat) -> CGFloat {
    return CGFloat(other.native - self.native)
  }

  /// Returns a `Self` `x` such that `self.distance(to: x)` approximates
  /// `n`.
  ///
  /// - Complexity: O(1).
  @_transparent
  public func advanced(by amount: CGFloat) -> CGFloat {
    return CGFloat(self.native + amount.native)
  }
}

//===----------------------------------------------------------------------===//
// Deprecated operators
//===----------------------------------------------------------------------===//

@_transparent
@available(*, unavailable, message: "use += 1")
public prefix func ++(rhs: inout CGFloat) -> CGFloat {
  fatalError("++ is not available")
}

@_transparent
@available(*, unavailable, message: "use -= 1")
public prefix func --(rhs: inout CGFloat) -> CGFloat {
  fatalError("-- is not available")
}

@_transparent
@available(*, unavailable, message: "use += 1")
public postfix func ++(lhs: inout CGFloat) -> CGFloat {
  fatalError("++ is not available")
}

@_transparent
@available(*, unavailable, message: "use -= 1")
public postfix func --(lhs: inout CGFloat) -> CGFloat {
  fatalError("-- is not available")
}

@_transparent
@available(*, unavailable, message: "Use truncatingRemainder instead")
public func %(lhs: CGFloat, rhs: CGFloat) -> CGFloat {
  fatalError("% is not available.")
}

@_transparent
@available(*, unavailable, message: "Use formTruncatingRemainder instead")
public func %=(lhs: inout CGFloat, rhs: CGFloat) {
  fatalError("%= is not available.")
}

//===----------------------------------------------------------------------===//
// tgmath
//===----------------------------------------------------------------------===//

@_transparent
@warn_unused_result
public func acos(_ x: CGFloat) -> CGFloat {
  return CGFloat(acos(x.native))
}

@_transparent
@warn_unused_result
public func cos(_ x: CGFloat) -> CGFloat {
  return CGFloat(cos(x.native))
}

@_transparent
@warn_unused_result
public func sin(_ x: CGFloat) -> CGFloat {
  return CGFloat(sin(x.native))
}

@_transparent
@warn_unused_result
public func asin(_ x: CGFloat) -> CGFloat {
  return CGFloat(asin(x.native))
}

@_transparent
@warn_unused_result
public func atan(_ x: CGFloat) -> CGFloat {
  return CGFloat(atan(x.native))
}

@_transparent
@warn_unused_result
public func tan(_ x: CGFloat) -> CGFloat {
  return CGFloat(tan(x.native))
}

@_transparent
@warn_unused_result
public func acosh(_ x: CGFloat) -> CGFloat {
  return CGFloat(acosh(x.native))
}

@_transparent
@warn_unused_result
public func asinh(_ x: CGFloat) -> CGFloat {
  return CGFloat(asinh(x.native))
}

@_transparent
@warn_unused_result
public func atanh(_ x: CGFloat) -> CGFloat {
  return CGFloat(atanh(x.native))
}

@_transparent
@warn_unused_result
public func cosh(_ x: CGFloat) -> CGFloat {
  return CGFloat(cosh(x.native))
}

@_transparent
@warn_unused_result
public func sinh(_ x: CGFloat) -> CGFloat {
  return CGFloat(sinh(x.native))
}

@_transparent
@warn_unused_result
public func tanh(_ x: CGFloat) -> CGFloat {
  return CGFloat(tanh(x.native))
}

@_transparent
@warn_unused_result
public func exp(_ x: CGFloat) -> CGFloat {
  return CGFloat(exp(x.native))
}

@_transparent
@warn_unused_result
public func exp2(_ x: CGFloat) -> CGFloat {
  return CGFloat(exp2(x.native))
}

@_transparent
@warn_unused_result
public func expm1(_ x: CGFloat) -> CGFloat {
  return CGFloat(expm1(x.native))
}

@_transparent
@warn_unused_result
public func log(_ x: CGFloat) -> CGFloat {
  return CGFloat(log(x.native))
}

@_transparent
@warn_unused_result
public func log10(_ x: CGFloat) -> CGFloat {
  return CGFloat(log10(x.native))
}

@_transparent
@warn_unused_result
public func log2(_ x: CGFloat) -> CGFloat {
  return CGFloat(log2(x.native))
}

@_transparent
@warn_unused_result
public func log1p(_ x: CGFloat) -> CGFloat {
  return CGFloat(log1p(x.native))
}

@_transparent
@warn_unused_result
public func logb(_ x: CGFloat) -> CGFloat {
  return CGFloat(logb(x.native))
}

@_transparent
@warn_unused_result
public func cbrt(_ x: CGFloat) -> CGFloat {
  return CGFloat(cbrt(x.native))
}

@_transparent
@warn_unused_result
public func erf(_ x: CGFloat) -> CGFloat {
  return CGFloat(erf(x.native))
}

@_transparent
@warn_unused_result
public func erfc(_ x: CGFloat) -> CGFloat {
  return CGFloat(erfc(x.native))
}

@_transparent
@warn_unused_result
public func tgamma(_ x: CGFloat) -> CGFloat {
  return CGFloat(tgamma(x.native))
}

@_transparent
@warn_unused_result
public func fabs(_ x: CGFloat) -> CGFloat {
  return CGFloat(fabs(x.native))
}

@_transparent
@warn_unused_result
public func sqrt(_ x: CGFloat) -> CGFloat {
  return CGFloat(sqrt(x.native))
}

@_transparent
@warn_unused_result
public func ceil(_ x: CGFloat) -> CGFloat {
  return CGFloat(ceil(x.native))
}

@_transparent
@warn_unused_result
public func floor(_ x: CGFloat) -> CGFloat {
  return CGFloat(floor(x.native))
}

@_transparent
@warn_unused_result
public func nearbyint(_ x: CGFloat) -> CGFloat {
  return CGFloat(nearbyint(x.native))
}

@_transparent
@warn_unused_result
public func rint(_ x: CGFloat) -> CGFloat {
  return CGFloat(rint(x.native))
}

@_transparent
@warn_unused_result
public func round(_ x: CGFloat) -> CGFloat {
  return CGFloat(round(x.native))
}

@_transparent
@warn_unused_result
public func trunc(_ x: CGFloat) -> CGFloat {
  return CGFloat(trunc(x.native))
}

@_transparent
@warn_unused_result
public func atan2(_ lhs: CGFloat, _ rhs: CGFloat) -> CGFloat {
  return CGFloat(atan2(lhs.native, rhs.native))
}

@_transparent
@warn_unused_result
public func hypot(_ lhs: CGFloat, _ rhs: CGFloat) -> CGFloat {
  return CGFloat(hypot(lhs.native, rhs.native))
}

@_transparent
@warn_unused_result
public func pow(_ lhs: CGFloat, _ rhs: CGFloat) -> CGFloat {
  return CGFloat(pow(lhs.native, rhs.native))
}

@_transparent
@warn_unused_result
public func fmod(_ lhs: CGFloat, _ rhs: CGFloat) -> CGFloat {
  return CGFloat(fmod(lhs.native, rhs.native))
}

@_transparent
@warn_unused_result
public func remainder(_ lhs: CGFloat, _ rhs: CGFloat) -> CGFloat {
  return CGFloat(remainder(lhs.native, rhs.native))
}

@_transparent
@warn_unused_result
public func copysign(_ lhs: CGFloat, _ rhs: CGFloat) -> CGFloat {
  return CGFloat(copysign(lhs.native, rhs.native))
}

@_transparent
@warn_unused_result
public func nextafter(_ lhs: CGFloat, _ rhs: CGFloat) -> CGFloat {
  return CGFloat(nextafter(lhs.native, rhs.native))
}

@_transparent
@warn_unused_result
public func fdim(_ lhs: CGFloat, _ rhs: CGFloat) -> CGFloat {
  return CGFloat(fdim(lhs.native, rhs.native))
}

@_transparent
@warn_unused_result
public func fmax(_ lhs: CGFloat, _ rhs: CGFloat) -> CGFloat {
  return CGFloat(fmax(lhs.native, rhs.native))
}

@_transparent
@warn_unused_result
public func fmin(_ lhs: CGFloat, _ rhs: CGFloat) -> CGFloat {
  return CGFloat(fmin(lhs.native, rhs.native))
}

@_transparent
@warn_unused_result
@available(*, deprecated, message: "use the floatingPointClass property.")
public func fpclassify(_ x: CGFloat) -> Int {
  return fpclassify(x.native)
}

@available(*, unavailable, message: "use the isNormal property.")
public func isnormal(_ value: CGFloat) -> Bool { return value.isNormal }

@available(*, unavailable, message: "use the isFinite property.")
public func isfinite(_ value: CGFloat) -> Bool { return value.isFinite }

@available(*, unavailable, message: "use the isInfinite property.")
public func isinf(_ value: CGFloat) -> Bool { return value.isInfinite }

@available(*, unavailable, message: "use the isNaN property.")
public func isnan(_ value: CGFloat) -> Bool { return value.isNaN }

@available(*, unavailable, message: "use the sign property.")
public func signbit(_ value: CGFloat) -> Int { return value.sign.rawValue }

@_transparent
@warn_unused_result
public func modf(_ x: CGFloat) -> (CGFloat, CGFloat) {
  let (ipart, fpart) = modf(x.native)
  return (CGFloat(ipart), CGFloat(fpart))
}

@_transparent
@warn_unused_result
public func ldexp(_ x: CGFloat, _ n: Int) -> CGFloat {
  return CGFloat(ldexp(x.native, n))
}

@_transparent
@warn_unused_result
public func frexp(_ x: CGFloat) -> (CGFloat, Int) {
  let (frac, exp) = frexp(x.native)
  return (CGFloat(frac), exp)
}

@_transparent
@warn_unused_result
public func ilogb(_ x: CGFloat) -> Int {
  return ilogb(x.native)
}

@_transparent
@warn_unused_result
public func scalbn(_ x: CGFloat, _ n: Int) -> CGFloat {
  return CGFloat(scalbn(x.native, n))
}

@_transparent
@warn_unused_result
public func lgamma(_ x: CGFloat) -> (CGFloat, Int) {
  let (value, sign) = lgamma(x.native)
  return (CGFloat(value), sign)
}

@_transparent
@warn_unused_result
public func remquo(_ x: CGFloat, _ y: CGFloat) -> (CGFloat, Int) {
  let (rem, quo) = remquo(x.native, y.native)
  return (CGFloat(rem), quo)
}

@_transparent
@warn_unused_result
public func nan(_ tag: String) -> CGFloat {
  return CGFloat(nan(tag) as CGFloat.NativeType)
}

@_transparent
@warn_unused_result
public func fma(_ x: CGFloat, _ y: CGFloat, _ z: CGFloat) -> CGFloat {
  return CGFloat(fma(x.native, y.native, z.native))
}

@_transparent
@warn_unused_result
public func j0(_ x: CGFloat) -> CGFloat {
  return CGFloat(j0(Double(x.native)))
}

@_transparent
@warn_unused_result
public func j1(_ x: CGFloat) -> CGFloat {
  return CGFloat(j1(Double(x.native)))
}

@_transparent
@warn_unused_result
public func jn(_ n: Int, _ x: CGFloat) -> CGFloat {
  return CGFloat(jn(n, Double(x.native)))
}

@_transparent
@warn_unused_result
public func y0(_ x: CGFloat) -> CGFloat {
  return CGFloat(y0(Double(x.native)))
}

@_transparent
@warn_unused_result
public func y1(_ x: CGFloat) -> CGFloat {
  return CGFloat(y1(Double(x.native)))
}

@_transparent
@warn_unused_result
public func yn(_ n: Int, _ x: CGFloat) -> CGFloat {
  return CGFloat(yn(n, Double(x.native)))
}

@_transparent
extension CGFloat : _CVarArgPassedAsDouble, _CVarArgAligned {
  /// Transform `self` into a series of machine words that can be
  /// appropriately interpreted by C varargs
  public var _cVarArgEncoding: [Int] {
    return native._cVarArgEncoding
  }

  /// Return the required alignment in bytes of 
  /// the value returned by `_cVarArgEncoding`.
  public var _cVarArgAlignment: Int { 
    return native._cVarArgAlignment
  }
}<|MERGE_RESOLUTION|>--- conflicted
+++ resolved
@@ -46,12 +46,6 @@
     self.native = NativeType(value)
   }
 
-<<<<<<< HEAD
-  @_transparent
-  public init(_ value: CGFloat) {
-    self = value
-  }
-=======
 #if !os(Windows) && (arch(i386) || arch(x86_64))
   @_transparent public init(_ value: Float80) {
     self.native = NativeType(value)
@@ -68,7 +62,6 @@
   }
 
 % end
->>>>>>> 71e77673
 
   /// The native value.
   public var native: NativeType
