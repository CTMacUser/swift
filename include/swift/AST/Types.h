//===--- Types.h - Swift Language Type ASTs ---------------------*- C++ -*-===//
//
// This source file is part of the Swift.org open source project
//
// Copyright (c) 2014 - 2018 Apple Inc. and the Swift project authors
// Licensed under Apache License v2.0 with Runtime Library Exception
//
// See https://swift.org/LICENSE.txt for license information
// See https://swift.org/CONTRIBUTORS.txt for the list of Swift project authors
//
//===----------------------------------------------------------------------===//
//
// This file defines the TypeBase class and subclasses.
//
//===----------------------------------------------------------------------===//

#ifndef SWIFT_TYPES_H
#define SWIFT_TYPES_H

// SWIFT_ENABLE_TENSORFLOW
#include "swift/AST/AutoDiff.h"
#include "swift/AST/DeclContext.h"
#include "swift/AST/GenericParamKey.h"
#include "swift/AST/Identifier.h"
#include "swift/AST/Ownership.h"
#include "swift/AST/ProtocolConformanceRef.h"
#include "swift/AST/Requirement.h"
#include "swift/AST/SILLayout.h"
#include "swift/AST/SubstitutionMap.h"
#include "swift/AST/Type.h"
#include "swift/AST/TypeAlignments.h"
#include "swift/Basic/ArrayRefView.h"
#include "swift/Basic/InlineBitfield.h"
#include "swift/Basic/UUID.h"
#include "llvm/ADT/ArrayRef.h"
#include "llvm/ADT/DenseMapInfo.h"
#include "llvm/ADT/FoldingSet.h"
#include "llvm/ADT/PointerEmbeddedInt.h"
#include "llvm/ADT/PointerUnion.h"
#include "llvm/ADT/SmallBitVector.h"
#include "llvm/Support/ErrorHandling.h"
#include "llvm/Support/TrailingObjects.h"

namespace llvm {
  struct fltSemantics;
}
namespace swift {
  enum class AllocationArena;
  class ArchetypeType;
  class AssociatedTypeDecl;
  class ASTContext;
  class ClassDecl;
  class DependentMemberType;
  class GenericTypeParamDecl;
  class GenericTypeParamType;
  class GenericParamList;
  class GenericSignature;
  class Identifier;
  class InOutType;
  enum class ReferenceCounting : uint8_t;
  enum class ResilienceExpansion : unsigned;
  class SILModule;
  class SILType;
  class TypeAliasDecl;
  class TypeDecl;
  class NominalTypeDecl;
  class GenericTypeDecl;
  class EnumDecl;
  class EnumElementDecl;
  class StructDecl;
  class ProtocolDecl;
  class TypeVariableType;
  class ValueDecl;
  class ModuleDecl;
  class ModuleType;
  class ProtocolConformance;
  enum PointerTypeKind : unsigned;
  struct ValueOwnershipKind;
  // SWIFT_ENABLE_TENSORFLOW
  struct SILAutoDiffConfig;

  enum class TypeKind : uint8_t {
#define TYPE(id, parent) id,
#define LAST_TYPE(id) Last_Type = id,
#define TYPE_RANGE(Id, FirstId, LastId) \
  First_##Id##Type = FirstId, Last_##Id##Type = LastId,
#include "swift/AST/TypeNodes.def"
  };
  enum : unsigned { NumTypeKindBits =
    countBitsUsed(static_cast<unsigned>(TypeKind::Last_Type)) };
  
/// Various properties of types that are primarily defined recursively
/// on structural types.
class RecursiveTypeProperties {
public:
  /// A single property.
  ///
  /// Note that the property polarities should be chosen so that 0 is
  /// the correct default value and bitwise-or correctly merges things.
  enum Property : unsigned {
    /// This type expression contains a TypeVariableType.
    HasTypeVariable      = 0x01,

    /// This type expression contains an ArchetypeType.
    HasArchetype         = 0x02,

    /// This type expression contains a GenericTypeParamType.
    HasTypeParameter     = 0x04,

    /// This type expression contains an UnresolvedType.
    HasUnresolvedType    = 0x08,
    
    /// Whether this type expression contains an unbound generic type.
    HasUnboundGeneric    = 0x10,

    /// This type expression contains an LValueType other than as a
    /// function input, and can be loaded to convert to an rvalue.
    IsLValue             = 0x20,

    /// This type expression contains an opened existential ArchetypeType.
    HasOpenedExistential = 0x40,

    /// This type expression contains a DynamicSelf type.
    HasDynamicSelf       = 0x80,

    /// This type contains an Error type.
    HasError             = 0x100,

    /// This type contains a DependentMemberType.
    HasDependentMember   = 0x200,

    Last_Property = HasDependentMember
  };
  enum { BitWidth = countBitsUsed(Property::Last_Property) };

private:
  unsigned Bits;

public:
  RecursiveTypeProperties() : Bits(0) {}
  RecursiveTypeProperties(Property prop) : Bits(prop) {}
  explicit RecursiveTypeProperties(unsigned bits) : Bits(bits) {}

  /// Return these properties as a bitfield.
  unsigned getBits() const { return Bits; }

  /// Does a type with these properties structurally contain a type
  /// variable?
  bool hasTypeVariable() const { return Bits & HasTypeVariable; }

  /// Does a type with these properties structurally contain an
  /// archetype?
  bool hasArchetype() const { return Bits & HasArchetype; }

  /// Does a type with these properties have a type parameter somewhere in it?
  bool hasTypeParameter() const { return Bits & HasTypeParameter; }

  /// Does a type with these properties have an unresolved type somewhere in it?
  bool hasUnresolvedType() const { return Bits & HasUnresolvedType; }
  
  /// Is a type with these properties an lvalue?
  bool isLValue() const { return Bits & IsLValue; }

  /// Does this type contain an error?
  bool hasError() const { return Bits & HasError; }

  /// Does this type contain a dependent member type, possibly with a
  /// non-type parameter base, such as a type variable or concrete type?
  bool hasDependentMember() const { return Bits & HasDependentMember; }

  /// Does a type with these properties structurally contain an
  /// archetype?
  bool hasOpenedExistential() const { return Bits & HasOpenedExistential; }

  /// Does a type with these properties structurally contain a
  /// reference to DynamicSelf?
  bool hasDynamicSelf() const { return Bits & HasDynamicSelf; }

  /// Does a type with these properties structurally contain an unbound
  /// generic type?
  bool hasUnboundGeneric() const { return Bits & HasUnboundGeneric; }

  /// Returns the set of properties present in either set.
  friend RecursiveTypeProperties operator|(Property lhs, Property rhs) {
    return RecursiveTypeProperties(unsigned(lhs) | unsigned(rhs));
  }
  friend RecursiveTypeProperties operator|(RecursiveTypeProperties lhs,
                                           RecursiveTypeProperties rhs) {
    return RecursiveTypeProperties(lhs.Bits | rhs.Bits);
  }

  /// Add any properties in the right-hand set to this set.
  RecursiveTypeProperties &operator|=(RecursiveTypeProperties other) {
    Bits |= other.Bits;
    return *this;
  }
  /// Restrict this to only the properties in the right-hand set.
  RecursiveTypeProperties &operator&=(RecursiveTypeProperties other) {
    Bits &= other.Bits;
    return *this;
  }

  /// Remove the HasTypeParameter property from this set.
  void removeHasTypeParameter() {
    Bits &= ~HasTypeParameter;
  }

  /// Remove the HasDependentMember property from this set.
  void removeHasDependentMember() {
    Bits &= ~HasDependentMember;
  }

  /// Test for a particular property in this set.
  bool operator&(Property prop) const {
    return Bits & prop;
  }
};

inline RecursiveTypeProperties operator~(RecursiveTypeProperties::Property P) {
  return RecursiveTypeProperties(~unsigned(P));
}
  
/// The result of a type trait check.
enum class TypeTraitResult {
  /// The type cannot have the trait.
  IsNot,
  /// The generic type can be bound to a type that has the trait.
  CanBe,
  /// The type has the trait irrespective of generic substitutions.
  Is,
};

/// Specifies which normally-unsafe type mismatches should be accepted when
/// checking overrides.
enum class TypeMatchFlags {
  /// Allow properly-covariant overrides.
  AllowOverride = 1 << 0,
  /// Allow a parameter with IUO type to be overridden by a parameter with non-
  /// optional type.
  AllowNonOptionalForIUOParam = 1 << 1,
  /// Allow any mismatches of Optional or ImplicitlyUnwrappedOptional at the
  /// top level of a type.
  ///
  /// This includes function parameters and result types as well as tuple
  /// elements, but excludes generic parameters.
  AllowTopLevelOptionalMismatch = 1 << 2,
  /// Allow any ABI-compatible types to be considered matching.
  AllowABICompatible = 1 << 3,
  /// Allow escaping function parameters to override optional non-escaping ones.
  ///
  /// This is necessary because Objective-C allows optional function paramaters
  /// to be non-escaping, but Swift currently does not.
  IgnoreNonEscapingForOptionalFunctionParam = 1 << 4
};
using TypeMatchOptions = OptionSet<TypeMatchFlags>;

/// TypeBase - Base class for all types in Swift.
class alignas(1 << TypeAlignInBits) TypeBase {
  
  friend class ASTContext;
  TypeBase(const TypeBase&) = delete;
  void operator=(const TypeBase&) = delete;
  
  /// This union contains to the ASTContext for canonical types, and is
  /// otherwise lazily populated by ASTContext when the canonical form of a
  /// non-canonical type is requested. The disposition of the union is stored
  /// outside of the union for performance. See Bits.TypeBase.IsCanonical.
  union {
    CanType CanonicalType;
    const ASTContext *Context;
  };

  /// Returns true if the given type is a sugared type.
  ///
  /// Only intended for use in compile-time assertions.
  // Specializations of this are at the end of the file.
  template <typename T>
  static constexpr bool isSugaredType() {
    return false;
  }

protected:
  // SWIFT_ENABLE_TENSORFLOW
  enum { NumAFTExtInfoBits = 10 };
  enum { NumSILExtInfoBits = 9 };
  union { uint64_t OpaqueBits;

  SWIFT_INLINE_BITFIELD_BASE(TypeBase, bitmax(NumTypeKindBits,8) +
                             RecursiveTypeProperties::BitWidth + 1,
    /// Kind - The discriminator that indicates what subclass of type this is.
    Kind : bitmax(NumTypeKindBits,8),

    Properties : RecursiveTypeProperties::BitWidth,

    /// Whether this type is canonical or not.
    IsCanonical : 1
  );

  SWIFT_INLINE_BITFIELD(ErrorType, TypeBase, 1,
    /// Whether there is an original type.
    HasOriginalType : 1
  );

  SWIFT_INLINE_BITFIELD(SugarType, TypeBase, 1,
    HasCachedType : 1
  );

  enum { NumFlagBits = 8 };
  SWIFT_INLINE_BITFIELD(ParenType, SugarType, NumFlagBits,
    /// Whether there is an original type.
    Flags : NumFlagBits
  );

  SWIFT_INLINE_BITFIELD_FULL(AnyFunctionType, TypeBase, NumAFTExtInfoBits+16,
    /// Extra information which affects how the function is called, like
    /// regparm and the calling convention.
    ExtInfo : NumAFTExtInfoBits,

    : NumPadBits,
    NumParams : 16
  );

  SWIFT_INLINE_BITFIELD_FULL(ArchetypeType, TypeBase, 1+1+1+16,
    ExpandedNestedTypes : 1,
    HasSuperclass : 1,
    HasLayoutConstraint : 1,
    : NumPadBits,
    NumProtocols : 16
  );

  SWIFT_INLINE_BITFIELD_FULL(TypeVariableType, TypeBase, 64-NumTypeBaseBits,
    /// \brief The unique number assigned to this type variable.
    ID : 32 - NumTypeBaseBits,

    /// Type variable options.
    Options : 3,

    ///  Index into the list of type variables, as used by the
    ///  constraint graph.
    GraphIndex : 29
  );

  SWIFT_INLINE_BITFIELD(SILFunctionType, TypeBase, NumSILExtInfoBits+3+1+2,
    ExtInfo : NumSILExtInfoBits,
    CalleeConvention : 3,
    HasErrorResult : 1,
    CoroutineKind : 2
  );

  SWIFT_INLINE_BITFIELD(AnyMetatypeType, TypeBase, 2,
    /// The representation of the metatype.
    ///
    /// Zero indicates that no representation has been set; otherwise,
    /// the value is the representation + 1
    Representation : 2
  );

  SWIFT_INLINE_BITFIELD_FULL(ProtocolCompositionType, TypeBase, 1+32,
    /// Whether we have an explicitly-stated class constraint not
    /// implied by any of our members.
    HasExplicitAnyObject : 1,

    : NumPadBits,

    /// The number of protocols being composed.
    Count : 32
  );

  SWIFT_INLINE_BITFIELD_FULL(TupleType, TypeBase, 1+32,
    /// Whether an element of the tuple is inout, __shared or __owned.
    /// Values cannot have such tuple types in the language.
    HasElementWithOwnership : 1,

    : NumPadBits,

    /// The number of elements of the tuple.
    Count : 32
  );

  SWIFT_INLINE_BITFIELD_FULL(BoundGenericType, TypeBase, 32,
    : NumPadBits,

    /// The number of generic arguments.
    GenericArgCount : 32
  );

  SWIFT_INLINE_BITFIELD_FULL(NameAliasType, SugarType, 1+1,
    : NumPadBits,

    /// Whether we have a parent type.
    HasParent : 1,

    /// Whether we have a substitution map.
    HasSubstitutionMap : 1
  );

  } Bits;

protected:
  TypeBase(TypeKind kind, const ASTContext *CanTypeCtx,
           RecursiveTypeProperties properties)
    : Context(nullptr) {
    Bits.OpaqueBits = 0;
    Bits.TypeBase.Kind = static_cast<unsigned>(kind);
    Bits.TypeBase.IsCanonical = false;
    // If this type is canonical, switch the CanonicalType union to ASTContext.
    if (CanTypeCtx) {
      Bits.TypeBase.IsCanonical = true;
      Context = CanTypeCtx;
    }
    setRecursiveProperties(properties);
  }

  void setRecursiveProperties(RecursiveTypeProperties properties) {
    Bits.TypeBase.Properties = properties.getBits();
    assert(Bits.TypeBase.Properties == properties.getBits() && "Bits dropped!");
  }

public:
  /// getKind - Return what kind of type this is.
  TypeKind getKind() const { return static_cast<TypeKind>(Bits.TypeBase.Kind); }

  /// isCanonical - Return true if this is a canonical type.
  bool isCanonical() const { return Bits.TypeBase.IsCanonical; }
  
  /// hasCanonicalTypeComputed - Return true if we've already computed a
  /// canonical version of this type.
  bool hasCanonicalTypeComputed() const { return !CanonicalType.isNull(); }

private:
  CanType computeCanonicalType();

public:
  /// getCanonicalType - Return the canonical version of this type, which has
  /// sugar from all levels stripped off.
  CanType getCanonicalType() const {
    if (isCanonical())
      return CanType(const_cast<TypeBase*>(this));
    if (hasCanonicalTypeComputed())
      return CanonicalType;
    return const_cast<TypeBase*>(this)->computeCanonicalType();
  }

  /// getCanonicalType - Stronger canonicalization which folds away equivalent
  /// associated types, or type parameters that have been made concrete.
  CanType getCanonicalType(GenericSignature *sig);

  /// Reconstitute type sugar, e.g., for array types, dictionary
  /// types, optionals, etc.
  TypeBase *reconstituteSugar(bool Recursive);

  /// getASTContext - Return the ASTContext that this type belongs to.
  ASTContext &getASTContext() {
    // If this type is canonical, it has the ASTContext in it.
    if (isCanonical())
      return *const_cast<ASTContext*>(Context);
    // If not, canonicalize it to get the Context.
    return *const_cast<ASTContext*>(getCanonicalType()->Context);
  }
  
  /// isEqual - Return true if these two types are equal, ignoring sugar.
  ///
  /// To compare sugar, check for pointer equality of the underlying TypeBase *
  /// values, obtained by calling getPointer().
  bool isEqual(Type Other);
  
  /// getDesugaredType - If this type is a sugared type, remove all levels of
  /// sugar until we get down to a non-sugar type.
  TypeBase *getDesugaredType();
  
  /// If this type is a (potentially sugared) type of the specified kind, remove
  /// the minimal amount of sugar required to get a pointer to the type.
  template <typename T>
  T *getAs() {
    static_assert(!isSugaredType<T>(), "getAs desugars types");
    auto Ty = getDesugaredType();
    SWIFT_ASSUME(Ty != nullptr);
    return dyn_cast<T>(Ty);
  }

  template <typename T>
  bool is() {
    static_assert(!isSugaredType<T>(), "isa desugars types");
    return isa<T>(getDesugaredType());
  }
  
  template <typename T>
  T *castTo() {
    static_assert(!isSugaredType<T>(), "castTo desugars types");
    return cast<T>(getDesugaredType());
  }

  /// getRecursiveProperties - Returns the properties defined on the
  /// structure of this type.
  RecursiveTypeProperties getRecursiveProperties() const {
    return RecursiveTypeProperties(Bits.TypeBase.Properties);
  }

  /// hasReferenceSemantics() - Do objects of this type have reference
  /// semantics?
  bool hasReferenceSemantics();

  /// Is this a nominally uninhabited type, such as 'Never'?
  bool isUninhabited();

  /// Is this an uninhabited type, such as 'Never' or '(Never, Int)'?
  bool isStructurallyUninhabited();
  
  /// Is this the 'Any' type?
  bool isAny();

  /// Does the type have outer parenthesis?
  bool hasParenSugar() const { return getKind() == TypeKind::Paren; }

  /// Are values of this type essentially just class references,
  /// possibly with some sort of additional information?
  ///
  ///   - any of the builtin reference types
  ///   - a class type
  ///   - a bound generic class type
  ///   - a class-bounded archetype type
  ///   - a class-bounded existential type
  ///   - a dynamic Self type
  bool isAnyClassReferenceType();
  
  /// allowsOwnership() - Are variables of this type permitted to have
  /// ownership attributes?
  bool allowsOwnership();  

  /// \brief Determine whether this type involves a type variable.
  bool hasTypeVariable() const {
    return getRecursiveProperties().hasTypeVariable();
  }

  /// \brief Determine where this type is a type variable or a dependent
  /// member root in a type variable.
  bool isTypeVariableOrMember();

  /// \brief Determine whether this type involves a UnresolvedType.
  bool hasUnresolvedType() const {
    return getRecursiveProperties().hasUnresolvedType();
  }
  
  /// \brief Determine whether the type involves an archetype.
  bool hasArchetype() const {
    return getRecursiveProperties().hasArchetype();
  }

  /// Determine whether the type involves an opened existential archetype.
  bool hasOpenedExistential() const {
    return getRecursiveProperties().hasOpenedExistential();
  }

  /// Determine whether the type involves the given opened existential
  /// archetype.
  bool hasOpenedExistential(ArchetypeType *opened);

  /// Determine whether the type is an opened existential type.
  ///
  /// To determine whether there is an opened existential type
  /// anywhere in the type, use \c hasOpenedExistential.
  bool isOpenedExistential() const;

  /// Determine whether the type is an opened existential type with Error inside
  bool isOpenedExistentialWithError();

  /// Retrieve the set of opened existential archetypes that occur
  /// within this type.
  void getOpenedExistentials(SmallVectorImpl<ArchetypeType *> &opened);

  /// Erase the given opened existential type by replacing it with its
  /// existential type throughout the given type.
  Type eraseOpenedExistential(ArchetypeType *opened);

  /// Erase DynamicSelfType from the given type by replacing it with its
  /// underlying type.
  Type eraseDynamicSelfType();

  /// Given a declaration context, returns a function type with the 'self'
  /// type curried as the input if the declaration context describes a type.
  /// Otherwise, returns the type itself.
  Type addCurriedSelfType(const DeclContext *dc);

  /// Map a contextual type to an interface type.
  Type mapTypeOutOfContext();

  /// \brief Compute and return the set of type variables that occur within this
  /// type.
  ///
  /// \param typeVariables This vector is populated with the set of
  /// type variables referenced by this type.
  void getTypeVariables(SmallVectorImpl<TypeVariableType *> &typeVariables);

  /// Determine whether this type is a type parameter, which is either a
  /// GenericTypeParamType or a DependentMemberType.
  ///
  /// Note that this routine will return \c false for types that include type
  /// parameters in nested positions, e.g, \c T is a type parameter but
  /// \c X<T> is not a type parameter. Use \c hasTypeParameter to determine
  /// whether a type parameter exists at any position.
  bool isTypeParameter();

  /// \brief Determine whether this type can dynamically be an optional type.
  ///
  /// \param includeExistential Whether an existential type should be considered
  /// such a type.
  bool canDynamicallyBeOptionalType(bool includeExistential);

  /// Determine whether this type contains a type parameter somewhere in it.
  bool hasTypeParameter() {
    return getRecursiveProperties().hasTypeParameter();
  }

  /// Find any unresolved dependent member type within this type.
  ///
  /// "Unresolved" dependent member types have no known associated type,
  /// and are only used transiently in the type checker.
  const DependentMemberType *findUnresolvedDependentMemberType();

  /// Return the root generic parameter of this type parameter type.
  GenericTypeParamType *getRootGenericParam();

  /// Determines whether this type is an lvalue. This includes both straight
  /// lvalue types as well as tuples or optionals of lvalues.
  bool hasLValueType() {
    return getRecursiveProperties().isLValue();
  }
  
  /// Is a type with these properties materializable: that is, is it a
  /// first-class value type?
  bool isMaterializable();

  /// Determine whether the type is dependent on DynamicSelf.
  bool hasDynamicSelfType() const {
    return getRecursiveProperties().hasDynamicSelf();
  }

  /// Determine whether the type contains an unbound generic type.
  bool hasUnboundGenericType() const {
    return getRecursiveProperties().hasUnboundGeneric();
  }

  /// Determine whether this type contains an error type.
  bool hasError() const {
    return getRecursiveProperties().hasError();
  }

  /// Does this type contain a dependent member type, possibly with a
  /// non-type parameter base, such as a type variable or concrete type?
  bool hasDependentMember() const {
    return getRecursiveProperties().hasDependentMember();
  }

  /// \brief Check if this type is a valid type for the LHS of an assignment.
  /// This mainly means hasLValueType(), but empty tuples and tuples of empty
  /// tuples also qualify.
  bool isAssignableType();

  /// isExistentialType - Determines whether this type is an existential type,
  /// whose real (runtime) type is unknown but which is known to conform to
  /// some set of protocols. Protocol and protocol-conformance types are
  /// existential types.
  bool isExistentialType();

  /// isAnyExistentialType - Determines whether this type is any kind of
  /// existential type: a protocol type, a protocol composition type, or
  /// an existential metatype.
  bool isAnyExistentialType();

  /// isObjCExistentialType - Determines whether this type is an
  /// class-bounded existential type whose required conformances are
  /// all @objc.  Such types are compatible with ObjC.
  bool isObjCExistentialType();
  
  /// Determines whether this type is an existential type with a class protocol
  /// bound.
  bool isClassExistentialType();

  /// Opens an existential instance or meta-type and returns the opened type.
  Type openAnyExistentialType(ArchetypeType *&opened);

  /// Break an existential down into a set of constraints.
  ExistentialLayout getExistentialLayout();

  /// Determines the element type of a known
  /// [Autoreleasing]Unsafe[Mutable][Raw]Pointer variant, or returns null if the
  /// type is not a pointer.
  Type getAnyPointerElementType(PointerTypeKind &PTK);
  Type getAnyPointerElementType() {
    PointerTypeKind Ignore;
    return getAnyPointerElementType(Ignore);
  }
  
  /// \brief Determine whether the given type is "specialized", meaning that
  /// it involves generic types for which generic arguments have been provided.
  /// For example, the types Vector<Int> and Vector<Int>.Element are both
  /// specialized, but the type Vector is not.
  bool isSpecialized();

  /// \brief Determine whether this type is a legal, lowered SIL type.
  ///
  /// A type is SIL-illegal if it is:
  ///   - an l-value type,
  ///   - a metatype without a representation,
  ///   - an AST function type (i.e. subclasses of AnyFunctionType),
  ///   - an optional whose object type is SIL-illegal, or
  ///   - a tuple type with a SIL-illegal element type.
  bool isLegalSILType();

  /// \brief Determine whether this type is a legal formal type.
  ///
  /// A type is illegal as a formal type if it is:
  ///   - an l-value type,
  ///   - a reference storage type,
  ///   - a metatype with a representation,
  ///   - a lowered function type (i.e. SILFunctionType),
  ///   - an optional whose object type is not a formal type, or
  ///   - a tuple type with an element that is not a formal type.
  ///
  /// These are the types of the Swift type system.
  bool isLegalFormalType();

  /// \brief Check if this type is equal to the empty tuple type.
  bool isVoid();

  /// \brief Check if this type is equal to Swift.Bool.
  bool isBool();

  /// \brief Check if this type is equal to Builtin.IntN.
  bool isBuiltinIntegerType(unsigned bitWidth);

  /// \brief If this is a class type or a bound generic class type, returns the
  /// (possibly generic) class.
  ClassDecl *getClassOrBoundGenericClass();
  
  /// \brief If this is a struct type or a bound generic struct type, returns
  /// the (possibly generic) class.
  StructDecl *getStructOrBoundGenericStruct();
  
  /// \brief If this is an enum or a bound generic enum type, returns the
  /// (possibly generic) enum.
  EnumDecl *getEnumOrBoundGenericEnum();
  
  /// \brief Determine whether this type may have a superclass, which holds for
  /// classes, bound generic classes, and archetypes that are only instantiable
  /// with a class type.
  bool mayHaveSuperclass();

  /// Determine whether this type satisfies a class layout constraint, written
  /// `T: AnyObject` in the source.
  ///
  /// A class layout constraint is satisfied when we have a single retainable
  /// pointer as the representation, which includes:
  /// - @objc existentials
  /// - class constrained archetypes
  /// - classes
  bool satisfiesClassConstraint();

  /// \brief Determine whether this type can be used as a base type for AST
  /// name lookup, which is the case for nominal types, protocol compositions
  /// and archetypes.
  ///
  /// Generally, the static vs instance and mutating vs nonmutating distinction
  /// is handled elsewhere, so metatypes, lvalue types and inout types are not
  /// allowed here.
  ///
  /// Similarly, tuples formally have members, but this does not go through
  /// name lookup.
  bool mayHaveMembers() {
    return (is<ArchetypeType>() ||
            is<ModuleType>() ||
            isExistentialType() ||
            getAnyNominal());
  }

  /// \brief Retrieve the superclass of this type.
  ///
  /// \param useArchetypes Whether to use context archetypes for outer generic
  /// parameters if the class is nested inside a generic function.
  ///
  /// \returns The superclass of this type, or a null type if it has no
  ///          superclass.
  Type getSuperclass(bool useArchetypes = true);
  
  /// \brief True if this type is the exact superclass of another type.
  ///
  /// \param ty       The potential subclass.
  ///
  /// \returns True if this type is \c ty or a superclass of \c ty.
  ///
  /// If this type is a bound generic class \c Foo<T>, the method only
  /// returns true if the generic parameters of \c ty exactly match the
  /// superclass of \c ty. For instance, if \c ty is a
  /// class DerivedClass: Base<Int>, then \c Base<T> (where T is an archetype)
  /// will return false. `isBindableToSuperclassOf` should be used
  /// for queries that care whether a generic class type can be substituted into
  /// a type's subclass.
  bool isExactSuperclassOf(Type ty);

  /// \brief Get the substituted base class type, starting from a base class
  /// declaration and a substituted derived class type.
  ///
  /// For example, given the following declarations:
  ///
  /// class A<T, U> {}
  /// class B<V> : A<Int, V> {}
  /// class C<X, Y> : B<Y> {}
  ///
  /// Calling `C<String, NSObject>`->getSuperclassForDecl(`A`) will return
  /// `A<Int, NSObject>`.
  ///
  /// \param useArchetypes Whether to use context archetypes for outer generic
  /// parameters if the class is nested inside a generic function.
  Type getSuperclassForDecl(const ClassDecl *classDecl,
                            bool useArchetypes = true);

  /// \brief True if this type is the superclass of another type, or a generic
  /// type that could be bound to the superclass.
  ///
  /// \param ty       The potential subclass.
  ///
  /// \returns True if this type is \c ty, a superclass of \c ty, or an
  ///          archetype-parameterized type that can be bound to a superclass
  ///          of \c ty.
  bool isBindableToSuperclassOf(Type ty);

  /// True if this type contains archetypes that could be substituted with
  /// concrete types to form the argument type.
  bool isBindableTo(Type ty);

  /// \brief Determines whether this type is similar to \p other as defined by
  /// \p matchOptions.
  bool matches(Type other, TypeMatchOptions matchOptions);

  bool matchesParameter(Type other, TypeMatchOptions matchMode);

  /// \brief Determines whether this function type is similar to \p
  /// other as defined by \p matchOptions and the callback \p
  /// paramsAndResultMatch which determines in a client-specific way
  /// whether the parameters and result of the types match.
  bool matchesFunctionType(Type other, TypeMatchOptions matchOptions,
                           llvm::function_ref<bool()> paramsAndResultMatch);

  /// \brief Determines whether this type has a retainable pointer
  /// representation, i.e. whether it is representable as a single,
  /// possibly nil pointer that can be unknown-retained and
  /// unknown-released.
  bool hasRetainablePointerRepresentation();

  /// Given that this type is a reference type, which kind of reference
  /// counting does it use?
  ReferenceCounting getReferenceCounting();

  /// Determines whether this type has a bridgeable object
  /// representation, i.e., whether it is always represented as a single
  /// (non-nil) pointer that can be unknown-retained and
  /// unknown-released.
  ///
  /// This predicate covers all types that can be placed into an
  /// AnyObject without ever requiring a representation change. Note that this
  /// excludes ObjC class metatypes, which may need to be wrapped or unwrapped
  /// when converting from native representation to AnyObject representation.
  bool isBridgeableObjectType();

  /// Determine whether this type is a potentially-bridged value type.
  ///
  /// This predicate doesn't guarantee that the type is bridged, but rather is
  /// a quick way to check whether the type is a value type that could
  /// conceivably be bridged to an Objective-C class type.
  bool isPotentiallyBridgedValueType();

  /// \brief If this is a nominal type or a bound generic nominal type,
  /// returns the (possibly generic) nominal type declaration.
  NominalTypeDecl *getNominalOrBoundGenericNominal();

  /// \brief If this is a nominal type, bound generic nominal type, or
  /// unbound generic nominal type, return the (possibly generic) nominal type
  /// declaration.
  NominalTypeDecl *getAnyNominal();

  /// Determine whether the given type is representable in the given
  /// foreign language.
  std::pair<ForeignRepresentableKind, ProtocolConformance *>
  getForeignRepresentableIn(ForeignLanguage language, const DeclContext *dc);

  /// Determines whether the given Swift type is representable within
  /// the given foreign language.
  ///
  /// A given Swift type is representable in the given foreign
  /// language if the Swift type can be used from source code written
  /// in that language.
  bool isRepresentableIn(ForeignLanguage language, const DeclContext *dc);

  /// Determines whether the type is trivially representable within
  /// the foreign language, meaning that it is both representable in
  /// that language and that the runtime representations are
  /// equivalent.
  bool isTriviallyRepresentableIn(ForeignLanguage language,
                                  const DeclContext *dc);

  /// \brief Given that this is a nominal type or bound generic nominal
  /// type, return its parent type; this will be a null type if the type
  /// is not a nested type.
  Type getNominalParent();

  /// \brief If this is a GenericType, bound generic nominal type, or
  /// unbound generic nominal type, return the (possibly generic) nominal type
  /// declaration.
  GenericTypeDecl *getAnyGeneric();

  /// removeArgumentLabels -  Retrieve a version of this type with all
  /// argument labels removed.
  Type removeArgumentLabels(unsigned numArgumentLabels);

  /// Retrieve the type without any parentheses around it.
  Type getWithoutParens();

  /// Replace the base type of the result type of the given function
  /// type with a new result type, as per a DynamicSelf or other
  /// covariant return transformation.  The optionality of the
  /// existing result will be preserved.
  ///
  /// \param newResultType The new result type.
  ///
  /// \param uncurryLevel The number of uncurry levels to apply before
  /// replacing the type. With uncurry level == 0, this simply
  /// replaces the current type with the new result type.
  Type replaceCovariantResultType(Type newResultType,
                                  unsigned uncurryLevel);

  /// Returns a new function type exactly like this one but with the self
  /// parameter replaced. Only makes sense for function members of types.
  Type replaceSelfParameterType(Type newSelf);

  /// getRValueType - For an @lvalue type, retrieves the underlying object type.
  /// Otherwise, returns the type itself.
  Type getRValueType();

  /// getInOutObjectType - For an inout type, retrieves the underlying object
  /// type.  Otherwise, returns the type itself.
  Type getInOutObjectType();

  /// getWithoutSpecifierType - For a non-materializable type
  /// e.g. @lvalue or inout, retrieves the underlying object type.
  /// Otherwise, returns the type itself.
  Type getWithoutSpecifierType();

  /// getMetatypeInstanceType - Looks through metatypes.
  Type getMetatypeInstanceType();

  /// For a ReferenceStorageType like @unowned, this returns the referent.
  /// Otherwise, it returns the type itself.
  Type getReferenceStorageReferent();

  /// Determine the set of substitutions that should be applied to a
  /// type spelled within the given DeclContext to treat it as a
  /// member of this type.
  ///
  /// For example, given:
  /// \code
  /// struct X<T, U> { }
  /// extension X {
  ///   typealias SomeArray = [T]
  /// }
  /// \endcode
  ///
  /// Asking for the member substitutions of \c X<Int,String> within
  /// the context of the extension above will produce substitutions T
  /// -> Int and U -> String suitable for mapping the type of
  /// \c SomeArray.
  ///
  /// \param genericEnv If non-null and the type is nested inside of a
  /// generic function, generic parameters of the outer context are
  /// mapped to context archetypes of this generic environment.
  SubstitutionMap getContextSubstitutionMap(ModuleDecl *module,
                                            const DeclContext *dc,
                                            GenericEnvironment *genericEnv=nullptr);

  /// Deprecated version of the above.
  TypeSubstitutionMap getContextSubstitutions(const DeclContext *dc,
                                              GenericEnvironment *genericEnv=nullptr);

  /// Get the substitutions to apply to the type of the given member as seen
  /// from this base type.
  ///
  /// \param genericEnv If non-null, generic parameters of the member are
  /// mapped to context archetypes of this generic environment.
  SubstitutionMap getMemberSubstitutionMap(ModuleDecl *module,
                                           const ValueDecl *member,
                                           GenericEnvironment *genericEnv=nullptr);

  /// Deprecated version of the above.
  TypeSubstitutionMap getMemberSubstitutions(const ValueDecl *member,
                                             GenericEnvironment *genericEnv=nullptr);

  /// Retrieve the type of the given member as seen through the given base
  /// type, substituting generic arguments where necessary.
  ///
  /// This routine allows one to take a concrete type (the "this" type) and
  /// and a member of that type (or one of its superclasses), then determine
  /// what type an access to that member through the base type will have.
  /// For example, given:
  ///
  /// \code
  /// class Vector<T> {
  ///   func add(value : T) { }
  /// }
  /// \endcode
  ///
  /// Given the type \c Vector<Int> and the member \c add, the resulting type
  /// of the member will be \c (self : Vector<Int>) -> (value : Int) -> ().
  ///
  /// \param module The module in which the substitution occurs.
  ///
  /// \param member The member whose type we are substituting.
  ///
  /// \param memberType The type of the member, in which archetypes will be
  /// replaced by the generic arguments provided by the base type. If null,
  /// the member's type will be used.
  ///
  /// \returns the resulting member type.
  Type getTypeOfMember(ModuleDecl *module, const ValueDecl *member,
                       Type memberType = Type());

  /// Get the type of a superclass member as seen from the subclass,
  /// substituting generic parameters, dynamic Self return, and the
  /// 'self' argument type as appropriate.
  Type adjustSuperclassMemberDeclType(const ValueDecl *baseDecl,
                                      const ValueDecl *derivedDecl,
                                      Type memberType);

  /// Return T if this type is Optional<T>; otherwise, return the null type.
  Type getOptionalObjectType();

  // Return type underlying type of a swift_newtype annotated imported struct;
  // otherwise, return the null type.
  Type getSwiftNewtypeUnderlyingType();

  /// Return the type T after looking through all of the optional
  /// types.
  Type lookThroughAllOptionalTypes();

  /// Return the type T after looking through all of the optional
  /// types.
  Type lookThroughAllOptionalTypes(SmallVectorImpl<Type> &optionals);

  /// Whether this is the AnyObject type.
  bool isAnyObject();

  /// Whether this is an existential composition containing
  /// Error.
  bool isExistentialWithError();

  void dump() const LLVM_ATTRIBUTE_USED;
  void dump(raw_ostream &os, unsigned indent = 0) const;

  void dumpPrint() const LLVM_ATTRIBUTE_USED;
  void print(raw_ostream &OS,
             const PrintOptions &PO = PrintOptions()) const;
  void print(ASTPrinter &Printer, const PrintOptions &PO) const;

  /// Does this type have grammatically simple syntax?
  bool hasSimpleTypeRepr() const;

  /// Return the name of the type as a string, for use in diagnostics only.
  std::string getString(const PrintOptions &PO = PrintOptions()) const;

  /// Return the name of the type, adding parens in cases where
  /// appending or prepending text to the result would cause that text
  /// to be appended to only a portion of the returned type. For
  /// example for a function type "Int -> Float", adding text after
  /// the type would make it appear that it's appended to "Float" as
  /// opposed to the entire type.
  std::string
  getStringAsComponent(const PrintOptions &PO = PrintOptions()) const;

  /// Return whether this type is or can be substituted for a bridgeable
  /// object type.
  TypeTraitResult canBeClass();

private:
  // Make vanilla new/delete illegal for Types.
  void *operator new(size_t Bytes) throw() = delete;
  void operator delete(void *Data) throw() = delete;
public:
  // Only allow allocation of Types using the allocator in ASTContext
  // or by doing a placement new.
  void *operator new(size_t bytes, const ASTContext &ctx,
                     AllocationArena arena, unsigned alignment = 8);
  void *operator new(size_t Bytes, void *Mem) throw() { return Mem; }
};

/// AnyGenericType - This abstract class helps types ensure that fields
/// exist at the same offset in memory to improve code generation of the
/// compiler itself.
class AnyGenericType : public TypeBase {
  friend class NominalOrBoundGenericNominalType;

  /// TheDecl - This is the TypeDecl which declares the given type. It
  /// specifies the name and other useful information about this type.
  union {
    GenericTypeDecl *GenDecl;
    NominalTypeDecl *NomDecl;
  };

  /// \brief The type of the parent, in which this type is nested.
  Type Parent;

  template <typename... Args>
  AnyGenericType(NominalTypeDecl *TheDecl, Type Parent, Args &&...args)
    : TypeBase(std::forward<Args>(args)...), NomDecl(TheDecl), Parent(Parent) {}

protected:
  template <typename... Args>
  AnyGenericType(GenericTypeDecl *TheDecl, Type Parent, Args &&...args)
    : TypeBase(std::forward<Args>(args)...), GenDecl(TheDecl), Parent(Parent) {}

public:

  /// \brief Returns the declaration that declares this type.
  GenericTypeDecl *getDecl() const { return GenDecl; }

  /// \brief Returns the type of the parent of this type. This will
  /// be null for top-level types or local types, and for non-generic types
  /// will simply be the same as the declared type of the declaration context
  /// of TheDecl. For types nested within generic types, however, this will
  /// involve \c BoundGenericType nodes that provide context for the nested
  /// type, e.g., the type Dictionary<String, Int>.ItemRange would be
  /// represented as a NominalType with Dictionary<String, Int> as its parent
  /// type.
  Type getParent() const { return Parent; }

  // Implement isa/cast/dyncast/etc.
  static bool classof(const TypeBase *T) {
    return T->getKind() >= TypeKind::First_AnyGenericType &&
           T->getKind() <= TypeKind::Last_AnyGenericType;
  }
};
BEGIN_CAN_TYPE_WRAPPER(AnyGenericType, Type)
  PROXY_CAN_TYPE_SIMPLE_GETTER(getParent)
END_CAN_TYPE_WRAPPER(AnyGenericType, Type)

/// NominalOrBoundGenericNominal - This abstract class helps types ensure that
/// fields exist at the same offset in memory to improve code generation of the
/// compiler itself.
class NominalOrBoundGenericNominalType : public AnyGenericType {
public:
  template <typename... Args>
  NominalOrBoundGenericNominalType(Args &&...args)
    : AnyGenericType(std::forward<Args>(args)...) {}

  /// \brief Returns the declaration that declares this type.
  NominalTypeDecl *getDecl() const { return NomDecl; }

  // Implement isa/cast/dyncast/etc.
  static bool classof(const TypeBase *T) {
    return T->getKind() >= TypeKind::First_NominalOrBoundGenericNominalType &&
           T->getKind() <= TypeKind::Last_NominalOrBoundGenericNominalType;
  }
};
DEFINE_EMPTY_CAN_TYPE_WRAPPER(NominalOrBoundGenericNominalType, AnyGenericType)

/// ErrorType - This represents a type that was erroneously constructed.  This
/// is produced when parsing types and when name binding type aliases, and is
/// installed in declaration that use these erroneous types.  All uses of a
/// declaration of invalid type should be ignored and not re-diagnosed.
class ErrorType final : public TypeBase {
  friend class ASTContext;
  // The Error type is always canonical.
  ErrorType(ASTContext &C, Type originalType,
            RecursiveTypeProperties properties)
      : TypeBase(TypeKind::Error, &C, properties) {
    assert(properties.hasError());
    if (originalType) {
      Bits.ErrorType.HasOriginalType = true;
      *reinterpret_cast<Type *>(this + 1) = originalType;
    } else {
      Bits.ErrorType.HasOriginalType = false;
    }
  }

public:
  static Type get(const ASTContext &C);

  /// Produce an error type which records the original type we were trying to
  /// substitute when we ran into a problem.
  static Type get(Type originalType);

  /// Retrieve the original type that this error type replaces, or none if
  /// there is no such type.
  Type getOriginalType() const {
    if (Bits.ErrorType.HasOriginalType)
      return *reinterpret_cast<const Type *>(this + 1);

    return Type();
  }

  // Implement isa/cast/dyncast/etc.
  static bool classof(const TypeBase *T) {
    return T->getKind() == TypeKind::Error;
  }
};
DEFINE_EMPTY_CAN_TYPE_WRAPPER(ErrorType, Type)

/// UnresolvedType - This represents a type variable that cannot be resolved to
/// a concrete type because the expression is ambiguous.  This is produced when
/// parsing expressions and producing diagnostics.  Any instance of this should
/// cause the entire expression to be ambiguously typed.
class UnresolvedType : public TypeBase {
  friend class ASTContext;
  // The Unresolved type is always canonical.
  UnresolvedType(ASTContext &C)
    : TypeBase(TypeKind::Unresolved, &C,
       RecursiveTypeProperties(RecursiveTypeProperties::HasUnresolvedType)) { }
public:
  // Implement isa/cast/dyncast/etc.
  static bool classof(const TypeBase *T) {
    return T->getKind() == TypeKind::Unresolved;
  }
};
DEFINE_EMPTY_CAN_TYPE_WRAPPER(UnresolvedType, Type)

  
/// BuiltinType - An abstract class for all the builtin types.
class BuiltinType : public TypeBase {
protected:
  BuiltinType(TypeKind kind, const ASTContext &canTypeCtx)
  : TypeBase(kind, &canTypeCtx, RecursiveTypeProperties()) {}
public:
  static bool classof(const TypeBase *T) {
    return T->getKind() >= TypeKind::First_BuiltinType &&
           T->getKind() <= TypeKind::Last_BuiltinType;
  }
};
DEFINE_EMPTY_CAN_TYPE_WRAPPER(BuiltinType, Type)

/// BuiltinRawPointerType - The builtin raw (and dangling) pointer type.  This
/// pointer is completely unmanaged and is equivalent to i8* in LLVM IR.
class BuiltinRawPointerType : public BuiltinType {
  friend class ASTContext;
  BuiltinRawPointerType(const ASTContext &C)
    : BuiltinType(TypeKind::BuiltinRawPointer, C) {}
public:
  static bool classof(const TypeBase *T) {
    return T->getKind() == TypeKind::BuiltinRawPointer;
  }
};
DEFINE_EMPTY_CAN_TYPE_WRAPPER(BuiltinRawPointerType, BuiltinType);

/// BuiltinNativeObjectType - The builtin opaque object-pointer type.
/// Useful for keeping an object alive when it is otherwise being
/// manipulated via an unsafe pointer type.
class BuiltinNativeObjectType : public BuiltinType {
  friend class ASTContext;
  BuiltinNativeObjectType(const ASTContext &C)
    : BuiltinType(TypeKind::BuiltinNativeObject, C) {}
public:
  static bool classof(const TypeBase *T) {
    return T->getKind() == TypeKind::BuiltinNativeObject;
  }
};
DEFINE_EMPTY_CAN_TYPE_WRAPPER(BuiltinNativeObjectType, BuiltinType);

/// A type that contains an owning reference to a heap object packed with
/// additional bits. The type uses a bit to discriminate native Swift objects
/// from Objective-C object pointers or tagged pointers.
class BuiltinBridgeObjectType : public BuiltinType {
  friend class ASTContext;
  BuiltinBridgeObjectType(const ASTContext &C)
    : BuiltinType(TypeKind::BuiltinBridgeObject, C) {}
public:
  static bool classof(const TypeBase *T) {
    return T->getKind() == TypeKind::BuiltinBridgeObject;
  }
};
DEFINE_EMPTY_CAN_TYPE_WRAPPER(BuiltinBridgeObjectType, BuiltinType);

/// BuiltinUnknownObjectType - The builtin opaque Objective-C pointer type.
/// Useful for pushing an Objective-C type through swift.
class BuiltinUnknownObjectType : public BuiltinType {
  friend class ASTContext;
  BuiltinUnknownObjectType(const ASTContext &C)
    : BuiltinType(TypeKind::BuiltinUnknownObject, C) {}
public:
  static bool classof(const TypeBase *T) {
    return T->getKind() == TypeKind::BuiltinUnknownObject;
  }
};
DEFINE_EMPTY_CAN_TYPE_WRAPPER(BuiltinUnknownObjectType, BuiltinType);

/// BuiltinUnsafeValueBufferType - The builtin opaque fixed-size value
/// buffer type, into which storage for an arbitrary value can be
/// allocated using Builtin.allocateValueBuffer.
///
/// This type is unsafe because it does not permit ordinary value
/// operations.  It is essentially an Any without any type
/// information.  It should only be used in narrow circumstances in
/// carefully-written SIL.
class BuiltinUnsafeValueBufferType : public BuiltinType {
  friend class ASTContext;
  BuiltinUnsafeValueBufferType(const ASTContext &C)
    : BuiltinType(TypeKind::BuiltinUnsafeValueBuffer, C) {}
public:
  static bool classof(const TypeBase *T) {
    return T->getKind() == TypeKind::BuiltinUnsafeValueBuffer;
  }
};
DEFINE_EMPTY_CAN_TYPE_WRAPPER(BuiltinUnsafeValueBufferType, BuiltinType);

/// \brief A builtin vector type.
class BuiltinVectorType : public BuiltinType, public llvm::FoldingSetNode {
  Type elementType;
  unsigned numElements;

  friend class ASTContext;

  BuiltinVectorType(const ASTContext &context, Type elementType,
                    unsigned numElements)
    : BuiltinType(TypeKind::BuiltinVector, context),
      elementType(elementType), numElements(numElements) { }

public:
  static BuiltinVectorType *get(const ASTContext &context, Type elementType,
                                unsigned numElements);

  /// \brief Retrieve the type of this vector's elements.
  Type getElementType() const { return elementType; }

  /// \brief Retrieve the number of elements in this vector.
  unsigned getNumElements() const { return numElements; }

  void Profile(llvm::FoldingSetNodeID &ID) {
    Profile(ID, getElementType(), getNumElements());
  }
  static void Profile(llvm::FoldingSetNodeID &ID, Type elementType,
                      unsigned numElements) {
    ID.AddPointer(elementType.getPointer());
    ID.AddInteger(numElements);
  }

  static bool classof(const TypeBase *T) {
    return T->getKind() == TypeKind::BuiltinVector;
  }
};
BEGIN_CAN_TYPE_WRAPPER(BuiltinVectorType, BuiltinType)
  PROXY_CAN_TYPE_SIMPLE_GETTER(getElementType)
END_CAN_TYPE_WRAPPER(BuiltinVectorType, BuiltinType)

/// Size descriptor for a builtin integer type. This is either a fixed bit
/// width or an abstract target-dependent value such as "size of a pointer".
class BuiltinIntegerWidth {
  /// Tag values for abstract integer sizes.
  enum : unsigned {
    /// Inhabitants stolen for use as DenseMap special values.
    DenseMapEmpty = ~0U,
    DenseMapTombstone = ~1U,

    /// An arbitrary-precision integer.
    ArbitraryWidth = ~2U,

    /// The size of a pointer on the target system.
    PointerWidth = ~3U,
    
    Least_SpecialValue = ~3U,
  };
  
  unsigned RawValue;
  
  friend struct llvm::DenseMapInfo<swift::BuiltinIntegerWidth>;
  
  /// Private constructor from a raw symbolic value.
  explicit BuiltinIntegerWidth(unsigned RawValue) : RawValue(RawValue) {}
public:
  BuiltinIntegerWidth() : RawValue(0) {}
  
  static BuiltinIntegerWidth fixed(unsigned bitWidth) {
    assert(bitWidth < Least_SpecialValue && "invalid bit width");
    return BuiltinIntegerWidth(bitWidth);
  }
  
  static BuiltinIntegerWidth pointer() {
    return BuiltinIntegerWidth(PointerWidth);
  }

  static BuiltinIntegerWidth arbitrary() {
    return BuiltinIntegerWidth(ArbitraryWidth);
  }
  
  /// Is this a fixed width?
  bool isFixedWidth() const { return RawValue < Least_SpecialValue; }

  /// Get the fixed width value. Fails if the width is abstract.
  unsigned getFixedWidth() const {
    assert(isFixedWidth() && "not fixed-width");
    return RawValue;
  }
  
  /// Is this the abstract target pointer width?
  bool isPointerWidth() const { return RawValue == PointerWidth; }

  /// Is this the abstract arbitrary-width value?
  bool isArbitraryWidth() const { return RawValue == ArbitraryWidth; }
  
  /// Get the least supported value for the width.
  ///
  /// FIXME: This should be build-configuration-dependent.
  unsigned getLeastWidth() const {
    if (isFixedWidth())
      return getFixedWidth();
    if (isPointerWidth())
      return 32;
    if (isArbitraryWidth())
      return 1;
    llvm_unreachable("impossible width value");
  }
  
  /// Get the greatest supported value for the width.
  ///
  /// FIXME: This should be build-configuration-dependent.
  unsigned getGreatestWidth() const {
    if (isFixedWidth())
      return getFixedWidth();
    if (isPointerWidth())
      return 64;
    if (isArbitraryWidth())
      return ~0U;
    llvm_unreachable("impossible width value");
  }

  /// Parse a value of this bit-width.
  ///
  /// If the radix is 0, it is autosensed.
  APInt parse(StringRef text, unsigned radix, bool negate,
              bool *hadError = nullptr) const;
  
  friend bool operator==(BuiltinIntegerWidth a, BuiltinIntegerWidth b) {
    return a.RawValue == b.RawValue;
  }
  friend bool operator!=(BuiltinIntegerWidth a, BuiltinIntegerWidth b) {
    return a.RawValue != b.RawValue;
  }
};

/// An abstract base class for the two integer types.
class AnyBuiltinIntegerType : public BuiltinType {
protected:
  AnyBuiltinIntegerType(TypeKind kind, const ASTContext &C)
    : BuiltinType(kind, C) {}

public:
  static bool classof(const TypeBase *T) {
    return T->getKind() >= TypeKind::First_AnyBuiltinIntegerType &&
           T->getKind() <= TypeKind::Last_AnyBuiltinIntegerType;
  }

  BuiltinIntegerWidth getWidth() const; // defined inline below
};
DEFINE_EMPTY_CAN_TYPE_WRAPPER(AnyBuiltinIntegerType, BuiltinType)

/// The builtin integer types.  These directly correspond
/// to LLVM IR integer types.  They lack signedness and have an arbitrary
/// bitwidth.
class BuiltinIntegerType : public AnyBuiltinIntegerType {
  friend class ASTContext;
private:
  BuiltinIntegerWidth Width;
  BuiltinIntegerType(BuiltinIntegerWidth BitWidth, const ASTContext &C)
    : AnyBuiltinIntegerType(TypeKind::BuiltinInteger, C), Width(BitWidth) {}
  
public:
  /// Get a builtin integer type.
  static BuiltinIntegerType *get(BuiltinIntegerWidth BitWidth,
                                 const ASTContext &C);
  
  /// Get a builtin integer type of fixed width.
  static BuiltinIntegerType *get(unsigned BitWidth, const ASTContext &C) {
    return get(BuiltinIntegerWidth::fixed(BitWidth), C);
  }
  
  /// Get the target-pointer-width builtin integer type.
  static BuiltinIntegerType *getWordType(const ASTContext &C) {
    return get(BuiltinIntegerWidth::pointer(), C);
  }
  
  /// Return the bit width of the integer.  Always returns a non-arbitrary
  /// width.
  BuiltinIntegerWidth getWidth() const {
    return Width;
  }
  
  /// Is the integer fixed-width?
  bool isFixedWidth() const {
    return Width.isFixedWidth();
  }
  
  /// Is the integer fixed-width with the given width?
  bool isFixedWidth(unsigned width) const {
    return Width.isFixedWidth() && Width.getFixedWidth() == width;
  }
  
  /// Get the fixed integer width. Fails if the integer has abstract width.
  unsigned getFixedWidth() const {
    return Width.getFixedWidth();
  }
  
  /// Return the least supported width of the integer.
  ///
  /// FIXME: This should be build-configuration-dependent.
  unsigned getLeastWidth() const {
    return Width.getLeastWidth();
  }
  
  /// Return the greatest supported width of the integer.
  ///
  /// FIXME: This should be build-configuration-dependent.
  unsigned getGreatestWidth() const {
    return Width.getGreatestWidth();
  }

  static bool classof(const TypeBase *T) {
    return T->getKind() == TypeKind::BuiltinInteger;
  }
};
DEFINE_EMPTY_CAN_TYPE_WRAPPER(BuiltinIntegerType, AnyBuiltinIntegerType)

/// BuiltinIntegerLiteralType - The builtin arbitrary-precision integer type.
/// Useful for constructing integer literals.
class BuiltinIntegerLiteralType : public AnyBuiltinIntegerType {
  friend class ASTContext;
  BuiltinIntegerLiteralType(const ASTContext &C)
    : AnyBuiltinIntegerType(TypeKind::BuiltinIntegerLiteral, C) {}
public:
  static bool classof(const TypeBase *T) {
    return T->getKind() == TypeKind::BuiltinIntegerLiteral;
  }

  BuiltinIntegerWidth getWidth() const = delete;
};
DEFINE_EMPTY_CAN_TYPE_WRAPPER(BuiltinIntegerLiteralType, AnyBuiltinIntegerType);

inline BuiltinIntegerWidth AnyBuiltinIntegerType::getWidth() const {
  if (auto intTy = dyn_cast<BuiltinIntegerType>(this)) {
    return intTy->getWidth();
  } else {
    return BuiltinIntegerWidth::arbitrary();
  }
}

class BuiltinFloatType : public BuiltinType {
  friend class ASTContext;
public:
  enum FPKind {
    IEEE16, IEEE32, IEEE64, IEEE80, IEEE128, /// IEEE floating point types.
    PPC128   /// PowerPC "double double" type.
  };
private:
  FPKind Kind;
  
  BuiltinFloatType(FPKind Kind, const ASTContext &C)
    : BuiltinType(TypeKind::BuiltinFloat, C), Kind(Kind) {}
public:
  
  /// getFPKind - Get the 
  FPKind getFPKind() const {
    return Kind;
  }

  const llvm::fltSemantics &getAPFloatSemantics() const;

  unsigned getBitWidth() const {
    switch (Kind) {
    case IEEE16: return 16;
    case IEEE32: return 32;
    case IEEE64: return 64;
    case IEEE80: return 80;
    case IEEE128:
    case PPC128: return 128;
    }
    llvm_unreachable("bad FPKind");
  }

  static bool classof(const TypeBase *T) {
    return T->getKind() == TypeKind::BuiltinFloat;
  }
};
DEFINE_EMPTY_CAN_TYPE_WRAPPER(BuiltinFloatType, BuiltinType)
  
/// An abstract type for all sugared types to make getDesugaredType() fast by
/// sharing field offsets and logic for the fast path.
class SugarType : public TypeBase {
  // The state of this union is known via Bits.SugarType.HasCachedType so that
  // we can avoid masking the pointer on the fast path.
  union {
    TypeBase *UnderlyingType;
    const ASTContext *Context;
  };

protected:
  // Sugar types are never canonical.
  SugarType(TypeKind K, const ASTContext *ctx,
            RecursiveTypeProperties properties)
      : TypeBase(K, nullptr, properties), Context(ctx) {
    assert(ctx != nullptr &&
           "Context for SugarType should not be null");
    Bits.SugarType.HasCachedType = false;
  }

  // Sugar types are never canonical.
  SugarType(TypeKind K, Type type, RecursiveTypeProperties properties)
      : TypeBase(K, nullptr, properties), UnderlyingType(type.getPointer()) {
    Bits.SugarType.HasCachedType = true;
  }

  void setUnderlyingType(Type type) {
    assert(!Bits.SugarType.HasCachedType && "Cached type already set");
    Bits.SugarType.HasCachedType = true;
    UnderlyingType = type.getPointer();
  }

public:
  /// Remove one level of top-level sugar from this type.
  Type getSinglyDesugaredTypeSlow();
  TypeBase *getSinglyDesugaredType() const {
    if (LLVM_LIKELY(Bits.SugarType.HasCachedType))
      return UnderlyingType;
    auto Ty = const_cast<SugarType*>(this);
    return Ty->getSinglyDesugaredTypeSlow().getPointer();
  }

  static bool classof(const TypeBase *T) {
    // Workaround: http://llvm.org/PR35906
    if (TypeKind::Last_Type == TypeKind::Last_SugarType)
      return T->getKind() >= TypeKind::First_SugarType;
    return T->getKind() >= TypeKind::First_SugarType &&
           T->getKind() <= TypeKind::Last_SugarType;
  }
};

/// A reference to a type alias that is somehow generic, along with the
/// set of substitutions to apply to make the type concrete.
class NameAliasType final
  : public SugarType, public llvm::FoldingSetNode,
    llvm::TrailingObjects<NameAliasType, Type, SubstitutionMap>
{
  TypeAliasDecl *typealias;

  friend class ASTContext;
  friend TrailingObjects;

  NameAliasType(TypeAliasDecl *typealias, Type parent,
                SubstitutionMap substitutions, Type underlying,
                RecursiveTypeProperties properties);

  size_t numTrailingObjects(OverloadToken<Type>) const {
    return Bits.NameAliasType.HasParent ? 1 : 0;
  }

  size_t numTrailingObjects(OverloadToken<SubstitutionMap>) const {
    return Bits.NameAliasType.HasSubstitutionMap ? 1 : 0;
  }

public:
  /// Retrieve the generic signature used for substitutions.
  GenericSignature *getGenericSignature() const {
    return getSubstitutionMap().getGenericSignature();
  }

  static NameAliasType *get(TypeAliasDecl *typealias, Type parent,
                            SubstitutionMap substitutions, Type underlying);

  /// \brief Returns the declaration that declares this type.
  TypeAliasDecl *getDecl() const {
    // Avoid requiring the definition of TypeAliasDecl.
    return typealias;
  }

  /// Retrieve the parent of this type as written, e.g., the part that was
  /// written before ".", if provided.
  Type getParent() const {
    return Bits.NameAliasType.HasParent ? *getTrailingObjects<Type>()
                                        : Type();
  }

  /// Retrieve the substitution map applied to the declaration's underlying
  /// to produce the described type.
  SubstitutionMap getSubstitutionMap() const {
    if (!Bits.NameAliasType.HasSubstitutionMap)
      return SubstitutionMap();

    return *getTrailingObjects<SubstitutionMap>();
  }

  /// Get the innermost generic arguments, which correspond to the generic
  /// arguments that are directly applied to the typealias declaration in
  /// produced by \c getDecl().
  ///
  /// The result can be empty, if the declaration itself is non-generic but
  /// the parent is generic.
  SmallVector<Type, 2> getInnermostGenericArgs() const;

  // Support for FoldingSet.
  void Profile(llvm::FoldingSetNodeID &id) const;

  static void Profile(llvm::FoldingSetNodeID &id, TypeAliasDecl *typealias,
                      Type parent, SubstitutionMap substitutions,
                      Type underlying);

  // Implement isa/cast/dyncast/etc.
  static bool classof(const TypeBase *T) {
    return T->getKind() == TypeKind::NameAlias;
  }
};

// TODO: As part of AST modernization, replace with a proper
// 'ParameterTypeElt' or similar, and have FunctionTypes only have a list
// of 'ParameterTypeElt's. Then, this information can be removed from
// TupleTypeElt.
//
/// Provide parameter type relevant flags, i.e. variadic, autoclosure, and
/// escaping.
class ParameterTypeFlags {
  enum ParameterFlags : uint8_t {
    None        = 0,
    Variadic    = 1 << 0,
    AutoClosure = 1 << 1,
    Escaping    = 1 << 2,
    OwnershipShift = 3,
    Ownership   = 7 << OwnershipShift,
    // SWIFT_ENABLE_TENSORFLOW
    NonDifferentiable = 1 << 6,
    NumBits = 7
  };
  OptionSet<ParameterFlags> value;
  static_assert(NumBits < 8*sizeof(OptionSet<ParameterFlags>), "overflowed");

  ParameterTypeFlags(OptionSet<ParameterFlags, uint8_t> val) : value(val) {}

public:
  ParameterTypeFlags() = default;
  static ParameterTypeFlags fromRaw(uint8_t raw) {
    return ParameterTypeFlags(OptionSet<ParameterFlags>(raw));
  }

  ParameterTypeFlags(bool variadic, bool autoclosure, bool escaping,
                     // SWIFT_ENABLE_TENSORFLOW
                     ValueOwnership ownership, bool nonDifferentiable)
      : value((variadic ? Variadic : 0) | (autoclosure ? AutoClosure : 0) |
              (escaping ? Escaping : 0) |
              // SWIFT_ENABLE_TENSORFLOW
              (uint8_t(ownership) << OwnershipShift) |
              (nonDifferentiable ? NonDifferentiable : 0)) {}

  /// Create one from what's present in the parameter type
  inline static ParameterTypeFlags
  // SWIFT_ENABLE_TENSORFLOW
  fromParameterType(Type paramTy, bool isVariadic, ValueOwnership ownership,
                    bool isNonDifferentiable);

  bool isNone() const { return !value; }
  bool isVariadic() const { return value.contains(Variadic); }
  bool isAutoClosure() const { return value.contains(AutoClosure); }
  bool isEscaping() const { return value.contains(Escaping); }
  bool isInOut() const { return getValueOwnership() == ValueOwnership::InOut; }
  bool isShared() const { return getValueOwnership() == ValueOwnership::Shared;}
  bool isOwned() const { return getValueOwnership() == ValueOwnership::Owned; }
  // SWIFT_ENABLE_TENSORFLOW
  bool isNonDifferentiable() const { return value.contains(NonDifferentiable); }

  ValueOwnership getValueOwnership() const {
    return ValueOwnership((value.toRaw() & Ownership) >> OwnershipShift);
  }

  ParameterTypeFlags withVariadic(bool variadic) const {
    return ParameterTypeFlags(variadic ? value | ParameterTypeFlags::Variadic
                                       : value - ParameterTypeFlags::Variadic);
  }

  ParameterTypeFlags withEscaping(bool escaping) const {
    return ParameterTypeFlags(escaping ? value | ParameterTypeFlags::Escaping
                                       : value - ParameterTypeFlags::Escaping);
  }

  ParameterTypeFlags withInOut(bool isInout) const {
    return withValueOwnership(isInout ? ValueOwnership::InOut
                                      : ValueOwnership::Default);
  }
  
  ParameterTypeFlags withShared(bool isShared) const {
    return withValueOwnership(isShared ? ValueOwnership::Shared
                                       : ValueOwnership::Default);
  }

  ParameterTypeFlags withOwned(bool isOwned) const {
    return withValueOwnership(isOwned ? ValueOwnership::Owned
                                      : ValueOwnership::Default);
  }

  ParameterTypeFlags withValueOwnership(ValueOwnership ownership) const {
    return (value - ParameterTypeFlags::Ownership)
            | ParameterFlags(uint8_t(ownership) << OwnershipShift);
  }

<<<<<<< HEAD
  // SWIFT_ENABLE_TENSORFLOW
  ParameterTypeFlags withNonDifferentiable(bool nonDifferentiable) const {
    return ParameterTypeFlags(nonDifferentiable
                              ? value | ParameterTypeFlags::NonDifferentiable
                              : value - ParameterTypeFlags::NonDifferentiable);
=======
  ParameterTypeFlags withAutoClosure(bool isAutoClosure) const {
    return ParameterTypeFlags(isAutoClosure
                                  ? value | ParameterTypeFlags::AutoClosure
                                  : value - ParameterTypeFlags::AutoClosure);
>>>>>>> 2c2f71dd
  }

  bool operator ==(const ParameterTypeFlags &other) const {
    return value.toRaw() == other.value.toRaw();
  }

  bool operator!=(const ParameterTypeFlags &other) const {
    return value.toRaw() != other.value.toRaw();
  }

  uint8_t toRaw() const { return value.toRaw(); }
};

class YieldTypeFlags {
  enum YieldFlags : uint8_t {
    None        = 0,
    Ownership   = 7,
    OwnershipShift = 0,

    NumBits = 3
  };
  OptionSet<YieldFlags> value;

  static_assert(NumBits < 8 * sizeof(OptionSet<YieldFlags>), "overflowed");

  YieldTypeFlags(OptionSet<YieldFlags, uint8_t> val) : value(val) {}

public:
  YieldTypeFlags() = default;
  static YieldTypeFlags fromRaw(uint8_t raw) {
    return YieldTypeFlags(OptionSet<YieldFlags>(raw));
  }

  YieldTypeFlags(ValueOwnership ownership)
      : value(uint8_t(ownership) << OwnershipShift) {}

  bool isInOut() const { return getValueOwnership() == ValueOwnership::InOut; }
  bool isShared() const { return getValueOwnership() == ValueOwnership::Shared;}
  bool isOwned() const { return getValueOwnership() == ValueOwnership::Owned; }

  ValueOwnership getValueOwnership() const {
    return ValueOwnership((value.toRaw() & Ownership) >> OwnershipShift);
  }

  YieldTypeFlags withInOut(bool isInout) const {
    return withValueOwnership(isInout ? ValueOwnership::InOut
                                      : ValueOwnership::Default);
  }
  
  YieldTypeFlags withShared(bool isShared) const {
    return withValueOwnership(isShared ? ValueOwnership::Shared
                                       : ValueOwnership::Default);
  }

  YieldTypeFlags withOwned(bool isOwned) const {
    return withValueOwnership(isOwned ? ValueOwnership::Owned
                                      : ValueOwnership::Default);
  }

  YieldTypeFlags withValueOwnership(ValueOwnership ownership) const {
    return (value - YieldTypeFlags::Ownership)
            | YieldFlags(uint8_t(ownership) << OwnershipShift);
  }

  /// Return these flags interpreted as parameter flags.
  ParameterTypeFlags asParamFlags() const {
    return ParameterTypeFlags(/*variadic*/ false,
                              /*autoclosure*/ false,
                              /*escaping*/ false,
                              // SWIFT_ENABLE_TENSORFLOW
                              getValueOwnership(),
                              /*nondifferentiable*/ false);
  }

  bool operator ==(const YieldTypeFlags &other) const {
    return value.toRaw() == other.value.toRaw();
  }

  bool operator!=(const YieldTypeFlags &other) const {
    return value.toRaw() != other.value.toRaw();
  }

  uint8_t toRaw() const { return value.toRaw(); }
};

/// ParenType - A paren type is a type that's been written in parentheses.
class ParenType : public SugarType {
  friend class ASTContext;
  
  ParenType(Type UnderlyingType, RecursiveTypeProperties properties,
            ParameterTypeFlags flags);

public:
  Type getUnderlyingType() const { return getSinglyDesugaredType(); }

  static ParenType *get(const ASTContext &C, Type underlying,
                        ParameterTypeFlags flags = {});

  /// Get the parameter flags
  ParameterTypeFlags getParameterFlags() const {
    return ParameterTypeFlags::fromRaw(Bits.ParenType.Flags);
  }

  // Implement isa/cast/dyncast/etc.
  static bool classof(const TypeBase *T) {
    return T->getKind() == TypeKind::Paren;
  }
};

/// TupleTypeElt - This represents a single element of a tuple.
class TupleTypeElt {
  /// An optional name for the field.
  Identifier Name;

  /// \brief This is the type of the field.
  Type ElementType;

  /// Flags that are specific to and relevant for parameter types
  ParameterTypeFlags Flags;

  friend class TupleType;
  
public:
  TupleTypeElt() = default;
  TupleTypeElt(Type ty, Identifier name = Identifier(),
               ParameterTypeFlags fl = {});
  
  bool hasName() const { return !Name.empty(); }
  Identifier getName() const { return Name; }
  
  Type getRawType() const { return ElementType; }
  Type getType() const;

  ParameterTypeFlags getParameterFlags() const { return Flags; }

  /// Determine whether this field is variadic.
  bool isVararg() const { return Flags.isVariadic(); }

  /// Determine whether this field is an autoclosure parameter closure.
  bool isAutoClosure() const { return Flags.isAutoClosure(); }

  /// Determine whether this field is an escaping parameter closure.
  bool isEscaping() const { return Flags.isEscaping(); }
  
  /// Determine whether this field is marked 'inout'.
  bool isInOut() const { return Flags.isInOut(); }
  
  /// Remove the type of this varargs element designator, without the array
  /// type wrapping it.
  Type getVarargBaseTy() const;
  
  /// Retrieve a copy of this tuple type element with the type replaced.
  TupleTypeElt getWithType(Type T) const;

  /// Retrieve a copy of this tuple type element with the name replaced.
  TupleTypeElt getWithName(Identifier name) const;

  /// Retrieve a copy of this tuple type element with no name
  TupleTypeElt getWithoutName() const { return getWithName(Identifier()); }
};

inline Type getTupleEltType(const TupleTypeElt &elt) {
  return elt.getType();
}
typedef ArrayRefView<TupleTypeElt,Type,getTupleEltType> TupleEltTypeArrayRef;

inline CanType getCanTupleEltType(const TupleTypeElt &elt) {
  return CanType(elt.getType());
}
typedef ArrayRefView<TupleTypeElt,CanType,getCanTupleEltType>
  CanTupleEltTypeArrayRef;

/// TupleType - A tuple is a parenthesized list of types where each name has an
/// optional name.
///
class TupleType final : public TypeBase, public llvm::FoldingSetNode,
    private llvm::TrailingObjects<TupleType, TupleTypeElt> {
  friend TrailingObjects;
  
public:
  /// get - Return the uniqued tuple type with the specified elements.
  /// Returns a ParenType instead if there is exactly one element which
  /// is unlabeled and not varargs, so it doesn't accidentally construct
  /// a tuple which is impossible to write.
  static Type get(ArrayRef<TupleTypeElt> Elements, const ASTContext &C);

  /// getEmpty - Return the empty tuple type '()'.
  static CanTypeWrapper<TupleType> getEmpty(const ASTContext &C);

  unsigned getNumElements() const { return Bits.TupleType.Count; }

  /// getElements - Return the elements of this tuple.
  ArrayRef<TupleTypeElt> getElements() const {
    return {getTrailingObjects<TupleTypeElt>(), getNumElements()};
  }

  const TupleTypeElt &getElement(unsigned i) const {
    return getTrailingObjects<TupleTypeElt>()[i];
  }

  /// getElementType - Return the type of the specified element.
  Type getElementType(unsigned ElementNo) const {
    return getTrailingObjects<TupleTypeElt>()[ElementNo].getType();
  }

  TupleEltTypeArrayRef getElementTypes() const {
    return TupleEltTypeArrayRef(getElements());
  }
  
  /// getNamedElementId - If this tuple has an element with the specified name,
  /// return the element index, otherwise return -1.
  int getNamedElementId(Identifier I) const;
  
  /// Returns true if this tuple has inout, __shared or __owned elements.
  bool hasElementWithOwnership() const {
    return static_cast<bool>(Bits.TupleType.HasElementWithOwnership);
  }

  // Implement isa/cast/dyncast/etc.
  static bool classof(const TypeBase *T) {
    return T->getKind() == TypeKind::Tuple;
  }

  void Profile(llvm::FoldingSetNodeID &ID) {
    Profile(ID, getElements());
  }
  static void Profile(llvm::FoldingSetNodeID &ID, 
                      ArrayRef<TupleTypeElt> Elements);
  
private:
  TupleType(ArrayRef<TupleTypeElt> elements, const ASTContext *CanCtx,
            RecursiveTypeProperties properties,
            bool hasElementWithOwnership)
     : TypeBase(TypeKind::Tuple, CanCtx, properties) {
     Bits.TupleType.HasElementWithOwnership = hasElementWithOwnership;
     Bits.TupleType.Count = elements.size();
     std::uninitialized_copy(elements.begin(), elements.end(),
                             getTrailingObjects<TupleTypeElt>());
  }
};
BEGIN_CAN_TYPE_WRAPPER(TupleType, Type)
  CanType getElementType(unsigned elementNo) const {
    return CanType(getPointer()->getElementType(elementNo));
  }
  CanTupleEltTypeArrayRef getElementTypes() const {
    return CanTupleEltTypeArrayRef(getPointer()->getElements());
  }
END_CAN_TYPE_WRAPPER(TupleType, Type)

/// UnboundGenericType - Represents a generic type where the type arguments have
/// not yet been resolved.
class UnboundGenericType : public AnyGenericType,
    public llvm::FoldingSetNode {
private:
  UnboundGenericType(GenericTypeDecl *TheDecl, Type Parent, const ASTContext &C,
                     RecursiveTypeProperties properties)
    : AnyGenericType(TheDecl, Parent, TypeKind::UnboundGeneric,
                     (!Parent || Parent->isCanonical()) ? &C : nullptr,
                     properties | RecursiveTypeProperties::HasUnboundGeneric) {}

public:
  static UnboundGenericType* get(GenericTypeDecl *TheDecl, Type Parent,
                                 const ASTContext &C);

  void Profile(llvm::FoldingSetNodeID &ID) {
    Profile(ID, getDecl(), getParent());
  }
  static void Profile(llvm::FoldingSetNodeID &ID, GenericTypeDecl *D,
                      Type Parent);

  // Implement isa/cast/dyncast/etc.
  static bool classof(const TypeBase *T) {
    return T->getKind() == TypeKind::UnboundGeneric;
  }
};
DEFINE_EMPTY_CAN_TYPE_WRAPPER(UnboundGenericType, AnyGenericType)

inline CanType getAsCanType(const Type &type) { return CanType(type); }
typedef ArrayRefView<Type,CanType,getAsCanType> CanTypeArrayRef;

/// BoundGenericType - An abstract class for applying a generic type to the
/// given type arguments.
class BoundGenericType : public NominalOrBoundGenericNominalType,
    public llvm::FoldingSetNode {
  
  /// Retrieve the intrusive pointer storage from the subtype
  const Type *getTrailingObjectsPointer() const;
  Type *getTrailingObjectsPointer() {
    const BoundGenericType *temp = this;
    return const_cast<Type *>(temp->getTrailingObjectsPointer());
  }

protected:
  BoundGenericType(TypeKind theKind, NominalTypeDecl *theDecl, Type parent,
                   ArrayRef<Type> genericArgs, const ASTContext *context,
                   RecursiveTypeProperties properties);

public:
  static BoundGenericType* get(NominalTypeDecl *TheDecl, Type Parent,
                               ArrayRef<Type> GenericArgs);

  /// Retrieve the set of generic arguments provided at this level.
  ArrayRef<Type> getGenericArgs() const {
    return {getTrailingObjectsPointer(), Bits.BoundGenericType.GenericArgCount};
  }

  void Profile(llvm::FoldingSetNodeID &ID) {
    Profile(ID, getDecl(), getParent(), getGenericArgs());
  }
  static void Profile(llvm::FoldingSetNodeID &ID, NominalTypeDecl *TheDecl,
                      Type Parent, ArrayRef<Type> GenericArgs);

  // Implement isa/cast/dyncast/etc.
  static bool classof(const TypeBase *T) {
    return T->getKind() >= TypeKind::First_BoundGenericType &&
           T->getKind() <= TypeKind::Last_BoundGenericType;
  }
};
BEGIN_CAN_TYPE_WRAPPER(BoundGenericType, NominalOrBoundGenericNominalType)
  CanTypeArrayRef getGenericArgs() const {
    return CanTypeArrayRef(getPointer()->getGenericArgs());
  }
END_CAN_TYPE_WRAPPER(BoundGenericType, NominalOrBoundGenericNominalType)


/// BoundGenericClassType - A subclass of BoundGenericType for the case
/// when the nominal type is a generic class type.
class BoundGenericClassType final : public BoundGenericType,
    private llvm::TrailingObjects<BoundGenericClassType, Type> {
  friend TrailingObjects;

private:
  BoundGenericClassType(ClassDecl *theDecl, Type parent,
                        ArrayRef<Type> genericArgs, const ASTContext *context,
                        RecursiveTypeProperties properties)
    : BoundGenericType(TypeKind::BoundGenericClass,
                       reinterpret_cast<NominalTypeDecl*>(theDecl), parent,
                       genericArgs, context, properties) {}
  friend class BoundGenericType;

public:
  static BoundGenericClassType* get(ClassDecl *theDecl, Type parent,
                                    ArrayRef<Type> genericArgs) {
    return cast<BoundGenericClassType>(
             BoundGenericType::get(reinterpret_cast<NominalTypeDecl*>(theDecl),
                                   parent, genericArgs));
  }

  /// \brief Returns the declaration that declares this type.
  ClassDecl *getDecl() const {
    return reinterpret_cast<ClassDecl*>(BoundGenericType::getDecl());
  }

  static bool classof(const TypeBase *T) {
    return T->getKind() == TypeKind::BoundGenericClass;
  }
};
DEFINE_EMPTY_CAN_TYPE_WRAPPER(BoundGenericClassType, BoundGenericType)

/// BoundGenericEnumType - A subclass of BoundGenericType for the case
/// when the nominal type is a generic enum type.
class BoundGenericEnumType final : public BoundGenericType,
    private llvm::TrailingObjects<BoundGenericEnumType, Type> {
  friend TrailingObjects;

private:
  BoundGenericEnumType(EnumDecl *theDecl, Type parent,
                       ArrayRef<Type> genericArgs, const ASTContext *context,
                       RecursiveTypeProperties properties)
    : BoundGenericType(TypeKind::BoundGenericEnum,
                       reinterpret_cast<NominalTypeDecl*>(theDecl), parent,
                       genericArgs, context, properties) {}
  friend class BoundGenericType;

public:
  static BoundGenericEnumType* get(EnumDecl *theDecl, Type parent,
                                    ArrayRef<Type> genericArgs) {
    return cast<BoundGenericEnumType>(
             BoundGenericType::get(reinterpret_cast<NominalTypeDecl*>(theDecl),
                                   parent, genericArgs));
  }

  /// \brief Returns the declaration that declares this type.
  EnumDecl *getDecl() const {
    return reinterpret_cast<EnumDecl*>(BoundGenericType::getDecl());
  }

  static bool classof(const TypeBase *T) {
    return T->getKind() == TypeKind::BoundGenericEnum;
  }
};
DEFINE_EMPTY_CAN_TYPE_WRAPPER(BoundGenericEnumType, BoundGenericType)

/// BoundGenericStructType - A subclass of BoundGenericType for the case
/// when the nominal type is a generic struct type.
class BoundGenericStructType final : public BoundGenericType,
    private llvm::TrailingObjects<BoundGenericStructType, Type> {
  friend TrailingObjects;

private:
  BoundGenericStructType(StructDecl *theDecl, Type parent,
                         ArrayRef<Type> genericArgs, const ASTContext *context,
                         RecursiveTypeProperties properties)
    : BoundGenericType(TypeKind::BoundGenericStruct, 
                       reinterpret_cast<NominalTypeDecl*>(theDecl), parent,
                       genericArgs, context, properties) {}
  friend class BoundGenericType;

public:
  static BoundGenericStructType* get(StructDecl *theDecl, Type parent,
                                    ArrayRef<Type> genericArgs) {
    return cast<BoundGenericStructType>(
             BoundGenericType::get(reinterpret_cast<NominalTypeDecl*>(theDecl),
                                   parent, genericArgs));
  }

  /// \brief Returns the declaration that declares this type.
  StructDecl *getDecl() const {
    return reinterpret_cast<StructDecl*>(BoundGenericType::getDecl());
  }

  static bool classof(const TypeBase *T) {
    return T->getKind() == TypeKind::BoundGenericStruct;
  }
};
DEFINE_EMPTY_CAN_TYPE_WRAPPER(BoundGenericStructType, BoundGenericType)

/// NominalType - Represents a type with a name that is significant, such that
/// the name distinguishes it from other structurally-similar types that have
/// different names. Nominal types are always canonical.
class NominalType : public NominalOrBoundGenericNominalType {

protected:
  NominalType(TypeKind K, const ASTContext *C, NominalTypeDecl *TheDecl,
              Type Parent, RecursiveTypeProperties properties)
    : NominalOrBoundGenericNominalType(TheDecl, Parent, K,
               (!Parent || Parent->isCanonical())? C : nullptr, properties) {}

public:
  static NominalType *get(NominalTypeDecl *D, Type Parent, const ASTContext &C);

  // Implement isa/cast/dyncast/etc.
  static bool classof(const TypeBase *T) {
    return T->getKind() >= TypeKind::First_NominalType &&
           T->getKind() <= TypeKind::Last_NominalType;
  }
};
DEFINE_EMPTY_CAN_TYPE_WRAPPER(NominalType, NominalOrBoundGenericNominalType)

/// EnumType - This represents the type declared by an EnumDecl.
class EnumType : public NominalType, public llvm::FoldingSetNode {
public:
  /// getDecl() - Returns the decl which declares this type.
  EnumDecl *getDecl() const {
    return reinterpret_cast<EnumDecl *>(NominalType::getDecl());
  }

  /// \brief Retrieve the type when we're referencing the given enum
  /// declaration in the parent type \c Parent.
  static EnumType *get(EnumDecl *D, Type Parent, const ASTContext &C);

  void Profile(llvm::FoldingSetNodeID &ID) {
    Profile(ID, getDecl(), getParent());
  }
  static void Profile(llvm::FoldingSetNodeID &ID, EnumDecl *D, Type Parent);

  // Implement isa/cast/dyncast/etc.
  static bool classof(const TypeBase *T) {
    return T->getKind() == TypeKind::Enum;
  }

private:
  EnumType(EnumDecl *TheDecl, Type Parent, const ASTContext &Ctx,
            RecursiveTypeProperties properties);
};
DEFINE_EMPTY_CAN_TYPE_WRAPPER(EnumType, NominalType)

/// StructType - This represents the type declared by a StructDecl.
class StructType : public NominalType, public llvm::FoldingSetNode {  
public:
  /// getDecl() - Returns the decl which declares this type.
  StructDecl *getDecl() const {
    return reinterpret_cast<StructDecl *>(NominalType::getDecl());
  }

  /// \brief Retrieve the type when we're referencing the given struct
  /// declaration in the parent type \c Parent.
  static StructType *get(StructDecl *D, Type Parent, const ASTContext &C);

  void Profile(llvm::FoldingSetNodeID &ID) {
    Profile(ID, getDecl(), getParent());
  }
  static void Profile(llvm::FoldingSetNodeID &ID, StructDecl *D, Type Parent);

  // Implement isa/cast/dyncast/etc.
  static bool classof(const TypeBase *T) {
    return T->getKind() == TypeKind::Struct;
  }
  
private:
  StructType(StructDecl *TheDecl, Type Parent, const ASTContext &Ctx,
             RecursiveTypeProperties properties);
};
DEFINE_EMPTY_CAN_TYPE_WRAPPER(StructType, NominalType)

/// ClassType - This represents the type declared by a ClassDecl.
class ClassType : public NominalType, public llvm::FoldingSetNode {  
public:
  /// getDecl() - Returns the decl which declares this type.
  ClassDecl *getDecl() const {
    return reinterpret_cast<ClassDecl *>(NominalType::getDecl());
  }

  /// \brief Retrieve the type when we're referencing the given class
  /// declaration in the parent type \c Parent.
  static ClassType *get(ClassDecl *D, Type Parent, const ASTContext &C);

  void Profile(llvm::FoldingSetNodeID &ID) {
    Profile(ID, getDecl(), getParent());
  }
  static void Profile(llvm::FoldingSetNodeID &ID, ClassDecl *D, Type Parent);

  // Implement isa/cast/dyncast/etc.
  static bool classof(const TypeBase *T) {
    return T->getKind() == TypeKind::Class;
  }
  
private:
  ClassType(ClassDecl *TheDecl, Type Parent, const ASTContext &Ctx,
            RecursiveTypeProperties properties);
};
DEFINE_EMPTY_CAN_TYPE_WRAPPER(ClassType, NominalType)

/// Describes the representation of a metatype.
///
/// There are several potential representations for metatypes within
/// SIL, which are distinguished by the metatype representation. This
/// enumeration captures the different representations. Some
/// conversions between representations are possible: for example, one
/// can convert a thin representation to a thick one (but not
/// vice-versa), and different representations are required in
/// different places.
enum class MetatypeRepresentation : char {
  /// A thin metatype requires no runtime information, because the
  /// type itself provides no dynamic behavior.
  ///
  /// Struct and enum metatypes are thin, because dispatch to static
  /// struct and enum members is completely static.
  Thin,
  /// A thick metatype refers to a complete metatype representation
  /// that allows introspection and dynamic dispatch. 
  ///
  /// Thick metatypes are used for class and existential metatypes,
  /// which permit dynamic behavior.
  Thick,
  /// An Objective-C metatype refers to an Objective-C class object.
  ObjC
};

/// AnyMetatypeType - A common parent class of MetatypeType and
/// ExistentialMetatypeType.
class AnyMetatypeType : public TypeBase {
  Type InstanceType;
protected:
  AnyMetatypeType(TypeKind kind, const ASTContext *C,
                  RecursiveTypeProperties properties,
                  Type instanceType,
                  Optional<MetatypeRepresentation> repr);


public:
  Type getInstanceType() const { return InstanceType; }

  /// Does this metatype have a representation?
  ///
  /// Only SIL metatype types have a representation.
  bool hasRepresentation() const {
    return Bits.AnyMetatypeType.Representation > 0;
  }
  
  /// Retrieve the metatype representation.
  ///
  /// The metatype representation is a SIL-only property. Thin
  /// metatypes can be lowered away to empty types in IR, unless a
  /// metatype value is required at an abstraction level.
  MetatypeRepresentation getRepresentation() const {
    assert(Bits.AnyMetatypeType.Representation &&
           "metatype has no representation");
    return static_cast<MetatypeRepresentation>(
             Bits.AnyMetatypeType.Representation - 1);
  }

  // Implement isa/cast/dyncast/etc.
  static bool classof(const TypeBase *T) {
    return T->getKind() == TypeKind::Metatype ||
           T->getKind() == TypeKind::ExistentialMetatype;
  }
};
BEGIN_CAN_TYPE_WRAPPER(AnyMetatypeType, Type)
  PROXY_CAN_TYPE_SIMPLE_GETTER(getInstanceType)
END_CAN_TYPE_WRAPPER(AnyMetatypeType, Type)

/// MetatypeType - This is the type given to a metatype value.  When a type is
/// declared, a 'metatype' value is injected into the value namespace to
/// resolve references to the type.  An example:
///
///  struct x { ... }  // declares type 'x' and metatype 'x'.
///  x.a()             // use of the metatype value since its a value context.
///
/// In general, this is spelled X.Type, unless X is an existential
/// type, in which case the ordinary metatype is spelled X.Protocol
/// and X.Type connotes the ExistentialMetatypeType.
class MetatypeType : public AnyMetatypeType {
  static MetatypeType *get(Type T, Optional<MetatypeRepresentation> Repr,
                           const ASTContext &C);

public:
  /// \brief Return the MetatypeType for the specified type declaration.
  ///
  /// This leaves the 'representation' property unavailable.
  static MetatypeType *get(Type T, const ASTContext &C) {
    return get(T, None, C);
  }
  
  /// Return the MetatypeType for the specified type declaration with
  /// the given representation.
  ///
  /// Metatype representation is a SIL-only property. Thin metatypes
  /// can be lowered away to empty types in IR.
  static MetatypeType *get(Type T,
                           Optional<MetatypeRepresentation> repr = None) {
    return get(T, repr, T->getASTContext());
  }

  // Implement isa/cast/dyncast/etc.
  static bool classof(const TypeBase *T) {
    return T->getKind() == TypeKind::Metatype;
  }
  
private:
  MetatypeType(Type T, const ASTContext *C,
               RecursiveTypeProperties properties,
               Optional<MetatypeRepresentation> repr);
  friend class TypeDecl;
};
BEGIN_CAN_TYPE_WRAPPER(MetatypeType, AnyMetatypeType)
  static CanMetatypeType get(CanType type) {
    return CanMetatypeType(MetatypeType::get(type));
  }
  static CanMetatypeType get(CanType type, MetatypeRepresentation repr) {
    return CanMetatypeType(MetatypeType::get(type, repr));
  }
END_CAN_TYPE_WRAPPER(MetatypeType, AnyMetatypeType)

/// ExistentialMetatypeType - This is the type given to an existential
/// metatype value, i.e. the type of the dynamic type of an
/// existential value.  The instance type must be an existential type
/// of some sort.
///
/// Formally, this type is \exists t : T... . t.Type.  In contrast,
/// the MetatypeType for a ProtocolType is a singleton.
///
/// This is spelled X.Type, where X is an existential type.
///
/// The representation of an existential metatype cannot be thin.
class ExistentialMetatypeType : public AnyMetatypeType {
public:
  static ExistentialMetatypeType *get(Type T,
                                      Optional<MetatypeRepresentation> Repr,
                                      const ASTContext &C);

  /// Return the ExistentialMetatypeType for the specified type
  /// with the given representation.
  ///
  /// Metatype representation is a SIL-only property. Existential
  /// metatypes cannot be thin.
  static ExistentialMetatypeType *get(Type T,
                                      Optional<MetatypeRepresentation> repr
                                        = None) {
    return get(T, repr, T->getASTContext());
  }

  // Implement isa/cast/dyncast/etc.
  static bool classof(const TypeBase *T) {
    return T->getKind() == TypeKind::ExistentialMetatype;
  }
  
private:
  ExistentialMetatypeType(Type T, const ASTContext *C,
                          RecursiveTypeProperties properties,
                          Optional<MetatypeRepresentation> repr);
  friend class TypeDecl;
};
BEGIN_CAN_TYPE_WRAPPER(ExistentialMetatypeType, AnyMetatypeType)
  static CanExistentialMetatypeType get(CanType type) {
    return CanExistentialMetatypeType(ExistentialMetatypeType::get(type));
  }
  static CanExistentialMetatypeType get(CanType type,
                                        MetatypeRepresentation repr) {
    return CanExistentialMetatypeType(ExistentialMetatypeType::get(type, repr));
  }
END_CAN_TYPE_WRAPPER(ExistentialMetatypeType, AnyMetatypeType)
  
/// ModuleType - This is the type given to a module value, e.g. the "Builtin" in
/// "Builtin.int".  This is typically given to a ModuleExpr, but can also exist
/// on ParenExpr, for example.
class ModuleType : public TypeBase {
  ModuleDecl *const TheModule;
  
public:
  /// get - Return the ModuleType for the specified module.
  static ModuleType *get(ModuleDecl *M);

  ModuleDecl *getModule() const { return TheModule; }

  // Implement isa/cast/dyncast/etc.
  static bool classof(const TypeBase *T) {
    return T->getKind() == TypeKind::Module;
  }
  
private:
  ModuleType(ModuleDecl *M, const ASTContext &Ctx)
    : TypeBase(TypeKind::Module, &Ctx, // Always canonical
               RecursiveTypeProperties()),
      TheModule(M) {
  }
};
DEFINE_EMPTY_CAN_TYPE_WRAPPER(ModuleType, Type)
  
/// The type given to a dynamic \c Self return type.
///
/// Example:
/// \code
/// class X {
///   class func factory() -> Self { ... }
/// };
/// \endcode
///
/// In this example, \c Self is represented by a 
/// \c DynamicSelfType node whose self type is \c X.
class DynamicSelfType : public TypeBase {
  Type SelfType;

public:
  /// \brief Return the DynamicSelf for the specified self type.
  static DynamicSelfType *get(Type selfType, const ASTContext &ctx);

  /// Retrieve the (static) self type for this dynamic self type.
  Type getSelfType() const { return SelfType; }

  // Implement isa/cast/dyncast/etc.
  static bool classof(const TypeBase *T) {
    return T->getKind() == TypeKind::DynamicSelf;
  }
  
private:
  DynamicSelfType(Type selfType, const ASTContext &ctx,
                  RecursiveTypeProperties properties)
    : TypeBase(TypeKind::DynamicSelf, selfType->isCanonical()? &ctx : 0,
               properties | RecursiveTypeProperties(
                 RecursiveTypeProperties::HasDynamicSelf)),
      SelfType(selfType) { }

  friend class TypeDecl;
};
BEGIN_CAN_TYPE_WRAPPER(DynamicSelfType, Type)
  PROXY_CAN_TYPE_SIMPLE_GETTER(getSelfType)

  static CanDynamicSelfType get(CanType selfType, const ASTContext &ctx) {
    return CanDynamicSelfType(DynamicSelfType::get(selfType, ctx));
  }
END_CAN_TYPE_WRAPPER(DynamicSelfType, Type)

/// A language-level calling convention.
enum class SILFunctionLanguage : uint8_t {
  /// A variation of the Swift calling convention.
  Swift = 0,

  /// A variation of the C calling convention.
  C,
};

/// The representation form of a function.
enum class FunctionTypeRepresentation : uint8_t {
  /// A "thick" function that carries a context pointer to reference captured
  /// state. The default native function representation.
  Swift = 0,
  
  /// A thick function that is represented as an Objective-C block.
  Block,
  
  /// A "thin" function that needs no context.
  Thin,
  
  /// A C function pointer, which is thin and also uses the C calling
  /// convention.
  CFunctionPointer,

  // SWIFT_ENABLE_TENSORFLOW
  /// A function that will be promoted to a TensorFlow Graph.
  TensorFlow,

  /// The value of the greatest AST function representation.
  Last = TensorFlow,
};

/// The representation form of a SIL function.
///
/// This is a superset of FunctionTypeRepresentation. The common representations
/// must share an enum value.
///
/// TODO: The overlap of SILFunctionTypeRepresentation and
/// FunctionTypeRepresentation is a total hack necessitated by the way SIL
/// TypeLowering is currently written. We ought to refactor TypeLowering so that
/// it is not necessary to distinguish these cases.
enum class SILFunctionTypeRepresentation : uint8_t {
  /// A freestanding thick function.
  Thick = uint8_t(FunctionTypeRepresentation::Swift),
  
  /// A thick function that is represented as an Objective-C block.
  Block = uint8_t(FunctionTypeRepresentation::Block),
  
  /// A freestanding thin function that needs no context.
  Thin = uint8_t(FunctionTypeRepresentation::Thin),
  
  /// A C function pointer, which is thin and also uses the C calling
  /// convention.
  CFunctionPointer = uint8_t(FunctionTypeRepresentation::CFunctionPointer),

  // SWIFT_ENABLE_TENSORFLOW
  /// A TensorFlow function pointer.
  TensorFlow = uint8_t(FunctionTypeRepresentation::TensorFlow),

  /// The value of the greatest AST function representation.
  LastAST = TensorFlow,

  /// The value of the least SIL-only function representation.
  FirstSIL = 8,
  
  /// A Swift instance method.
  Method = FirstSIL,
  
  /// An Objective-C method.
  ObjCMethod,
  
  /// A Swift protocol witness.
  WitnessMethod,
  
  /// A closure invocation function that has not been bound to a context.
  Closure,
};

/// Can this calling convention result in a function being called indirectly
/// through the runtime.
inline bool canBeCalledIndirectly(SILFunctionTypeRepresentation rep) {
  switch (rep) {
  case SILFunctionTypeRepresentation::Thick:
  case SILFunctionTypeRepresentation::Thin:
  case SILFunctionTypeRepresentation::CFunctionPointer:
  case SILFunctionTypeRepresentation::Block:
  case SILFunctionTypeRepresentation::Closure:
  // SWIFT_ENABLE_TENSORFLOW
  case SILFunctionTypeRepresentation::TensorFlow:
    return false;
  case SILFunctionTypeRepresentation::ObjCMethod:
  case SILFunctionTypeRepresentation::Method:
  case SILFunctionTypeRepresentation::WitnessMethod:
    return true;
  }

  llvm_unreachable("Unhandled SILFunctionTypeRepresentation in switch.");
}

/// Map a SIL function representation to the base language calling convention
/// it uses.
inline SILFunctionLanguage
getSILFunctionLanguage(SILFunctionTypeRepresentation rep) {
  switch (rep) {
  case SILFunctionTypeRepresentation::ObjCMethod:
  case SILFunctionTypeRepresentation::CFunctionPointer:
  case SILFunctionTypeRepresentation::Block:
    return SILFunctionLanguage::C;
  case SILFunctionTypeRepresentation::Thick:
  case SILFunctionTypeRepresentation::Thin:
  case SILFunctionTypeRepresentation::Method:
  case SILFunctionTypeRepresentation::WitnessMethod:
  case SILFunctionTypeRepresentation::Closure:
  // SWIFT_ENABLE_TENSORFLOW
  case SILFunctionTypeRepresentation::TensorFlow:
    return SILFunctionLanguage::Swift;
  }

  llvm_unreachable("Unhandled SILFunctionTypeRepresentation in switch.");
}

// SWIFT_ENABLE_TENSORFLOW
/// The differentiability of a function type.
enum class FunctionTypeDifferentiability : uint8_t {
  /// Non-differentiable.
  None = 0,
  /// Forward-mode differentiable.
  Forward,
  /// Reverse-mode differentiable.
  Reverse,
  /// Both forward-mode and reverse-mode differentiable.
  Bidirectional,
  /// Linear map.
  Linear,
  /// Constant function, whose derivatives are always zero.
  Constant,
};

/// AnyFunctionType - A function type has zero or more input parameters and a
/// single result. The result type may be a tuple. For example:
///   "(int) -> int" or "(a : int, b : int) -> (int, int)".
///
/// There are two kinds of function types:  monomorphic (FunctionType) and
/// polymorphic (GenericFunctionType). Both type families additionally can
/// be 'thin', indicating that a function value has no capture context and can be
/// represented at the binary level as a single function pointer.
class AnyFunctionType : public TypeBase {
  const Type Output;
  
public:
  using Representation = FunctionTypeRepresentation;
  // SWIFT_ENABLE_TENSORFLOW
  using Differentiability = FunctionTypeDifferentiability;

  class Param {
  public:
    explicit Param(Type t,
                   Identifier l = Identifier(),
                   ParameterTypeFlags f = ParameterTypeFlags())
        : Ty(t), Label(l), Flags(f) {
      assert(!t || !t->is<InOutType>() && "set flags instead");
    }

  private:
    /// The type of the parameter. For a variadic parameter, this is the
    /// element type.
    Type Ty;
    
    // The label associated with the parameter, if any.
    Identifier Label;
    
    /// Parameter specific flags.
    ParameterTypeFlags Flags = {};
    
  public:
    /// FIXME: Remove this. Return the formal type of the parameter in the
    /// function type, including the InOutType if there is one.
    ///
    /// For example, 'inout Int' => 'inout Int', 'Int...' => 'Int'.
    Type getOldType() const;

    /// Return the formal type of the parameter.
    ///
    /// For example, 'inout Int' => 'Int', 'Int...' => 'Int'.
    Type getPlainType() const { return Ty; }

    /// The type of the parameter when referenced inside the function body
    /// as an rvalue.
    ///
    /// For example, 'inout Int' => 'Int', 'Int...' => '[Int]'.
    Type getParameterType(bool forCanonical = false,
                          ASTContext *ctx = nullptr) const;

    bool hasLabel() const { return !Label.empty(); }
    Identifier getLabel() const { return Label; }
    
    ParameterTypeFlags getParameterFlags() const { return Flags; }

    /// Whether the parameter is varargs
    bool isVariadic() const { return Flags.isVariadic(); }
    
    /// Whether the parameter is marked '@autoclosure'
    bool isAutoClosure() const { return Flags.isAutoClosure(); }
    
    /// Whether the parameter is marked '@escaping'
    bool isEscaping() const { return Flags.isEscaping(); }
    
    /// Whether the parameter is marked 'inout'
    bool isInOut() const { return Flags.isInOut(); }
    
    /// Whether the parameter is marked 'shared'
    bool isShared() const { return Flags.isShared(); }

    /// Whether the parameter is marked 'owned'
    bool isOwned() const { return Flags.isOwned(); }

    ValueOwnership getValueOwnership() const {
      return Flags.getValueOwnership();
    }

    bool operator==(Param const &b) const {
      return (Label == b.Label &&
              getPlainType()->isEqual(b.getPlainType()) &&
              Flags == b.Flags);
    }
    bool operator!=(Param const &b) const { return !(*this == b); }

    Param getWithoutLabel() const { return Param(Ty, Identifier(), Flags); }
  };

  class CanParam : public Param {
    explicit CanParam(const Param &param) : Param(param) {}
  public:
    static CanParam getFromParam(const Param &param) { return CanParam(param); }

    CanType getOldType() const { return CanType(Param::getOldType()); }
    CanType getPlainType() const { return CanType(Param::getPlainType()); }
    CanType getParameterType() const {
      return CanType(Param::getParameterType(/*forCanonical*/ true));
    }
  };

  using CanParamArrayRef =
    ArrayRefView<Param,CanParam,CanParam::getFromParam,/*AccessOriginal*/true>;
  
  class CanYield;
  class Yield {
    Type Ty;
    YieldTypeFlags Flags;
  public:
    explicit Yield(Type type, YieldTypeFlags flags)
      : Ty(type), Flags(flags) {}

    Type getType() const { return Ty; }

    YieldTypeFlags getFlags() const { return Flags; }
    ValueOwnership getValueOwnership() const {
      return getFlags().getValueOwnership();
    }
    bool isInOut() const { return getFlags().isInOut(); }

    CanYield getCanonical() const;

    /// There are a number of places where it's convenient to re-use
    /// the call machinery, processing yields as if they were
    /// parameters of a call.  Return this reinterpreted as a parameter.
    Param asParam() const {
      return Param(getType(), Identifier(), getFlags().asParamFlags());
    }

    Yield subst(SubstitutionMap subs, SubstOptions options = None) const {
      return Yield(getType().subst(subs, options), getFlags());
    }

    bool operator==(const Yield &other) const {
      return getType()->isEqual(other.getType()) &&
             getFlags() == other.getFlags();
    }
    bool operator!=(const Yield &other) const {
      return !operator==(other);
    }
  };

  class CanYield : public Yield {
  public:
    explicit CanYield(CanType type, YieldTypeFlags flags)
      : Yield(type, flags) {}

    CanType getType() const { return CanType(Yield::getType()); }
    CanParam asParam() const { return CanParam::getFromParam(Yield::asParam());}

    CanYield subst(SubstitutionMap subs, SubstOptions options = None) const {
      return CanYield(getType().subst(subs, options)->getCanonicalType(),
                      getFlags());
    }
  };

  /// \brief A class which abstracts out some details necessary for
  /// making a call.
  class ExtInfo {
    // If bits are added or removed, then TypeBase::AnyFunctionTypeBits
    // and NumMaskBits must be updated, and they must match.
    //
    //   SWIFT_ENABLE_TENSORFLOW
    //   |representation|isAutoClosure|noEscape|throws|differentiability|
    //   |    0 .. 3    |      4      |    5   |   6  |      7 .. 9     |
    //
    enum : unsigned {
      RepresentationMask     = 0xF << 0,
      AutoClosureMask        = 1 << 4,
      NoEscapeMask           = 1 << 5,
      ThrowsMask             = 1 << 6,
      // SWIFT_ENABLE_TENSORFLOW
      DifferentiabilityOffset = 7,
      DifferentiabilityMask  = 0b111 << DifferentiabilityOffset,
      NumMaskBits            = 10
    };

    unsigned Bits; // Naturally sized for speed.

    ExtInfo(unsigned Bits) : Bits(Bits) {}

    friend class AnyFunctionType;
    
  public:
    // Constructor with all defaults.
    ExtInfo() : Bits(0) {
      assert(getRepresentation() == Representation::Swift);
      // SWIFT_ENABLE_TENSORFLOW
      assert(getDifferentiability() == Differentiability::None);
    }

    // Constructor for polymorphic type.
    ExtInfo(Representation Rep, bool Throws) {
      Bits = ((unsigned) Rep) | (Throws ? ThrowsMask : 0);
    }

    // Constructor with no defaults.
    ExtInfo(Representation Rep,
            bool IsAutoClosure, bool IsNoEscape,
            // SWIFT_ENABLE_TENSORFLOW
            bool Throws, Differentiability Diff)
      : ExtInfo(Rep, Throws) {
      Bits |= (IsAutoClosure ? AutoClosureMask : 0);
      Bits |= (IsNoEscape ? NoEscapeMask : 0);
      // SWIFT_ENABLE_TENSORFLOW
      Bits |=
          (((unsigned)Diff << DifferentiabilityOffset) & DifferentiabilityMask);
    }

    bool isAutoClosure() const { return Bits & AutoClosureMask; }
    bool isNoEscape() const { return Bits & NoEscapeMask; }
    bool throws() const { return Bits & ThrowsMask; }
    // SWIFT_ENABLE_TENSORFLOW
    bool isDifferentiable() const { return Bits & DifferentiabilityMask; }
    Representation getRepresentation() const {
      unsigned rawRep = Bits & RepresentationMask;
      assert(rawRep <= unsigned(Representation::Last)
             && "unexpected SIL representation");
      return Representation(rawRep);
    }
    // SWIFT_ENABLE_TENSORFLOW
    Differentiability getDifferentiability() const {
      return Differentiability(
          (Bits & DifferentiabilityMask) >> DifferentiabilityOffset);
    }

    bool hasSelfParam() const {
      switch (getSILRepresentation()) {
      case SILFunctionTypeRepresentation::Thick:
      case SILFunctionTypeRepresentation::Block:
      case SILFunctionTypeRepresentation::Thin:
      case SILFunctionTypeRepresentation::CFunctionPointer:
      case SILFunctionTypeRepresentation::Closure:
      // SWIFT_ENABLE_TENSORFLOW
      case SILFunctionTypeRepresentation::TensorFlow:
        return false;
      case SILFunctionTypeRepresentation::ObjCMethod:
      case SILFunctionTypeRepresentation::Method:
      case SILFunctionTypeRepresentation::WitnessMethod:
        return true;
      }

      llvm_unreachable("Unhandled SILFunctionTypeRepresentation in switch.");
    }

    /// True if the function representation carries context.
    bool hasContext() const {
      switch (getSILRepresentation()) {
      case SILFunctionTypeRepresentation::Thick:
      case SILFunctionTypeRepresentation::Block:
        return true;
      case SILFunctionTypeRepresentation::Thin:
      case SILFunctionTypeRepresentation::Method:
      case SILFunctionTypeRepresentation::ObjCMethod:
      case SILFunctionTypeRepresentation::WitnessMethod:
      case SILFunctionTypeRepresentation::CFunctionPointer:
      case SILFunctionTypeRepresentation::Closure:
      // SWIFT_ENABLE_TENSORFLOW
      case SILFunctionTypeRepresentation::TensorFlow:
        return false;
      }

      llvm_unreachable("Unhandled SILFunctionTypeRepresentation in switch.");
    }
    
    // Note that we don't have setters. That is by design, use
    // the following with methods instead of mutating these objects.
    LLVM_NODISCARD
    ExtInfo withRepresentation(Representation Rep) const {
      return ExtInfo((Bits & ~RepresentationMask)
                     | (unsigned)Rep);
    }
    LLVM_NODISCARD
    ExtInfo withIsAutoClosure(bool IsAutoClosure = true) const {
      if (IsAutoClosure)
        return ExtInfo(Bits | AutoClosureMask);
      else
        return ExtInfo(Bits & ~AutoClosureMask);
    }
    LLVM_NODISCARD
    ExtInfo withNoEscape(bool NoEscape = true) const {
      if (NoEscape)
        return ExtInfo(Bits | NoEscapeMask);
      else
        return ExtInfo(Bits & ~NoEscapeMask);
    }
    LLVM_NODISCARD
    ExtInfo withThrows(bool Throws = true) const {
      if (Throws)
        return ExtInfo(Bits | ThrowsMask);
      else
        return ExtInfo(Bits & ~ThrowsMask);
    }
    // SWIFT_ENABLE_TENSORFLOW
    LLVM_NODISCARD
    ExtInfo withDifferentiability(Differentiability diff) const {
      return ExtInfo((Bits & ~DifferentiabilityMask) |
                     (unsigned)diff << DifferentiabilityOffset);
    }

    unsigned getFuncAttrKey() const {
      return Bits;
    }
    
    /// Put a SIL representation in the ExtInfo.
    ///
    /// SIL type lowering transiently generates AST function types with SIL
    /// representations. However, they shouldn't persist in the AST, and
    /// don't need to be parsed, printed, or serialized.
    ExtInfo withSILRepresentation(SILFunctionTypeRepresentation Rep) const {
      return ExtInfo((Bits & ~RepresentationMask)
                     | (unsigned)Rep);
    }
    
    SILFunctionTypeRepresentation getSILRepresentation() const {
      unsigned rawRep = Bits & RepresentationMask;
      return SILFunctionTypeRepresentation(rawRep);
    }

    bool operator==(ExtInfo Other) const {
      return Bits == Other.Bits;
    }
    bool operator!=(ExtInfo Other) const {
      return Bits != Other.Bits;
    }
  };

protected:
  AnyFunctionType(TypeKind Kind, const ASTContext *CanTypeContext,
                  Type Output, RecursiveTypeProperties properties,
                  unsigned NumParams, ExtInfo Info)
  : TypeBase(Kind, CanTypeContext, properties), Output(Output) {
    Bits.AnyFunctionType.ExtInfo = Info.Bits;
    Bits.AnyFunctionType.NumParams = NumParams;
    assert(Bits.AnyFunctionType.NumParams == NumParams && "Params dropped!");
    // The use of both assert() and static_assert() is intentional.
    assert(Bits.AnyFunctionType.ExtInfo == Info.Bits && "Bits were dropped!");
    static_assert(ExtInfo::NumMaskBits == NumAFTExtInfoBits,
                 "ExtInfo and AnyFunctionTypeBitfields must agree on bit size");
  }

public:
  /// \brief Break an input type into an array of \c AnyFunctionType::Params.
  static void decomposeInput(Type type,
                             SmallVectorImpl<Param> &result);

  /// \brief Take an array of parameters and turn it into an input type.
  ///
  /// The result type is only there as a way to extract the ASTContext when
  /// needed.
  static Type composeInput(ASTContext &ctx, ArrayRef<Param> params,
                           bool canonicalVararg);
  static Type composeInput(ASTContext &ctx, CanParamArrayRef params,
                           bool canonicalVararg) {
    return composeInput(ctx, params.getOriginalArray(), canonicalVararg);
  }

  /// \brief Given two arrays of parameters determine if they are equal.
  static bool equalParams(ArrayRef<Param> a, ArrayRef<Param> b);

  /// \brief Given two arrays of parameters determine if they are equal.
  static bool equalParams(CanParamArrayRef a, CanParamArrayRef b);

  /// \brief Given an array of parameters and an array of labels of the
  /// same length, update each parameter to have the corresponding label.
  static void relabelParams(MutableArrayRef<Param> params,
                            ArrayRef<Identifier> labels);

  Type getResult() const { return Output; }
  ArrayRef<Param> getParams() const;
  unsigned getNumParams() const { return Bits.AnyFunctionType.NumParams; }

  GenericSignature *getOptGenericSignature() const;
  
  ExtInfo getExtInfo() const {
    return ExtInfo(Bits.AnyFunctionType.ExtInfo);
  }

  /// \brief Get the representation of the function type.
  Representation getRepresentation() const {
    return getExtInfo().getRepresentation();
  }

  // SWIFT_ENABLE_TENSORFLOW
  /// \brief Get the differentiability of the function type.
  Differentiability getDifferentiability() const {
    return getExtInfo().getDifferentiability();
  }
  
  /// \brief True if this type allows an implicit conversion from a function
  /// argument expression of type T to a function of type () -> T.
  bool isAutoClosure() const {
    return getExtInfo().isAutoClosure();
  }

  /// \brief True if the parameter declaration it is attached to is guaranteed
  /// to not persist the closure for longer than the duration of the call.
  bool isNoEscape() const {
    return getExtInfo().isNoEscape();
  }

  bool throws() const {
    return getExtInfo().throws();
  }
  
  // SWIFT_ENABLE_TENSORFLOW
  bool isDifferentiable() const {
    return getExtInfo().isDifferentiable();
  }

  /// Returns a new function type exactly like this one but with the ExtInfo
  /// replaced.
  AnyFunctionType *withExtInfo(ExtInfo info) const;

  void printParams(raw_ostream &OS,
                   const PrintOptions &PO = PrintOptions()) const;
  void printParams(ASTPrinter &Printer, const PrintOptions &PO) const;

  // Implement isa/cast/dyncast/etc.
  static bool classof(const TypeBase *T) {
    return T->getKind() >= TypeKind::First_AnyFunctionType &&
           T->getKind() <= TypeKind::Last_AnyFunctionType;
  }
};
BEGIN_CAN_TYPE_WRAPPER(AnyFunctionType, Type)
  using ExtInfo = AnyFunctionType::ExtInfo;
  using CanParamArrayRef = AnyFunctionType::CanParamArrayRef;

  static CanAnyFunctionType get(CanGenericSignature signature,
                                CanParamArrayRef params,
                                CanType result,
                                ExtInfo info = ExtInfo());

  CanGenericSignature getOptGenericSignature() const;

  CanParamArrayRef getParams() const {
    return CanParamArrayRef(getPointer()->getParams());
  }

  PROXY_CAN_TYPE_SIMPLE_GETTER(getResult)
  
  CanAnyFunctionType withExtInfo(ExtInfo info) const {
    return CanAnyFunctionType(getPointer()->withExtInfo(info));
  }
END_CAN_TYPE_WRAPPER(AnyFunctionType, Type)

inline AnyFunctionType::CanYield AnyFunctionType::Yield::getCanonical() const {
  return CanYield(getType()->getCanonicalType(), getFlags());
}

/// FunctionType - A monomorphic function type, specified with an arrow.
///
/// For example:
///   let x : (Float, Int) -> Int
class FunctionType final : public AnyFunctionType,
    public llvm::FoldingSetNode,
    private llvm::TrailingObjects<FunctionType, AnyFunctionType::Param> {
  friend TrailingObjects;
      
public:
  /// 'Constructor' Factory Function
  static FunctionType *get(ArrayRef<Param> params, Type result,
                           ExtInfo info = ExtInfo());

  // Retrieve the input parameters of this function type.
  ArrayRef<Param> getParams() const {
    return {getTrailingObjects<Param>(), getNumParams()};
  }

  void Profile(llvm::FoldingSetNodeID &ID) {
    Profile(ID, getParams(), getResult(), getExtInfo());
  }
  static void Profile(llvm::FoldingSetNodeID &ID,
                      ArrayRef<Param> params,
                      Type result,
                      ExtInfo info);

  // Implement isa/cast/dyncast/etc.
  static bool classof(const TypeBase *T) {
    return T->getKind() == TypeKind::Function;
  }
      
private:
  FunctionType(ArrayRef<Param> params, Type result, ExtInfo info,
               const ASTContext *ctx, RecursiveTypeProperties properties);
};
BEGIN_CAN_TYPE_WRAPPER(FunctionType, AnyFunctionType)
  static CanFunctionType get(CanParamArrayRef params, CanType result,
                             ExtInfo info = ExtInfo()) {
    auto fnType = FunctionType::get(params.getOriginalArray(), result, info);
    return cast<FunctionType>(fnType->getCanonicalType());
  }

  CanFunctionType withExtInfo(ExtInfo info) const {
    return CanFunctionType(cast<FunctionType>(getPointer()->withExtInfo(info)));
  }
END_CAN_TYPE_WRAPPER(FunctionType, AnyFunctionType)

/// Map the given parameter list onto a bitvector describing whether
/// the argument type at each index has a default argument associated with
/// it.
SmallBitVector
computeDefaultMap(ArrayRef<AnyFunctionType::Param> params,
                  const ValueDecl *paramOwner, bool skipCurriedSelf);

/// Turn a param list into a symbolic and printable representation that does not
/// include the types, something like (: , b:, c:)
std::string getParamListAsString(ArrayRef<AnyFunctionType::Param> parameters);

/// Describes a generic function type.
///
/// A generic function type describes a function that is polymorphic with
/// respect to some set of generic parameters and the requirements placed
/// on those parameters and dependent member types thereof. The input and
/// output types of the generic function can be expressed in terms of those
/// generic parameters.
class GenericFunctionType final : public AnyFunctionType,
    public llvm::FoldingSetNode,
    private llvm::TrailingObjects<GenericFunctionType, AnyFunctionType::Param> {
  friend TrailingObjects;
      
  GenericSignature *Signature;

  /// Construct a new generic function type.
  GenericFunctionType(GenericSignature *sig,
                      ArrayRef<Param> params,
                      Type result,
                      ExtInfo info,
                      const ASTContext *ctx,
                      RecursiveTypeProperties properties);
      
public:
  /// Create a new generic function type.
  static GenericFunctionType *get(GenericSignature *sig,
                                  ArrayRef<Param> params,
                                  Type result,
                                  ExtInfo info = ExtInfo());

  // Retrieve the input parameters of this function type.
  ArrayRef<Param> getParams() const {
    return {getTrailingObjects<Param>(), getNumParams()};
  }
      
  /// Retrieve the generic signature of this function type.
  GenericSignature *getGenericSignature() const {
    return Signature;
  }
  
  /// Retrieve the generic parameters of this polymorphic function type.
  TypeArrayView<GenericTypeParamType> getGenericParams() const;

  /// Retrieve the requirements of this polymorphic function type.
  ArrayRef<Requirement> getRequirements() const;
                              
  /// Substitute the given generic arguments into this generic
  /// function type and return the resulting non-generic type.
  FunctionType *substGenericArgs(SubstitutionMap subs);

  void Profile(llvm::FoldingSetNodeID &ID) {
    Profile(ID, getGenericSignature(), getParams(), getResult(),
            getExtInfo());
  }
  static void Profile(llvm::FoldingSetNodeID &ID,
                      GenericSignature *sig,
                      ArrayRef<Param> params,
                      Type result,
                      ExtInfo info);

  // Implement isa/cast/dyncast/etc.
  static bool classof(const TypeBase *T) {
    return T->getKind() == TypeKind::GenericFunction;
  }
};

BEGIN_CAN_TYPE_WRAPPER(GenericFunctionType, AnyFunctionType)
  /// Create a new generic function type.
  static CanGenericFunctionType get(CanGenericSignature sig,
                                    CanParamArrayRef params,
                                    CanType result,
                                    ExtInfo info = ExtInfo()) {
    // Knowing that the argument types are independently canonical is
    // not sufficient to guarantee that the function type will be canonical.
    auto fnType = GenericFunctionType::get(sig, params.getOriginalArray(),
                                           result, info);
    return cast<GenericFunctionType>(fnType->getCanonicalType());
  }

  CanGenericSignature getGenericSignature() const {
    return CanGenericSignature(getPointer()->getGenericSignature());
  }
  
  ArrayRef<CanTypeWrapper<GenericTypeParamType>> getGenericParams() const {
    return getGenericSignature().getGenericParams();
  }

  CanGenericFunctionType withExtInfo(ExtInfo info) const {
    return CanGenericFunctionType(
                    cast<GenericFunctionType>(getPointer()->withExtInfo(info)));
  }
END_CAN_TYPE_WRAPPER(GenericFunctionType, AnyFunctionType)

inline CanAnyFunctionType
CanAnyFunctionType::get(CanGenericSignature signature, CanParamArrayRef params,
                        CanType result, ExtInfo extInfo) {
  if (signature) {
    return CanGenericFunctionType::get(signature, params, result, extInfo);
  } else {
    return CanFunctionType::get(params, result, extInfo);
  }
}

inline GenericSignature *AnyFunctionType::getOptGenericSignature() const {
  if (auto genericFn = dyn_cast<GenericFunctionType>(this)) {
    return genericFn->getGenericSignature();
  } else {
    return nullptr;
  }
}

inline CanGenericSignature CanAnyFunctionType::getOptGenericSignature() const {
  if (auto genericFn = dyn_cast<GenericFunctionType>(*this)) {
    return genericFn.getGenericSignature();
  } else {
    return CanGenericSignature();
  }
}

/// Conventions for passing arguments as parameters.
enum class ParameterConvention {
  /// This argument is passed indirectly, i.e. by directly passing the address
  /// of an object in memory.  The callee is responsible for destroying the
  /// object.  The callee may assume that the address does not alias any valid
  /// object.
  Indirect_In,

  /// This argument is passed indirectly, i.e. by directly passing the address
  /// of an object in memory.  The callee must treat the object as read-only
  /// The callee may assume that the address does not alias any valid object.
  Indirect_In_Constant,

  /// This argument is passed indirectly, i.e. by directly passing the address
  /// of an object in memory.  The callee may not modify and does not destroy
  /// the object.
  Indirect_In_Guaranteed,

  /// This argument is passed indirectly, i.e. by directly passing the address
  /// of an object in memory.  The object is always valid, but the callee may
  /// assume that the address does not alias any valid object and reorder loads
  /// stores to the parameter as long as the whole object remains valid. Invalid
  /// single-threaded aliasing may produce inconsistent results, but should
  /// remain memory safe.
  Indirect_Inout,

  /// This argument is passed indirectly, i.e. by directly passing the address
  /// of an object in memory. The object is allowed to be aliased by other
  /// well-typed references, but is not allowed to be escaped. This is the
  /// convention used by mutable captures in @noescape closures.
  Indirect_InoutAliasable,

  /// This argument is passed directly.  Its type is non-trivial, and the callee
  /// is responsible for destroying it.
  Direct_Owned,

  /// This argument is passed directly.  Its type may be trivial, or it may
  /// simply be that the callee is not responsible for destroying it.  Its
  /// validity is guaranteed only at the instant the call begins.
  Direct_Unowned,

  /// This argument is passed directly.  Its type is non-trivial, and the caller
  /// guarantees its validity for the entirety of the call.
  Direct_Guaranteed,
};
// Check that the enum values fit inside Bits.SILFunctionType.
static_assert(unsigned(ParameterConvention::Direct_Guaranteed) < (1<<3),
              "fits in Bits.SILFunctionType and SILParameterInfo");

// Does this parameter convention require indirect storage? This reflects a
// SILFunctionType's formal (immutable) conventions, as opposed to the transient
// SIL conventions that dictate SILValue types.
inline bool isIndirectFormalParameter(ParameterConvention conv) {
  switch (conv) {
  case ParameterConvention::Indirect_In:
  case ParameterConvention::Indirect_In_Constant:
  case ParameterConvention::Indirect_Inout:
  case ParameterConvention::Indirect_InoutAliasable:
  case ParameterConvention::Indirect_In_Guaranteed:
    return true;

  case ParameterConvention::Direct_Unowned:
  case ParameterConvention::Direct_Guaranteed:
  case ParameterConvention::Direct_Owned:
    return false;
  }
  llvm_unreachable("covered switch isn't covered?!");
}
inline bool isConsumedParameter(ParameterConvention conv) {
  switch (conv) {
  case ParameterConvention::Indirect_In:
  case ParameterConvention::Indirect_In_Constant:
  case ParameterConvention::Direct_Owned:
    return true;

  case ParameterConvention::Indirect_Inout:
  case ParameterConvention::Indirect_InoutAliasable:
  case ParameterConvention::Direct_Unowned:
  case ParameterConvention::Direct_Guaranteed:
  case ParameterConvention::Indirect_In_Guaranteed:
    return false;
  }
  llvm_unreachable("bad convention kind");
}

/// Returns true if conv is a guaranteed parameter. This may look unnecessary
/// but this will allow code to generalize to handle Indirect_Guaranteed
/// parameters when they are added.
inline bool isGuaranteedParameter(ParameterConvention conv) {
  switch (conv) {
  case ParameterConvention::Direct_Guaranteed:
  case ParameterConvention::Indirect_In_Guaranteed:
    return true;

  case ParameterConvention::Indirect_Inout:
  case ParameterConvention::Indirect_InoutAliasable:
  case ParameterConvention::Indirect_In:
  case ParameterConvention::Indirect_In_Constant:
  case ParameterConvention::Direct_Unowned:
  case ParameterConvention::Direct_Owned:
    return false;
  }
  llvm_unreachable("bad convention kind");
}

/// A parameter type and the rules for passing it.
class SILParameterInfo {
  llvm::PointerIntPair<CanType, 3, ParameterConvention> TypeAndConvention;
public:
  SILParameterInfo() = default;//: Ty(), Convention((ParameterConvention)0) {}
  SILParameterInfo(CanType type, ParameterConvention conv)
    : TypeAndConvention(type, conv) {
    assert(type->isLegalSILType() && "SILParameterInfo has illegal SIL type");
  }

  CanType getType() const {
    return TypeAndConvention.getPointer();
  }
  ParameterConvention getConvention() const {
    return TypeAndConvention.getInt();
  }
  // Does this parameter convention require indirect storage? This reflects a
  // SILFunctionType's formal (immutable) conventions, as opposed to the
  // transient SIL conventions that dictate SILValue types.
  bool isFormalIndirect() const {
    return isIndirectFormalParameter(getConvention());
  }

  bool isDirectGuaranteed() const {
    return getConvention() == ParameterConvention::Direct_Guaranteed;
  }

  bool isIndirectInGuaranteed() const {
    return getConvention() == ParameterConvention::Indirect_In_Guaranteed;
  }

  bool isIndirectInOut() const {
    return getConvention() == ParameterConvention::Indirect_Inout;
  }
  bool isIndirectMutating() const {
    return getConvention() == ParameterConvention::Indirect_Inout
        || getConvention() == ParameterConvention::Indirect_InoutAliasable;
  }

  /// True if this parameter is consumed by the callee, either
  /// indirectly or directly.
  bool isConsumed() const {
    return isConsumedParameter(getConvention());
  }

  /// Returns true if this parameter is guaranteed, either indirectly or
  /// directly.
  bool isGuaranteed() const {
    return isGuaranteedParameter(getConvention());
  }

  /// The SIL storage type determines the ABI for arguments based purely on the
  /// formal parameter conventions. The actual SIL type for the argument values
  /// may differ in canonical SIL. In particular, opaque values require indirect
  /// storage. Therefore they will be passed using an indirect formal
  /// convention, and this method will return an address type. However, in
  /// canonical SIL the opaque arguments might not have an address type.
  SILType getSILStorageType() const; // in SILFunctionConventions.h

  /// Return a version of this parameter info with the type replaced.
  SILParameterInfo getWithType(CanType type) const {
    return SILParameterInfo(type, getConvention());
  }

  /// Transform this SILParameterInfo by applying the user-provided
  /// function to its type.
  ///
  /// Note that this does not perform a recursive transformation like
  /// Type::transform does.
  template<typename F>
  SILParameterInfo map(const F &fn) const {
    return getWithType(fn(getType()));
  }

  void profile(llvm::FoldingSetNodeID &id) {
    id.AddPointer(getType().getPointer());
    id.AddInteger((unsigned)getConvention());
  }

  void dump() const;
  void print(llvm::raw_ostream &out,
             const PrintOptions &options = PrintOptions()) const;
  void print(ASTPrinter &Printer, const PrintOptions &Options) const;
  friend llvm::raw_ostream &operator<<(llvm::raw_ostream &out,
                                       SILParameterInfo type) {
    type.print(out);
    return out;
  }

  bool operator==(SILParameterInfo rhs) const {
    return getType() == rhs.getType() && getConvention() == rhs.getConvention();
  }
  bool operator!=(SILParameterInfo rhs) const {
    return !(*this == rhs);
  }
};

/// Conventions for returning values.
enum class ResultConvention {
  /// This result is returned indirectly, i.e. by passing the address
  /// of an uninitialized object in memory.  The callee is responsible
  /// for leaving an initialized object at this address.  The callee
  /// may assume that the address does not alias any valid object.
  Indirect,

  /// The caller is responsible for destroying this return value.
  /// Its type is non-trivial.
  Owned,

  /// The caller is not responsible for destroying this return value.
  /// Its type may be trivial, or it may simply be offered unsafely.
  /// It is valid at the instant of the return, but further operations
  /// may invalidate it.
  Unowned,

  /// The caller is not responsible for destroying this return value.
  /// The validity of the return value is dependent on the 'self' parameter,
  /// so it may be invalidated if that parameter is released.
  UnownedInnerPointer,
  
  /// This value has been (or may have been) returned autoreleased.
  /// The caller should make an effort to reclaim the autorelease.
  /// The type must be a class or class existential type, and this
  /// must be the only return value.
  Autoreleased,
};

// Does this result require indirect storage for the purpose of reabstraction?
inline bool isIndirectFormalResult(ResultConvention convention) {
  return convention == ResultConvention::Indirect;
}

/// A result type and the rules for returning it.
class SILResultInfo {
  llvm::PointerIntPair<CanType, 3, ResultConvention> TypeAndConvention;
public:
  SILResultInfo() = default;
  SILResultInfo(CanType type, ResultConvention conv)
    : TypeAndConvention(type, conv) {
    assert(type->isLegalSILType() && "SILResultInfo has illegal SIL type");
  }

  CanType getType() const {
    return TypeAndConvention.getPointer();
  }
  ResultConvention getConvention() const {
    return TypeAndConvention.getInt();
  }
  /// The SIL storage type determines the ABI for arguments based purely on the
  /// formal result conventions. The actual SIL type for the result values may
  /// differ in canonical SIL. In particular, opaque values require indirect
  /// storage. Therefore they will be returned using an indirect formal
  /// convention, and this method will return an address type. However, in
  /// canonical SIL the opaque results might not have an address type.
  SILType getSILStorageType() const; // in SILFunctionConventions.h

  /// Return a version of this result info with the type replaced.
  SILResultInfo getWithType(CanType type) const {
    return SILResultInfo(type, getConvention());
  }

  // Does this result convention require indirect storage? This reflects a
  // SILFunctionType's formal (immutable) conventions, as opposed to the
  // transient SIL conventions that dictate SILValue types.
  bool isFormalIndirect() const {
    return isIndirectFormalResult(getConvention());
  }
  bool isFormalDirect() const {
    return !isIndirectFormalResult(getConvention());
  }

  /// Transform this SILResultInfo by applying the user-provided
  /// function to its type.
  ///
  /// Note that this does not perform a recursive transformation like
  /// Type::transform does.
  template <typename F>
  SILResultInfo map(F &&fn) const {
    return getWithType(fn(getType()));
  }

  void profile(llvm::FoldingSetNodeID &id) {
    id.AddPointer(TypeAndConvention.getOpaqueValue());
  }

  void dump() const;
  void print(llvm::raw_ostream &out,
             const PrintOptions &options = PrintOptions()) const;
  void print(ASTPrinter &Printer, const PrintOptions &Options) const;
  friend llvm::raw_ostream &operator<<(llvm::raw_ostream &out,
                                       SILResultInfo type) {
    type.print(out);
    return out;
  }

  ValueOwnershipKind
  getOwnershipKind(SILModule &,
                   CanGenericSignature sig) const; // in SILType.cpp

  bool operator==(SILResultInfo rhs) const {
    return TypeAndConvention == rhs.TypeAndConvention;
  }
  bool operator!=(SILResultInfo rhs) const {
    return !(*this == rhs);
  }
};

using YieldConvention = ParameterConvention;

/// The type and convention of a value yielded from a yield-once or
/// yield-many coroutine.
class SILYieldInfo : public SILParameterInfo {
public:
  SILYieldInfo() {}
  SILYieldInfo(CanType type, YieldConvention conv)
    : SILParameterInfo(type, conv) {
  }

  SILYieldInfo getWithType(CanType type) const {
    return SILYieldInfo(type, getConvention());
  }

  template<typename F>
  SILYieldInfo map(const F &fn) const {
    return getWithType(fn(getType()));
  }
};

/// SILCoroutineKind - What kind of coroutine is this SILFunction?
enum class SILCoroutineKind : uint8_t {
  /// This function is not a coroutine.  It may have arbitrary normal
  /// results and may not have yield results.
  None,

  /// This function is a yield-once coroutine (used by e.g. accessors).
  /// It must not have normal results and may have arbitrary yield results.
  YieldOnce,

  /// This function is a yield-many coroutine (used by e.g. generators).
  /// It must not have normal results and may have arbitrary yield results.
  YieldMany,
};
  
class SILFunctionType;
typedef CanTypeWrapper<SILFunctionType> CanSILFunctionType;
class SILFunctionConventions;

/// SILFunctionType - The lowered type of a function value, suitable
/// for use by SIL.
///
/// This type is defined by the AST library because it must be capable
/// of appearing in secondary positions, e.g. within tuple and
/// function parameter and result types.
class SILFunctionType final : public TypeBase, public llvm::FoldingSetNode,
    private llvm::TrailingObjects<SILFunctionType, SILParameterInfo,
                                  SILResultInfo> {
  friend TrailingObjects;

  size_t numTrailingObjects(OverloadToken<SILParameterInfo>) const {
    return NumParameters;
  }

  size_t numTrailingObjects(OverloadToken<SILResultInfo>) const {
    return hasErrorResult() ? 1 : 0;
  }

public:
  using Language = SILFunctionLanguage;
  using Representation = SILFunctionTypeRepresentation;
  // SWIFT_ENABLE_TENSORFLOW
  using Differentiability = FunctionTypeDifferentiability;

  /// \brief A class which abstracts out some details necessary for
  /// making a call.
  class ExtInfo {
    // If bits are added or removed, then TypeBase::SILFunctionTypeBits
    // and NumMaskBits must be updated, and they must match.

    // SWIFT_ENABLE_TENSORFLOW
    //   |representation|pseudogeneric| noescape | differentiability |
    //   |    0 .. 3    |      4      |     5    |      6 .. 8       |
    //
    enum : unsigned {
      RepresentationMask = 0xF << 0,
      PseudogenericMask  = 1 << 4,
      NoEscapeMask       = 1 << 5,
      // SWIFT_ENABLE_TENSORFLOW
      DifferentiabilityOffset = 6,
      DifferentiabilityMask = 0b111 << DifferentiabilityOffset,
      NumMaskBits        = 9
    };

    unsigned Bits; // Naturally sized for speed.

    ExtInfo(unsigned Bits) : Bits(Bits) {}

    friend class SILFunctionType;
    
  public:
    // Constructor with all defaults.
    ExtInfo() : Bits(0) { }

    // Constructor for polymorphic type.
    // SWIFT_ENABLE_TENSORFLOW
    ExtInfo(Representation rep, bool isPseudogeneric, bool isNoEscape,
            Differentiability diff) {
      Bits = ((unsigned) rep) |
             (isPseudogeneric ? PseudogenericMask : 0) |
             // SWIFT_ENABLE_TENSORFLOW
             (isNoEscape ? NoEscapeMask : 0) |
             ((unsigned)diff << DifferentiabilityOffset);
    }

    /// Is this function pseudo-generic?  A pseudo-generic function
    /// is not permitted to dynamically depend on its type arguments.
    bool isPseudogeneric() const { return Bits & PseudogenericMask; }

    // Is this function guaranteed to be no-escape by the type system?
    bool isNoEscape() const { return Bits & NoEscapeMask; }
    
    // SWIFT_ENABLE_TENSORFLOW
    bool isDifferentiable() const { return Bits & DifferentiabilityMask; }

    Differentiability getDifferentiability() const {
      return Differentiability(
          (Bits & DifferentiabilityMask) >> DifferentiabilityOffset);
    }

    /// What is the abstract representation of this function value?
    Representation getRepresentation() const {
      return Representation(Bits & RepresentationMask);
    }
    Language getLanguage() const {
      return getSILFunctionLanguage(getRepresentation());
    }

    bool hasSelfParam() const {
      switch (getRepresentation()) {
      case Representation::Thick:
      case Representation::Block:
      case Representation::Thin:
      case Representation::CFunctionPointer:
      case Representation::Closure:
      // SWIFT_ENABLE_TENSORFLOW
      case Representation::TensorFlow:
        return false;
      case Representation::ObjCMethod:
      case Representation::Method:
      case Representation::WitnessMethod:
        return true;
      }

      llvm_unreachable("Unhandled Representation in switch.");
    }

    /// True if the function representation carries context.
    bool hasContext() const {
      switch (getRepresentation()) {
      case Representation::Thick:
      case Representation::Block:
        return true;
      case Representation::Thin:
      case Representation::CFunctionPointer:
      case Representation::ObjCMethod:
      case Representation::Method:
      case Representation::WitnessMethod:
      case Representation::Closure:
      // SWIFT_ENABLE_TENSORFLOW
      case Representation::TensorFlow:
        return false;
      }

      llvm_unreachable("Unhandled Representation in switch.");
    }
    
    // Note that we don't have setters. That is by design, use
    // the following with methods instead of mutating these objects.
    ExtInfo withRepresentation(Representation Rep) const {
      return ExtInfo((Bits & ~RepresentationMask)
                     | (unsigned)Rep);
    }
    ExtInfo withIsPseudogeneric(bool isPseudogeneric = true) const {
      if (isPseudogeneric)
        return ExtInfo(Bits | PseudogenericMask);
      else
        return ExtInfo(Bits & ~PseudogenericMask);
    }
    ExtInfo withNoEscape(bool NoEscape = true) const {
      if (NoEscape)
        return ExtInfo(Bits | NoEscapeMask);
      else
        return ExtInfo(Bits & ~NoEscapeMask);
    }
    // SWIFT_ENABLE_TENSORFLOW
    ExtInfo withDifferentiability(Differentiability diff) const {
      return ExtInfo((Bits & ~DifferentiabilityMask) |
                     (unsigned)diff << DifferentiabilityOffset);
    }

    unsigned getFuncAttrKey() const {
      return Bits;
    }

    bool operator==(ExtInfo Other) const {
      return Bits == Other.Bits;
    }
    bool operator!=(ExtInfo Other) const {
      return Bits != Other.Bits;
    }
  };

private:
  unsigned NumParameters;

  // These are *normal* results if this is not a coroutine and *yield* results
  // otherwise.
  unsigned NumAnyResults : 16;         // Not including the ErrorResult.
  unsigned NumAnyIndirectFormalResults : 16; // Subset of NumAnyResults.

  // The layout of a SILFunctionType in memory is:
  //   SILFunctionType
  //   SILParameterInfo[NumParameters]
  //   SILResultInfo[isCoroutine() ? 0 : NumAnyResults]
  //   SILYieldInfo[isCoroutine() ? NumAnyResults : 0]
  //   SILResultInfo?    // if hasErrorResult()
  //   CanType?          // if !isCoro && NumAnyResults > 1, formal result cache
  //   CanType?          // if !isCoro && NumAnyResults > 1, all result cache

  CanGenericSignature GenericSig;
  Optional<ProtocolConformanceRef> WitnessMethodConformance;

  MutableArrayRef<SILParameterInfo> getMutableParameters() {
    return {getTrailingObjects<SILParameterInfo>(), NumParameters};
  }

  MutableArrayRef<SILResultInfo> getMutableResults() {
    auto *ptr = reinterpret_cast<SILResultInfo *>(getMutableParameters().end());
    return {ptr, getNumResults()};
  }

  MutableArrayRef<SILYieldInfo> getMutableYields() {
    auto *ptr = reinterpret_cast<SILYieldInfo *>(getMutableParameters().end());
    return {ptr, getNumYields()};
  }

  /// Return a pointer past the end of the formal results, whether they
  /// are yield-results or normal results.
  void *getEndOfFormalResults() {
    return isCoroutine() ? static_cast<void*>(getMutableYields().end())
                         : static_cast<void*>(getMutableResults().end());
  }

  SILResultInfo &getMutableErrorResult() {
    assert(hasErrorResult());
    return *reinterpret_cast<SILResultInfo*>(getEndOfFormalResults());
  }

  /// Return a pointer past the end of all of the results, including the
  /// error result if one is present.
  void *getEndOfAllResults() {
    void *end = getEndOfFormalResults();
    if (hasErrorResult())
      end = reinterpret_cast<char*>(end) + sizeof(SILResultInfo);
    return end;
  }

  /// Do we have slots for caches of the normal-result tuple type?
  bool hasResultCache() const {
    return NumAnyResults > 1 && !isCoroutine();
  }

  CanType &getMutableFormalResultsCache() const {
    assert(hasResultCache());
    auto *ptr = const_cast<SILFunctionType *>(this)->getEndOfAllResults();
    return *reinterpret_cast<CanType*>(ptr);
  }

  CanType &getMutableAllResultsCache() const {
    assert(hasResultCache());
    auto *ptr = const_cast<SILFunctionType *>(this)->getEndOfAllResults();
    return *(reinterpret_cast<CanType *>(ptr) + 1);
  }

  SILFunctionType(GenericSignature *genericSig, ExtInfo ext,
                  SILCoroutineKind coroutineKind,
                  ParameterConvention calleeConvention,
                  ArrayRef<SILParameterInfo> params,
                  ArrayRef<SILYieldInfo> yieldResults,
                  ArrayRef<SILResultInfo> normalResults,
                  Optional<SILResultInfo> errorResult,
                  const ASTContext &ctx,
                  RecursiveTypeProperties properties,
                  Optional<ProtocolConformanceRef> witnessMethodConformance);

public:
  static CanSILFunctionType get(GenericSignature *genericSig,
                                ExtInfo ext,
                                SILCoroutineKind coroutineKind,
                                ParameterConvention calleeConvention,
                                ArrayRef<SILParameterInfo> interfaceParams,
                                ArrayRef<SILYieldInfo> interfaceYields,
                                ArrayRef<SILResultInfo> interfaceResults,
                                Optional<SILResultInfo> interfaceErrorResult,
                                const ASTContext &ctx,
              Optional<ProtocolConformanceRef> witnessMethodConformance = None);

  /// Return a structurally-identical function type with a slightly tweaked
  /// ExtInfo.
  CanSILFunctionType getWithExtInfo(ExtInfo ext);

  /// Return a structurally-identical function type with a slightly tweaked
  /// representation.
  CanSILFunctionType getWithRepresentation(Representation repr);

  /// Given that this function type uses a C-language convention, return its
  /// formal semantic result type.
  ///
  /// C functions represented in SIL are always in one of three cases:
  ///   - no results at all; this corresponds to a void result type;
  ///   - a single direct result and no indirect results; or
  ///   - a single indirect result and no direct results.
  ///
  /// If the result is formally indirect, return the empty tuple.
  SILType getFormalCSemanticResult();

  /// Return the convention under which the callee is passed, if this
  /// is a thick non-block callee.
  ParameterConvention getCalleeConvention() const {
    return ParameterConvention(Bits.SILFunctionType.CalleeConvention);
  }
  bool isCalleeConsumed() const {
    return getCalleeConvention() == ParameterConvention::Direct_Owned;
  }
  bool isCalleeUnowned() const {
    return getCalleeConvention() == ParameterConvention::Direct_Unowned;
  }
  bool isCalleeGuaranteed() const {
    return getCalleeConvention() == ParameterConvention::Direct_Guaranteed;
  }

  /// Is this some kind of coroutine?
  bool isCoroutine() const {
    return getCoroutineKind() != SILCoroutineKind::None;
  }
  SILCoroutineKind getCoroutineKind() const {
    return SILCoroutineKind(Bits.SILFunctionType.CoroutineKind);
  }

  /// Return the array of all the yields.
  ArrayRef<SILYieldInfo> getYields() const {
    return const_cast<SILFunctionType *>(this)->getMutableYields();
  }
  unsigned getNumYields() const { return isCoroutine() ? NumAnyResults : 0; }

  /// Return the array of all result information. This may contain inter-mingled
  /// direct and indirect results.
  ArrayRef<SILResultInfo> getResults() const {
    return const_cast<SILFunctionType *>(this)->getMutableResults();
  }
  unsigned getNumResults() const { return isCoroutine() ? 0 : NumAnyResults; }

  /// Given that this function type has exactly one result, return it.
  /// This is a common situation when working with a function with a known
  /// signature.  It is *not* safe to assume that C functions satisfy
  /// this, because void functions have zero results.
  SILResultInfo getSingleResult() const {
    assert(getNumResults() == 1);
    return getResults()[0];
  }

  /// Given that this function type has exactly one formally direct result,
  /// return it. Some formal calling conventions only apply when a single
  /// direct result is present.
  SILResultInfo getSingleDirectFormalResult() const {
    assert(getNumDirectFormalResults() == 1);
    for (auto &result : getResults()) {
      if (!result.isFormalIndirect())
        return result;
    }
    llvm_unreachable("Missing indirect result");
  }

  // Get the number of results that require a formal indirect calling
  // convention regardless of whether SIL requires address types. Even if the
  // substituted SIL types match, a formal direct argument may not be passed
  // to a formal indirect parameter and vice-versa. Hence, the formally
  // indirect property, not the SIL indirect property, should be consulted to
  // determine whether function reabstraction is necessary.
  unsigned getNumIndirectFormalResults() const {
    return isCoroutine() ? 0 : NumAnyIndirectFormalResults;
  }
  /// Does this function have any formally indirect results?
  bool hasIndirectFormalResults() const {
    return getNumIndirectFormalResults() != 0;
  }
  unsigned getNumDirectFormalResults() const {
    return isCoroutine() ? 0 : NumAnyResults - NumAnyIndirectFormalResults;
  }

  struct IndirectFormalResultFilter {
    bool operator()(SILResultInfo result) const {
      return result.isFormalIndirect();
    }
  };
  using IndirectFormalResultIter =
      llvm::filter_iterator<const SILResultInfo *, IndirectFormalResultFilter>;
  using IndirectFormalResultRange = IteratorRange<IndirectFormalResultIter>;

  /// A range of SILResultInfo for all formally indirect results.
  IndirectFormalResultRange getIndirectFormalResults() const {
    auto filter =
        llvm::make_filter_range(getResults(), IndirectFormalResultFilter());
    return makeIteratorRange(filter.begin(), filter.end());
  }

  struct DirectFormalResultFilter {
    bool operator()(SILResultInfo result) const {
      return !result.isFormalIndirect();
    }
  };
  using DirectFormalResultIter =
      llvm::filter_iterator<const SILResultInfo *, DirectFormalResultFilter>;
  using DirectFormalResultRange = IteratorRange<DirectFormalResultIter>;

  /// A range of SILResultInfo for all formally direct results.
  DirectFormalResultRange getDirectFormalResults() const {
    auto filter =
        llvm::make_filter_range(getResults(), DirectFormalResultFilter());
    return makeIteratorRange(filter.begin(), filter.end());
  }

  /// Get a single non-address SILType that represents all formal direct
  /// results. The actual SIL result type of an apply instruction that calls
  /// this function depends on the current SIL stage and is known by
  /// SILFunctionConventions. It may be a wider tuple that includes formally
  /// indirect results.
  SILType getDirectFormalResultsType();

  /// Get a single non-address SILType for all SIL results regardless of whether
  /// they are formally indirect. The actual SIL result type of an apply
  /// instruction that calls this function depends on the current SIL stage and
  /// is known by SILFunctionConventions. It may be a narrower tuple that omits
  /// formally indirect results.
  SILType getAllResultsType();

  /// Does this function have a blessed Swift-native error result?
  bool hasErrorResult() const {
    return Bits.SILFunctionType.HasErrorResult;
  }
  SILResultInfo getErrorResult() const {
    return const_cast<SILFunctionType*>(this)->getMutableErrorResult();
  }
  Optional<SILResultInfo> getOptionalErrorResult() const {
    if (hasErrorResult()) {
      return getErrorResult();
    } else {
      return None;
    }
  }

  /// Returns the number of function parameters, not including any formally
  /// indirect results.
  unsigned getNumParameters() const { return NumParameters; }

  ArrayRef<SILParameterInfo> getParameters() const {
    return const_cast<SILFunctionType*>(this)->getMutableParameters();
  }

  /// Returns the 'self' parameter, assuming that this is the type of
  /// a method.
  SILParameterInfo getSelfParameter() const {
    return getParameters().back();
  }

  bool isPolymorphic() const { return GenericSig != nullptr; }
  CanGenericSignature getGenericSignature() const { return GenericSig; }

  CanType getSelfInstanceType() const;

  /// SWIFT_ENABLE_TENSORFLOW
  CanSILFunctionType getGradientType(
      const SILAutoDiffConfig &config, SILModule &M);

  CanSILFunctionType getWithDifferentiability(
      unsigned differentiationOrder, const SmallBitVector &parameterIndices);

  /// If this is a @convention(witness_method) function with a protocol
  /// constrained self parameter, return the protocol constraint for
  /// the Self type.
  ProtocolDecl *getDefaultWitnessMethodProtocol() const;

  /// If this is a @convention(witness_method) function with a class
  /// constrained self parameter, return the class constraint for the
  /// Self type.
  ClassDecl *getWitnessMethodClass(ModuleDecl &M) const;

  /// If this is a @convention(witness_method) function, return the conformance
  /// for which the method is a witness.
  ProtocolConformanceRef getWitnessMethodConformance() const {
    assert(getRepresentation() == Representation::WitnessMethod);
    return *WitnessMethodConformance;
  }

  /// If this is a @convention(witness_method) function, return the conformance
  /// for which the method is a witness, if it isn't that convention, return
  /// None.
  Optional<ProtocolConformanceRef> getWitnessMethodConformanceOrNone() const {
    return WitnessMethodConformance;
  }

  ExtInfo getExtInfo() const { return ExtInfo(Bits.SILFunctionType.ExtInfo); }

  /// \brief Returns the language-level calling convention of the function.
  Language getLanguage() const {
    return getExtInfo().getLanguage();
  }

  bool hasSelfParam() const {
    return getExtInfo().hasSelfParam();
  }

  /// \brief Get the representation of the function type.
  Representation getRepresentation() const {
    return getExtInfo().getRepresentation();
  }

  // SWIFT_ENABLE_TENSORFLOW
  /// \brief Get the differentiability of the function type.
  Differentiability getDifferentiability() const {
    return getExtInfo().getDifferentiability();
  }

  bool isPseudogeneric() const {
    return getExtInfo().isPseudogeneric();
  }

  bool isNoEscape() const {
    return getExtInfo().isNoEscape();
  }

  /// Thick swift noescape function types are trivial.
  bool isTrivialNoEscape() const {
    return isNoEscape() &&
           getRepresentation() == SILFunctionTypeRepresentation::Thick;
  }

  // SWIFT_ENABLE_TENSORFLOW
  bool isDifferentiable() const {
    return getExtInfo().isDifferentiable();
  }

  bool isNoReturnFunction() const; // Defined in SILType.cpp

  class ABICompatibilityCheckResult {
    friend class SILFunctionType;

    enum innerty {
      None,
      DifferentFunctionRepresentations,
      ABIEscapeToNoEscapeConversion,
      DifferentNumberOfResults,
      DifferentReturnValueConventions,
      ABIIncompatibleReturnValues,
      DifferentErrorResultConventions,
      ABIIncompatibleErrorResults,
      DifferentNumberOfParameters,
      DifferingParameterConvention,
      ABIIncompatibleParameterType,
    } kind;
    Optional<uintptr_t> payload;

    ABICompatibilityCheckResult(innerty kind) : kind(kind) {}
    ABICompatibilityCheckResult(innerty kind, uintptr_t payload)
        : kind(kind), payload(payload) {}

  public:
    ABICompatibilityCheckResult() = delete;

    bool isCompatible() const { return kind == innerty::None; }
    bool isCompatibleUpToNoEscapeConversion() {
      return kind == innerty::None ||
             kind == innerty::ABIEscapeToNoEscapeConversion;
    }

    bool hasPayload() const { return payload.hasValue(); }
    uintptr_t getPayload() const { return payload.getValue(); }
    StringRef getMessage() const;
  };

  /// Returns no-error if this SILFunctionType is ABI compatible with \p
  /// other. Otherwise, it returns a true error with a message in
  /// std::error_code. This is only meant to be used in assertions. When
  /// assertions are disabled, this just returns true.
  ABICompatibilityCheckResult
  isABICompatibleWith(CanSILFunctionType other) const;

  CanSILFunctionType substGenericArgs(SILModule &silModule,
                                      SubstitutionMap subs);
  CanSILFunctionType substGenericArgs(SILModule &silModule,
                                      TypeSubstitutionFn subs,
                                      LookupConformanceFn conformances);

  void Profile(llvm::FoldingSetNodeID &ID) {
    Profile(ID, getGenericSignature(), getExtInfo(), getCoroutineKind(),
            getCalleeConvention(), getParameters(), getYields(),
            getResults(), getOptionalErrorResult(),
            getWitnessMethodConformanceOrNone());
  }
  static void Profile(llvm::FoldingSetNodeID &ID,
                      GenericSignature *genericSig,
                      ExtInfo info,
                      SILCoroutineKind coroutineKind,
                      ParameterConvention calleeConvention,
                      ArrayRef<SILParameterInfo> params,
                      ArrayRef<SILYieldInfo> yields,
                      ArrayRef<SILResultInfo> results,
                      Optional<SILResultInfo> errorResult,
                      Optional<ProtocolConformanceRef> conformance);

  // Implement isa/cast/dyncast/etc.
  static bool classof(const TypeBase *T) {
    return T->getKind() == TypeKind::SILFunction;
  }
};
DEFINE_EMPTY_CAN_TYPE_WRAPPER(SILFunctionType, Type)

class SILBoxType;
class SILLayout; // From SIL
class SILModule; // From SIL
typedef CanTypeWrapper<SILBoxType> CanSILBoxType;

/// The SIL-only type for boxes, which represent a reference to a (non-class)
/// refcounted value referencing an aggregate with a given lowered layout.
class SILBoxType final : public TypeBase, public llvm::FoldingSetNode
{
  SILLayout *Layout;
  SubstitutionMap Substitutions;

  SILBoxType(ASTContext &C,
             SILLayout *Layout, SubstitutionMap Substitutions);

public:
  static CanSILBoxType get(ASTContext &C,
                           SILLayout *Layout,
                           SubstitutionMap Substitutions);

  SILLayout *getLayout() const { return Layout; }
  SubstitutionMap getSubstitutions() const { return Substitutions; }

  // In SILType.h:
  CanType getFieldLoweredType(SILModule &M, unsigned index) const;
  SILType getFieldType(SILModule &M, unsigned index) const;

  // TODO: SILBoxTypes should be explicitly constructed in terms of specific
  // layouts. As a staging mechanism, we expose the old single-boxed-type
  // interface.
  
  static CanSILBoxType get(CanType BoxedType);

  static bool classof(const TypeBase *T) {
    return T->getKind() == TypeKind::SILBox;
  }
  
  /// Produce a profile of this box, for use in a folding set.
  static void Profile(llvm::FoldingSetNodeID &id,
                      SILLayout *Layout,
                      SubstitutionMap Args);
  
  /// \brief Produce a profile of this box, for use in a folding set.
  void Profile(llvm::FoldingSetNodeID &id) {
    Profile(id, getLayout(), getSubstitutions());
  }
};
DEFINE_EMPTY_CAN_TYPE_WRAPPER(SILBoxType, Type)

class SILBlockStorageType;
typedef CanTypeWrapper<SILBlockStorageType> CanSILBlockStorageType;
  
/// The SIL-only type @block_storage T, which represents the layout of an
/// on-stack block that captures a value of type T.
///
/// This type does not have to be able to appear positionally, unlike
/// SILFunctionType, so it is only parsed and defined within the SIL library.
class SILBlockStorageType : public TypeBase {
  CanType CaptureType;
  
  SILBlockStorageType(CanType CaptureType)
    : TypeBase(TypeKind::SILBlockStorage,
               &CaptureType->getASTContext(),
               CaptureType->getRecursiveProperties()),
      CaptureType(CaptureType) {}
  
public:
  static CanSILBlockStorageType get(CanType CaptureType);
                      
  CanType getCaptureType() const { return CaptureType; }
  // In SILType.h
  SILType getCaptureAddressType() const;
  
  static bool classof(const TypeBase *T) {
    return T->getKind() == TypeKind::SILBlockStorage;
  }
};
DEFINE_EMPTY_CAN_TYPE_WRAPPER(SILBlockStorageType, Type)

/// A singleton 'token' type, which establishes a formal dependency
/// between two SIL nodes.  A token 'value' cannot be abstracted in
/// SIL: it cannot be returned, yielded, or passed as a function or
/// block argument.
class SILTokenType final : public TypeBase {
  friend class ASTContext;
  SILTokenType(const ASTContext &C)
    : TypeBase(TypeKind::SILToken, &C, RecursiveTypeProperties()) {}
public:
  // The singleton instance of this type is ASTContext::TheSILTokenType.

  static bool classof(const TypeBase *T) {
    return T->getKind() == TypeKind::SILToken;
  }
};
DEFINE_EMPTY_CAN_TYPE_WRAPPER(SILTokenType, Type)

/// A type with a special syntax that is always sugar for a library type. The
/// library type may have multiple base types. For unary syntax sugar, see
/// UnarySyntaxSugarType.
///
/// The prime examples are:
/// Arrays: [T] -> Array<T>
/// Optionals: T? -> Optional<T>
/// Dictionaries: [K : V]  -> Dictionary<K, V>
class SyntaxSugarType : public SugarType {
protected:
  // Syntax sugar types are never canonical.
  SyntaxSugarType(TypeKind K, const ASTContext &ctx,
                  RecursiveTypeProperties properties)
    : SugarType(K, &ctx, properties) {}

public:
  Type getImplementationType() const { return getSinglyDesugaredType(); }

  static bool classof(const TypeBase *T) {
    return T->getKind() >= TypeKind::First_SyntaxSugarType &&
           T->getKind() <= TypeKind::Last_SyntaxSugarType;
  }
};

/// A type with a special syntax that is always sugar for a library type that
/// wraps a single other type.
///
/// The prime examples are arrays ([T] -> Array<T>) and
/// optionals (T? -> Optional<T>).
class UnarySyntaxSugarType : public SyntaxSugarType {
  Type Base;

protected:
  UnarySyntaxSugarType(TypeKind K, const ASTContext &ctx, Type base,
                       RecursiveTypeProperties properties)
    : SyntaxSugarType(K, ctx, properties), Base(base) {}

public:
  Type getBaseType() const {
    return Base;
  }

  static bool classof(const TypeBase *T) {
    return T->getKind() >= TypeKind::First_UnarySyntaxSugarType &&
           T->getKind() <= TypeKind::Last_UnarySyntaxSugarType;
  }
};
  
/// The type [T], which is always sugar for a library type.
class ArraySliceType : public UnarySyntaxSugarType {
  ArraySliceType(const ASTContext &ctx, Type base,
                 RecursiveTypeProperties properties)
    : UnarySyntaxSugarType(TypeKind::ArraySlice, ctx, base, properties) {}

public:
  /// Return a uniqued array slice type with the specified base type.
  static ArraySliceType *get(Type baseTy);

  static bool classof(const TypeBase *T) {
    return T->getKind() == TypeKind::ArraySlice;
  }
};

/// The type T?, which is always sugar for a library type.
class OptionalType : public UnarySyntaxSugarType {
  OptionalType(const ASTContext &ctx,Type base,
               RecursiveTypeProperties properties)
    : UnarySyntaxSugarType(TypeKind::Optional, ctx, base, properties) {}

public:
  /// Return a uniqued optional type with the specified base type.
  static OptionalType *get(Type baseTy);

  // Implement isa/cast/dyncast/etc.
  static bool classof(const TypeBase *T) {
    return T->getKind() == TypeKind::Optional;
  }
};

/// The dictionary type [K : V], which is syntactic sugar for Dictionary<K, V>.
///
/// Example:
/// \code
/// var dict: [String : Int] = ["hello" : 0, "world" : 1]
/// \endcode
class DictionaryType : public SyntaxSugarType {
  Type Key;
  Type Value;

protected:
  // Syntax sugar types are never canonical.
  DictionaryType(const ASTContext &ctx, Type key, Type value,
                 RecursiveTypeProperties properties)
    : SyntaxSugarType(TypeKind::Dictionary, ctx, properties), 
      Key(key), Value(value) {}

public:
  /// Return a uniqued dictionary type with the specified key and value types.
  static DictionaryType *get(Type keyTy, Type valueTy);

  Type getKeyType() const { return Key; }
  Type getValueType() const { return Value; }

  static bool classof(const TypeBase *T) {
    return T->getKind() == TypeKind::Dictionary;
  }

  static bool classof(const DictionaryType *T) {
    return true;
  }
};

/// ProtocolType - A protocol type describes an abstract interface implemented
/// by another type.
class ProtocolType : public NominalType, public llvm::FoldingSetNode {
public:
  /// \brief Retrieve the type when we're referencing the given protocol.
  /// declaration.
  static ProtocolType *get(ProtocolDecl *D, Type Parent, const ASTContext &C);

  ProtocolDecl *getDecl() const {
    return reinterpret_cast<ProtocolDecl *>(NominalType::getDecl());
  }

  /// True if only classes may conform to the protocol.
  bool requiresClass();

  // Implement isa/cast/dyncast/etc.
  static bool classof(const TypeBase *T) {
    return T->getKind() == TypeKind::Protocol;
  }

  /// Canonicalizes the given set of protocols by eliminating any mentions
  /// of protocols that are already covered by inheritance due to other entries
  /// in the protocol list, then sorting them in some stable order.
  static void canonicalizeProtocols(SmallVectorImpl<ProtocolDecl *> &protocols);

  /// Visit all of the protocols in the given list of protocols, along with their
  ///
  /// \param fn Visitor function called for each protocol (just once). If it
  /// returns \c true, the visit operation will abort and return \c true.
  ///
  /// \returns \c true if any invocation of \c fn returns \c true, and \c false
  /// otherwise.
  static bool visitAllProtocols(ArrayRef<ProtocolDecl *> protocols,
                                llvm::function_ref<bool(ProtocolDecl *)> fn);

  void Profile(llvm::FoldingSetNodeID &ID) {
    Profile(ID, getDecl(), getParent());
  }
  static void Profile(llvm::FoldingSetNodeID &ID, ProtocolDecl *D, Type Parent);

private:
  friend class NominalTypeDecl;
  ProtocolType(ProtocolDecl *TheDecl, Type Parent, const ASTContext &Ctx,
               RecursiveTypeProperties properties);
};
BEGIN_CAN_TYPE_WRAPPER(ProtocolType, NominalType)
END_CAN_TYPE_WRAPPER(ProtocolType, NominalType)

/// ProtocolCompositionType - A type that composes some number of protocols
/// together to represent types that conform to all of the named protocols.
///
/// \code
/// protocol P { /* ... */ }
/// protocol Q { /* ... */ }
/// var x : P & Q
/// \endcode
///
/// Here, the type of x is a composition of the protocols 'P' and 'Q'.
///
/// The canonical form of a protocol composition type is based on a sorted (by
/// module and name), minimized (based on redundancy due to protocol
/// inheritance) protocol list. If the sorted, minimized list is a single
/// protocol, then the canonical type is that protocol type. Otherwise, it is
/// a composition of the protocols in that list.
class ProtocolCompositionType final : public TypeBase,
    public llvm::FoldingSetNode,
    private llvm::TrailingObjects<ProtocolCompositionType, Type> {
  friend TrailingObjects;
  
public:
  /// \brief Retrieve an instance of a protocol composition type with the
  /// given set of members.
  static Type get(const ASTContext &C, ArrayRef<Type> Members,
                  bool HasExplicitAnyObject);
  
  /// \brief Retrieve the set of members composed to create this type.
  ///
  /// For non-canonical types, this can contain classes, protocols and
  /// protocol compositions in any order. There can be at most one unique
  /// class constraint, either stated directly or as recursive member.
  ///
  /// In canonical types, this list will contain the superclass first if
  /// any, followed by zero or more protocols in a canonical sorted order,
  /// minimized to remove duplicates or protocols implied by inheritance.
  ///
  /// Note that the list of members is not sufficient to uniquely identify
  /// a protocol composition type; you also have to look at
  /// hasExplicitAnyObject().
  ArrayRef<Type> getMembers() const {
    return {getTrailingObjects<Type>(), Bits.ProtocolCompositionType.Count};
  }

  void Profile(llvm::FoldingSetNodeID &ID) {
    Profile(ID, getMembers(), hasExplicitAnyObject());
  }
  static void Profile(llvm::FoldingSetNodeID &ID,
                      ArrayRef<Type> Members,
                      bool HasExplicitAnyObject);

  /// True if the composition requires the concrete conforming type to
  /// be a class, either via a directly-stated superclass constraint or
  /// one of its member protocols being class-constrained.
  bool requiresClass();

  /// True if the class requirement is stated directly via '& AnyObject'.
  bool hasExplicitAnyObject() const {
    return Bits.ProtocolCompositionType.HasExplicitAnyObject;
  }

  // Implement isa/cast/dyncast/etc.
  static bool classof(const TypeBase *T) {
    return T->getKind() == TypeKind::ProtocolComposition;
  }
  
private:
  static ProtocolCompositionType *build(const ASTContext &C,
                                        ArrayRef<Type> Members,
                                        bool HasExplicitAnyObject);

  ProtocolCompositionType(const ASTContext *ctx, ArrayRef<Type> members,
                          bool hasExplicitAnyObject,
                          RecursiveTypeProperties properties)
    : TypeBase(TypeKind::ProtocolComposition, /*Context=*/ctx, properties) {
    Bits.ProtocolCompositionType.HasExplicitAnyObject = hasExplicitAnyObject;
    Bits.ProtocolCompositionType.Count = members.size();
    std::uninitialized_copy(members.begin(), members.end(),
                            getTrailingObjects<Type>());
  }
};
BEGIN_CAN_TYPE_WRAPPER(ProtocolCompositionType, Type)
END_CAN_TYPE_WRAPPER(ProtocolCompositionType, Type)

/// LValueType - An l-value is a handle to a physical object.  The
/// type of that object uniquely determines the type of an l-value
/// for it.
///
/// L-values are not fully first-class in Swift:
///
///  A type is said to "carry" an l-value if
///   - it is an l-value type or
///   - it is a tuple and at least one of its element types
///     carries an l-value.
///
/// The type of a function argument may carry an l-value.  This is done by
/// annotating the bound variable with InOutType.
///
/// The type of a return value, local variable, or field may not
/// carry an l-value.
///
/// When inferring a value type from an expression whose type
/// carries an l-value, the carried l-value types are converted
/// to their object type.
class LValueType : public TypeBase {
  Type ObjectTy;

  LValueType(Type objectTy, const ASTContext *canonicalContext,
             RecursiveTypeProperties properties)
    : TypeBase(TypeKind::LValue, canonicalContext, properties),
      ObjectTy(objectTy) {}

public:
  static LValueType *get(Type type);

  Type getObjectType() const { return ObjectTy; }

  // Implement isa/cast/dyncast/etc.
  static bool classof(const TypeBase *type) {
    return type->getKind() == TypeKind::LValue;
  }
};
BEGIN_CAN_TYPE_WRAPPER(LValueType, Type)
  PROXY_CAN_TYPE_SIMPLE_GETTER(getObjectType)
  static CanLValueType get(CanType type) {
    return CanLValueType(LValueType::get(type));
  }
END_CAN_TYPE_WRAPPER(LValueType, Type)
  
/// InOutType - An inout qualified type is an argument to a function passed
/// with an explicit "Address of" operator.  It is read in and then written back
/// to after the callee function is done.  This also models the receiver of
/// @mutable methods on value types.
///
class InOutType : public TypeBase {
  Type ObjectTy;
  
  InOutType(Type objectTy, const ASTContext *canonicalContext,
            RecursiveTypeProperties properties)
  : TypeBase(TypeKind::InOut, canonicalContext, properties),
    ObjectTy(objectTy) {}
  
public:
  static InOutType *get(Type type);
  
  Type getObjectType() const { return ObjectTy; }
  
  // Implement isa/cast/dyncast/etc.
  static bool classof(const TypeBase *type) {
    return type->getKind() == TypeKind::InOut;
  }
};
BEGIN_CAN_TYPE_WRAPPER(InOutType, Type)
PROXY_CAN_TYPE_SIMPLE_GETTER(getObjectType)
static CanInOutType get(CanType type) {
  return CanInOutType(InOutType::get(type));
}
END_CAN_TYPE_WRAPPER(InOutType, Type)


/// SubstitutableType - A reference to a type that can be substituted, i.e.,
/// an archetype or a generic parameter.
class SubstitutableType : public TypeBase {
protected:
  SubstitutableType(TypeKind K, const ASTContext *C,
                    RecursiveTypeProperties properties)
    : TypeBase(K, C, properties) { }

public:
  // Implement isa/cast/dyncast/etc.
  static bool classof(const TypeBase *T) {
    return T->getKind() >= TypeKind::First_SubstitutableType &&
           T->getKind() <= TypeKind::Last_SubstitutableType;
  }
};
DEFINE_EMPTY_CAN_TYPE_WRAPPER(SubstitutableType, Type)

/// An archetype is a type that represents a runtime type that is
/// known to conform to some set of requirements.
///
/// Archetypes are used to represent generic type parameters and their
/// associated types, as well as the runtime type stored within an
/// existential container.
class ArchetypeType final : public SubstitutableType,
  private llvm::TrailingObjects<ArchetypeType, ProtocolDecl *,
                                Type, LayoutConstraint, UUID> {
  friend TrailingObjects;

  size_t numTrailingObjects(OverloadToken<ProtocolDecl *>) const {
    return Bits.ArchetypeType.NumProtocols;
  }

  size_t numTrailingObjects(OverloadToken<Type>) const {
    return Bits.ArchetypeType.HasSuperclass ? 1 : 0;
  }

  size_t numTrailingObjects(OverloadToken<LayoutConstraint>) const {
    return Bits.ArchetypeType.HasLayoutConstraint ? 1 : 0;
  }

  size_t numTrailingObjects(OverloadToken<UUID>) const {
    return getOpenedExistentialType() ? 1 : 0;
  }

  llvm::PointerUnion3<ArchetypeType *, TypeBase *,
                      GenericEnvironment *> ParentOrOpenedOrEnvironment;
  Type InterfaceType;
  MutableArrayRef<std::pair<Identifier, Type>> NestedTypes;

  void populateNestedTypes() const;
  void resolveNestedType(std::pair<Identifier, Type> &nested) const;

public:
  /// getNew - Create a new nested archetype with the given associated type.
  ///
  /// The ConformsTo array will be copied into the ASTContext by this routine.
  static CanTypeWrapper<ArchetypeType>
                        getNew(const ASTContext &Ctx, ArchetypeType *Parent,
                               DependentMemberType *InterfaceType,
                               SmallVectorImpl<ProtocolDecl *> &ConformsTo,
                               Type Superclass, LayoutConstraint Layout);

  /// getNew - Create a new primary archetype with the given name.
  ///
  /// The ConformsTo array will be minimized then copied into the ASTContext
  /// by this routine.
  static CanTypeWrapper<ArchetypeType>
                        getNew(const ASTContext &Ctx,
                               GenericEnvironment *GenericEnv,
                               GenericTypeParamType *InterfaceType,
                               SmallVectorImpl<ProtocolDecl *> &ConformsTo,
                               Type Superclass, LayoutConstraint Layout);

  /// Create a new archetype that represents the opened type
  /// of an existential value.
  ///
  /// \param existential The existential type to open.
  ///
  /// \param knownID When non-empty, the known ID of the archetype. When empty,
  /// a fresh archetype with a unique ID will be opened.
  static CanTypeWrapper<ArchetypeType>
                        getOpened(Type existential, 
                                  Optional<UUID> knownID = None);

  /// Create a new archetype that represents the opened type
  /// of an existential value.
  ///
  /// \param existential The existential type or existential metatype to open.
  static CanType getAnyOpened(Type existential);

  /// \brief Retrieve the name of this archetype.
  Identifier getName() const;

  /// \brief Retrieve the fully-dotted name that should be used to display this
  /// archetype.
  std::string getFullName() const;

  /// \brief Retrieve the parent of this archetype, or null if this is a
  /// primary archetype.
  ArchetypeType *getParent() const { 
    return ParentOrOpenedOrEnvironment.dyn_cast<ArchetypeType *>();
  }

  /// Retrieve the opened existential type 
  Type getOpenedExistentialType() const {
    return ParentOrOpenedOrEnvironment.dyn_cast<TypeBase *>();
  }

  /// Retrieve the generic environment in which this archetype resides.
  ///
  /// Note: opened archetypes currently don't have generic environments.
  GenericEnvironment *getGenericEnvironment() const;

  /// Retrieve the interface type of this associated type, which will either
  /// be a GenericTypeParamType or a DependentMemberType.
  Type getInterfaceType() const { return InterfaceType; }

  /// Retrieve the associated type to which this archetype (if it is a nested
  /// archetype) corresponds.
  ///
  /// This associated type will have the same name as the archetype and will
  /// be a member of one of the protocols to which the parent archetype
  /// conforms.
  AssociatedTypeDecl *getAssocType() const;

  /// getConformsTo - Retrieve the set of protocols to which this substitutable
  /// type shall conform.
  ArrayRef<ProtocolDecl *> getConformsTo() const {
    return { getTrailingObjects<ProtocolDecl *>(),
             static_cast<size_t>(Bits.ArchetypeType.NumProtocols) };
  }
  
  /// requiresClass - True if the type can only be substituted with class types.
  /// This is true if the type conforms to one or more class protocols or has
  /// a superclass constraint.
  bool requiresClass() const;

  /// \brief Retrieve the superclass of this type, if such a requirement exists.
  Type getSuperclass() const {
    if (!Bits.ArchetypeType.HasSuperclass) return Type();

    return *getTrailingObjects<Type>();
  }

  /// \brief Retrieve the layout constraint of this type, if such a requirement exists.
  LayoutConstraint getLayoutConstraint() const {
    if (!Bits.ArchetypeType.HasLayoutConstraint) return LayoutConstraint();

    return *getTrailingObjects<LayoutConstraint>();
  }

  /// \brief Return true if the archetype has any requirements at all.
  bool hasRequirements() const {
    return !getConformsTo().empty() || getSuperclass();
  }

  /// \brief Retrieve the nested type with the given name.
  Type getNestedType(Identifier Name) const;

  /// \brief Retrieve the nested type with the given name, if it's already
  /// known.
  ///
  /// This is an implementation detail used by the generic signature builder.
  Optional<Type> getNestedTypeIfKnown(Identifier Name) const;

  /// \brief Check if the archetype contains a nested type with the given name.
  bool hasNestedType(Identifier Name) const;

  /// \brief Retrieve the known nested types of this archetype.
  ///
  /// Useful only for debugging dumps; all other queries should attempt to
  /// find a particular nested type by name, directly, or look at the
  /// protocols to which this archetype conforms.
  ArrayRef<std::pair<Identifier, Type>>
  getKnownNestedTypes(bool resolveTypes = true) const {
    return getAllNestedTypes(/*resolveTypes=*/false);
  }

  /// \brief Retrieve the nested types of this archetype.
  ///
  /// \param resolveTypes Whether to eagerly resolve the nested types
  /// (defaults to \c true). Otherwise, the nested types might be
  /// null.
  ///
  /// FIXME: This operation should go away, because it breaks recursive
  /// protocol constraints.
  ArrayRef<std::pair<Identifier, Type>>
  getAllNestedTypes(bool resolveTypes = true) const;

  /// \brief Set the nested types to a copy of the given array of
  /// archetypes.
  void setNestedTypes(ASTContext &Ctx,
                      ArrayRef<std::pair<Identifier, Type>> Nested);

  /// Register a nested type with the given name.
  void registerNestedType(Identifier name, Type nested);

  /// isPrimary - Determine whether this is the archetype for a 'primary'
  /// archetype, e.g., one that is not nested within another archetype and is
  /// not an opened existential.
  bool isPrimary() const { 
    return ParentOrOpenedOrEnvironment.is<GenericEnvironment *>();
  }

  /// getPrimary - Return the primary archetype parent of this archetype.
  ArchetypeType *getPrimary() const {
    assert(!getOpenedExistentialType() && "Check for opened existential first");

    auto *archetype = this;
    while (auto *parent = archetype->getParent())
      archetype = parent;
    return const_cast<ArchetypeType *>(archetype);
  }

  /// Retrieve the ID number of this opened existential.
  UUID getOpenedExistentialID() const {
    assert(getOpenedExistentialType() && "Not an opened existential archetype");
    // The UUID is tail-allocated at the end of opened existential archetypes.
    return *getTrailingObjects<UUID>();
  }

  // Implement isa/cast/dyncast/etc.
  static bool classof(const TypeBase *T) {
    return T->getKind() == TypeKind::Archetype;
  }

private:
  ArchetypeType(
          const ASTContext &Ctx,
          llvm::PointerUnion<ArchetypeType *, GenericEnvironment *>
            ParentOrGenericEnv,
          Type InterfaceType,
          ArrayRef<ProtocolDecl *> ConformsTo,
          Type Superclass, LayoutConstraint Layout);

  ArchetypeType(const ASTContext &Ctx, Type Existential,
                ArrayRef<ProtocolDecl *> ConformsTo, Type Superclass,
                LayoutConstraint Layout, UUID uuid);
};
BEGIN_CAN_TYPE_WRAPPER(ArchetypeType, SubstitutableType)
CanArchetypeType getParent() const {
  return CanArchetypeType(getPointer()->getParent());
}
END_CAN_TYPE_WRAPPER(ArchetypeType, SubstitutableType)

/// Describes the type of a generic parameter.
///
/// \sa GenericTypeParamDecl
class GenericTypeParamType : public SubstitutableType {
  using DepthIndexTy = llvm::PointerEmbeddedInt<unsigned, 31>;

  /// The generic type parameter or depth/index.
  llvm::PointerUnion<GenericTypeParamDecl *, DepthIndexTy> ParamOrDepthIndex;

public:
  /// Retrieve a generic type parameter at the given depth and index.
  static GenericTypeParamType *get(unsigned depth, unsigned index,
                                   const ASTContext &ctx);

  /// Retrieve the declaration of the generic type parameter, or null if
  /// there is no such declaration.
  GenericTypeParamDecl *getDecl() const {
    return ParamOrDepthIndex.dyn_cast<GenericTypeParamDecl *>();
  }

  /// Get the name of the generic type parameter.
  Identifier getName() const;
  
  /// The depth of this generic type parameter, i.e., the number of outer
  /// levels of generic parameter lists that enclose this type parameter.
  ///
  /// \code
  /// struct X<T> {
  ///   func f<U>() { }
  /// }
  /// \endcode
  ///
  /// Here 'T' has depth 0 and 'U' has depth 1. Both have index 0.
  unsigned getDepth() const;

  /// The index of this generic type parameter within its generic parameter
  /// list.
  ///
  /// \code
  /// struct X<T, U> {
  ///   func f<V>() { }
  /// }
  /// \endcode
  ///
  /// Here 'T' and 'U' have indexes 0 and 1, respectively. 'V' has index 0.
  unsigned getIndex() const;

  // Implement isa/cast/dyncast/etc.
  static bool classof(const TypeBase *T) {
    return T->getKind() == TypeKind::GenericTypeParam;
  }

private:
  friend class GenericTypeParamDecl;

  explicit GenericTypeParamType(GenericTypeParamDecl *param)
    : SubstitutableType(TypeKind::GenericTypeParam, nullptr,
                        RecursiveTypeProperties::HasTypeParameter),
      ParamOrDepthIndex(param) { }

  explicit GenericTypeParamType(unsigned depth,
                                unsigned index,
                                const ASTContext &ctx)
    : SubstitutableType(TypeKind::GenericTypeParam, &ctx,
                        RecursiveTypeProperties::HasTypeParameter),
      ParamOrDepthIndex(depth << 16 | index) { }
};
BEGIN_CAN_TYPE_WRAPPER(GenericTypeParamType, SubstitutableType)
  static CanGenericTypeParamType get(unsigned depth, unsigned index,
                                     const ASTContext &C) {
    return CanGenericTypeParamType(GenericTypeParamType::get(depth, index, C));
  }
END_CAN_TYPE_WRAPPER(GenericTypeParamType, SubstitutableType)

/// A type that refers to a member type of some type that is dependent on a
/// generic parameter.
class DependentMemberType : public TypeBase {
  Type Base;
  llvm::PointerUnion<Identifier, AssociatedTypeDecl *> NameOrAssocType;

  DependentMemberType(Type base, Identifier name, const ASTContext *ctx,
                      RecursiveTypeProperties properties)
    : TypeBase(TypeKind::DependentMember, ctx, properties),
      Base(base), NameOrAssocType(name) { }

  DependentMemberType(Type base, AssociatedTypeDecl *assocType,
                      const ASTContext *ctx,
                      RecursiveTypeProperties properties)
    : TypeBase(TypeKind::DependentMember, ctx, properties),
      Base(base), NameOrAssocType(assocType) { }

public:
  static DependentMemberType *get(Type base, Identifier name);
  static DependentMemberType *get(Type base, AssociatedTypeDecl *assocType);

  /// Retrieve the base type.
  Type getBase() const { return Base; }

  /// Retrieve the name of the member type.
  Identifier getName() const;

  /// Retrieve the associated type referenced as a member.
  ///
  /// The associated type will only be available after successful type checking.
  AssociatedTypeDecl *getAssocType() const {
    return NameOrAssocType.dyn_cast<AssociatedTypeDecl *>();
  }
  
  /// Substitute the base type, looking up our associated type in it if it is
  /// non-dependent. Returns null if the member could not be found in the new
  /// base.
  Type substBaseType(ModuleDecl *M,
                     Type base,
                     LazyResolver *resolver = nullptr);

  /// Substitute the base type, looking up our associated type in it if it is
  /// non-dependent. Returns null if the member could not be found in the new
  /// base.
  Type substBaseType(Type base, LookupConformanceFn lookupConformance);

  // Implement isa/cast/dyncast/etc.
  static bool classof(const TypeBase *T) {
    return T->getKind() == TypeKind::DependentMember;
  }
};
BEGIN_CAN_TYPE_WRAPPER(DependentMemberType, Type)
  static CanDependentMemberType get(CanType base, AssociatedTypeDecl *assocType,
                                    const ASTContext &C) {
    return CanDependentMemberType(DependentMemberType::get(base, assocType));
  }

  PROXY_CAN_TYPE_SIMPLE_GETTER(getBase)
END_CAN_TYPE_WRAPPER(DependentMemberType, Type)


/// \brief The storage type of a variable with non-strong reference
/// ownership semantics.
///
/// The referent type always satisfies allowsOwnership().
///
/// These types may appear in the AST only as the type of a variable;
/// getTypeOfReference strips this layer from the formal type of a
/// reference to the variable.  However, it is extremely useful to
/// represent this as a distinct type in SIL and IR-generation.
class ReferenceStorageType : public TypeBase {
protected:
  ReferenceStorageType(TypeKind kind, Type referent, const ASTContext *C,
                       RecursiveTypeProperties properties)
    : TypeBase(kind, C, properties), Referent(referent) {}

private:
  Type Referent;
public:
  static ReferenceStorageType *get(Type referent, ReferenceOwnership ownership,
                                   const ASTContext &C);

  Type getReferentType() const { return Referent; }
  ReferenceOwnership getOwnership() const {
    switch (getKind()) {
#define REF_STORAGE(Name, ...) \
    case TypeKind::Name##Storage: \
      return ReferenceOwnership::Name;
#include "swift/AST/ReferenceStorage.def"
    default:
      llvm_unreachable("Unhandled reference storage type");
    }
  }

  // Implement isa/cast/dyncast/etc.
  static bool classof(const TypeBase *T) {
    return T->getKind() >= TypeKind::First_ReferenceStorageType &&
           T->getKind() <= TypeKind::Last_ReferenceStorageType;
  }
};
BEGIN_CAN_TYPE_WRAPPER(ReferenceStorageType, Type)
static CanReferenceStorageType get(CanType referent,
                                   ReferenceOwnership ownership) {
  return CanReferenceStorageType(ReferenceStorageType::get(
      referent, ownership, referent->getASTContext()));
  }
  PROXY_CAN_TYPE_SIMPLE_GETTER(getReferentType)
END_CAN_TYPE_WRAPPER(ReferenceStorageType, Type)

#define REF_STORAGE_HELPER(Name, isLoadable) \
class Name##StorageType : public ReferenceStorageType { \
  friend class ReferenceStorageType; \
  Name##StorageType(Type referent, const ASTContext *C, \
                    RecursiveTypeProperties properties) \
    : ReferenceStorageType(TypeKind::Name##Storage, referent, C, properties){} \
public: \
  static Name##StorageType *get(Type referent, const ASTContext &C) { \
    return static_cast<Name##StorageType *>( \
        ReferenceStorageType::get(referent, ReferenceOwnership::Name, C)); \
  } \
  isLoadable \
  static bool classof(const TypeBase *T) { \
    return T->getKind() == TypeKind::Name##Storage; \
  } \
}; \
BEGIN_CAN_TYPE_WRAPPER(Name##StorageType, ReferenceStorageType) \
  static Can##Name##StorageType get(CanType referent) { \
    return cast<Name##StorageType>( \
        CanType(Name##StorageType::get(referent, referent->getASTContext()))); \
  } \
END_CAN_TYPE_WRAPPER(Name##StorageType, ReferenceStorageType)
#define UNCHECKED_REF_STORAGE(Name, ...) \
  REF_STORAGE_HELPER(Name, )
#define ALWAYS_LOADABLE_CHECKED_REF_STORAGE(Name, ...) \
  REF_STORAGE_HELPER(Name, )
#define NEVER_LOADABLE_CHECKED_REF_STORAGE(Name, ...) \
  REF_STORAGE_HELPER(Name, )
#define SOMETIMES_LOADABLE_CHECKED_REF_STORAGE(Name, ...) \
  REF_STORAGE_HELPER(Name, bool isLoadable(ResilienceExpansion resilience) const;)
#include "swift/AST/ReferenceStorage.def"
#undef REF_STORAGE_HELPER

/// \brief A type variable used during type checking.
class TypeVariableType : public TypeBase {
  // Note: We can't use llvm::TrailingObjects here because the trailing object
  // type is opaque.

  TypeVariableType(const ASTContext &C, unsigned ID)
    : TypeBase(TypeKind::TypeVariable, &C,
               RecursiveTypeProperties::HasTypeVariable) {
    Bits.TypeVariableType.ID = ID;
  }

  class Implementation;
  
public:
 
  /// \brief Create a new type variable whose implementation is constructed
  /// with the given arguments.
  template<typename ...Args>
  static TypeVariableType *getNew(const ASTContext &C, unsigned ID,
                                  Args &&...args);
  
  /// \brief Retrieve the implementation data corresponding to this type
  /// variable.
  ///
  /// The contents of the implementation data for this type are hidden in the
  /// details of the constraint solver used for type checking.
  Implementation &getImpl() {
    return *reinterpret_cast<Implementation *>(this + 1);
  }

  /// \brief Retrieve the implementation data corresponding to this type
  /// variable.
  ///
  /// The contents of the implementation data for this type are hidden in the
  /// details of the constraint solver used for type checking.
  const Implementation &getImpl() const {
    return *reinterpret_cast<const Implementation *>(this + 1);
  }

  /// \brief Access the implementation object for this type variable.
  Implementation *operator->() {
    return reinterpret_cast<Implementation *>(this + 1);
  }

  unsigned getID() const { return Bits.TypeVariableType.ID; }

  // Implement isa/cast/dyncast/etc.
  static bool classof(const TypeBase *T) {
    return T->getKind() == TypeKind::TypeVariable;
  }
};
DEFINE_EMPTY_CAN_TYPE_WRAPPER(TypeVariableType, Type)

inline bool TypeBase::isTypeVariableOrMember() {
  if (is<TypeVariableType>())
    return true;

  if (auto depMemTy = getAs<DependentMemberType>())
    return depMemTy->getBase()->isTypeVariableOrMember();

  return false;
}

inline bool TypeBase::isTypeParameter() {
  if (is<GenericTypeParamType>())
    return true;

  if (auto depMemTy = getAs<DependentMemberType>())
    return depMemTy->getBase()->isTypeParameter();

  return false;
}

inline bool TypeBase::isMaterializable() {
  if (hasLValueType())
    return false;

  if (is<InOutType>())
    return false;

  if (auto *TTy = getAs<TupleType>())
    return !TTy->hasElementWithOwnership();

  return true;
}

inline GenericTypeParamType *TypeBase::getRootGenericParam() {
  Type t(this);

  while (auto *memberTy = t->getAs<DependentMemberType>())
    t = memberTy->getBase();

  return t->castTo<GenericTypeParamType>();
}

inline bool TypeBase::isExistentialType() {
  return getCanonicalType().isExistentialType();
}

inline bool TypeBase::isAnyExistentialType() {
  return getCanonicalType().isAnyExistentialType();
}

inline bool CanType::isExistentialTypeImpl(CanType type) {
  return isa<ProtocolType>(type) || isa<ProtocolCompositionType>(type);
}

inline bool CanType::isAnyExistentialTypeImpl(CanType type) {
  return isExistentialTypeImpl(type) || isa<ExistentialMetatypeType>(type);
}

inline bool TypeBase::isClassExistentialType() {
  CanType T = getCanonicalType();
  if (auto pt = dyn_cast<ProtocolType>(T))
    return pt->requiresClass();
  if (auto pct = dyn_cast<ProtocolCompositionType>(T))
    return pct->requiresClass();
  return false;
}

inline bool TypeBase::isOpenedExistential() const {
  if (!hasOpenedExistential())
    return false;

  CanType T = getCanonicalType();
  if (auto archetype = dyn_cast<ArchetypeType>(T))
    return !archetype->getOpenedExistentialType().isNull();
  return false;
}

inline bool TypeBase::isOpenedExistentialWithError() {
  if (!hasOpenedExistential())
    return false;

  CanType T = getCanonicalType();
  if (auto archetype = dyn_cast<ArchetypeType>(T)) {
    auto openedExistentialType = archetype->getOpenedExistentialType();
    return (!openedExistentialType.isNull() &&
            openedExistentialType->isExistentialWithError());
  }
  return false;
}

inline bool TypeBase::canDynamicallyBeOptionalType(bool includeExistential) {
  CanType T = getCanonicalType();
  auto isArchetypeOrExistential = isa<ArchetypeType>(T) ||
    (includeExistential && T.isExistentialType());

  return isArchetypeOrExistential && !T.isAnyClassReferenceType();
}

inline ClassDecl *TypeBase::getClassOrBoundGenericClass() {
  return getCanonicalType().getClassOrBoundGenericClass();
}

inline ClassDecl *CanType::getClassOrBoundGenericClass() const {
  if (auto classTy = dyn_cast<ClassType>(*this))
    return classTy->getDecl();

  if (auto boundTy = dyn_cast<BoundGenericClassType>(*this))
    return boundTy->getDecl();

  return nullptr;
}

inline StructDecl *TypeBase::getStructOrBoundGenericStruct() {
  return getCanonicalType().getStructOrBoundGenericStruct();
}

inline StructDecl *CanType::getStructOrBoundGenericStruct() const {
  if (auto structTy = dyn_cast<StructType>(*this))
    return structTy->getDecl();

  if (auto boundTy = dyn_cast<BoundGenericStructType>(*this))
    return boundTy->getDecl();
  
  return nullptr;
}

inline EnumDecl *TypeBase::getEnumOrBoundGenericEnum() {
  return getCanonicalType().getEnumOrBoundGenericEnum();
}

inline EnumDecl *CanType::getEnumOrBoundGenericEnum() const {
  if (auto enumTy = dyn_cast<EnumType>(*this))
    return enumTy->getDecl();

  if (auto boundTy = dyn_cast<BoundGenericEnumType>(*this))
    return boundTy->getDecl();
  
  return nullptr;
}

inline NominalTypeDecl *TypeBase::getNominalOrBoundGenericNominal() {
  return getCanonicalType().getNominalOrBoundGenericNominal();
}

inline NominalTypeDecl *CanType::getNominalOrBoundGenericNominal() const {
  if (auto Ty = dyn_cast<NominalOrBoundGenericNominalType>(*this))
    return Ty->getDecl();
  return nullptr;
}

inline NominalTypeDecl *TypeBase::getAnyNominal() {
  return getCanonicalType().getAnyNominal();
}

inline Type TypeBase::getNominalParent() {
  return castTo<AnyGenericType>()->getParent();
}

inline GenericTypeDecl *TypeBase::getAnyGeneric() {
  return getCanonicalType().getAnyGeneric();
}

  
  
inline bool TypeBase::isBuiltinIntegerType(unsigned n) {
  if (auto intTy = dyn_cast<BuiltinIntegerType>(getCanonicalType()))
    return intTy->getWidth().isFixedWidth()
      && intTy->getWidth().getFixedWidth() == n;
  return false;
}

/// getInOutObjectType - For an inout type, retrieves the underlying object
/// type.  Otherwise, returns the type itself.
inline Type TypeBase::getInOutObjectType() {
  if (auto iot = getAs<InOutType>())
    return iot->getObjectType();
  return this;
}

/// getWithoutSpecifierType - For a non-materializable type
/// e.g. @lvalue or inout, retrieves the underlying object type.
/// Otherwise, returns the type itself.
inline Type TypeBase::getWithoutSpecifierType() {
  if (auto iot = getAs<InOutType>())
    return iot->getObjectType();
  if (auto lv = getAs<LValueType>())
    return lv->getObjectType();
  return this;
}

/// For a ReferenceStorageType like @unowned, this returns the referent.
/// Otherwise, it returns the type itself.
inline Type TypeBase::getReferenceStorageReferent() {
  if (auto rst = getAs<ReferenceStorageType>())
    return rst->getReferentType();
  return this;
}

inline CanType CanType::getReferenceStorageReferentImpl(CanType type) {
  if (auto refType = dyn_cast<ReferenceStorageType>(type))
    return refType.getReferentType();
  return type;
}

inline CanType CanType::getWithoutSpecifierTypeImpl(CanType type) {
  if (auto refType = dyn_cast<InOutType>(type))
    return refType.getObjectType();
  if (auto refType = dyn_cast<LValueType>(type))
    return refType.getObjectType();
  return type;
}

inline CanType CanType::getNominalParent() const {
  return cast<NominalOrBoundGenericNominalType>(*this).getParent();
}

inline bool CanType::isActuallyCanonicalOrNull() const {
  return getPointer() == nullptr ||
         getPointer() == llvm::DenseMapInfo<TypeBase *>::getTombstoneKey() ||
         getPointer()->isCanonical();
}

inline Type TupleTypeElt::getVarargBaseTy() const {
  TypeBase *T = getType().getPointer();
  if (auto *AT = dyn_cast<ArraySliceType>(T))
    return AT->getBaseType();
  if (auto *BGT = dyn_cast<BoundGenericType>(T)) {
    // It's the stdlib Array<T>.
    return BGT->getGenericArgs()[0];
  }
  assert(T->hasError());
  return T;
}

inline TupleTypeElt TupleTypeElt::getWithName(Identifier name) const {
  assert(getParameterFlags().isInOut() == getType()->is<InOutType>());
  return TupleTypeElt(getRawType(), name, getParameterFlags());
}

inline TupleTypeElt TupleTypeElt::getWithType(Type T) const {
  auto flags = getParameterFlags().withInOut(T->is<InOutType>());
  return TupleTypeElt(T->getInOutObjectType(), getName(), flags);
}

/// Create one from what's present in the parameter decl and type
inline ParameterTypeFlags
ParameterTypeFlags::fromParameterType(Type paramTy, bool isVariadic,
                                      // SWIFT_ENABLE_TENSORFLOW
                                      ValueOwnership ownership,
                                      bool isNonDifferentiable) {
  bool autoclosure = paramTy->is<AnyFunctionType>() &&
                     paramTy->castTo<AnyFunctionType>()->isAutoClosure();
  bool escaping = paramTy->is<AnyFunctionType>() &&
                  !paramTy->castTo<AnyFunctionType>()->isNoEscape();
  // FIXME(Remove InOut): The last caller that needs this is argument
  // decomposition.  Start by enabling the assertion there and fixing up those
  // callers, then remove this, then remove
  // ParameterTypeFlags::fromParameterType entirely.
  if (paramTy->is<InOutType>()) {
    assert(ownership == ValueOwnership::Default ||
           ownership == ValueOwnership::InOut);
    ownership = ValueOwnership::InOut;
  }
  // SWIFT_ENABLE_TENSORFLOW
  return {isVariadic, autoclosure, escaping, ownership, isNonDifferentiable};
}

inline const Type *BoundGenericType::getTrailingObjectsPointer() const {
  if (auto ty = dyn_cast<BoundGenericStructType>(this))
    return ty->getTrailingObjects<Type>();
  if (auto ty = dyn_cast<BoundGenericEnumType>(this))
    return ty->getTrailingObjects<Type>();
  if (auto ty = dyn_cast<BoundGenericClassType>(this))
    return ty->getTrailingObjects<Type>();
  llvm_unreachable("Unhandled BoundGenericType!");
}

inline ArrayRef<AnyFunctionType::Param> AnyFunctionType::getParams() const {
  switch (getKind()) {
  case TypeKind::Function:
    return cast<FunctionType>(this)->getParams();
  case TypeKind::GenericFunction:
    return cast<GenericFunctionType>(this)->getParams();
  default:
    llvm_unreachable("Undefined function type");
  }
}
  
/// \brief If this is a method in a type or extension thereof, compute
/// and return a parameter to be used for the 'self' argument.  The type of
/// the parameter is the empty Type() if no 'self' argument should exist. This
/// can only be used after name binding has resolved types.
///
/// \param isInitializingCtor Specifies whether we're computing the 'self'
/// type of an initializing constructor, which accepts an instance 'self'
/// rather than a metatype 'self'.
///
/// \param wantDynamicSelf Specifies whether the 'self' type should be
/// wrapped in a DynamicSelfType, which is the case for the 'self' parameter
/// type inside a class method returning 'Self'.
AnyFunctionType::Param computeSelfParam(AbstractFunctionDecl *AFD,
                                        bool isInitializingCtor=false,
                                        bool wantDynamicSelf=false);

#define TYPE(id, parent)
#define SUGARED_TYPE(id, parent) \
template <> \
constexpr bool TypeBase::isSugaredType<id##Type>() { \
  return true; \
}
#include "swift/AST/TypeNodes.def"

inline GenericParamKey::GenericParamKey(const GenericTypeParamType *p)
  : Depth(p->getDepth()), Index(p->getIndex()) { }

inline TypeBase *TypeBase::getDesugaredType() {
  if (!isa<SugarType>(this))
    return this;
  return cast<SugarType>(this)->getSinglyDesugaredType()->getDesugaredType();
}

inline bool TypeBase::hasSimpleTypeRepr() const {
  // NOTE: Please keep this logic in sync with TypeRepr::isSimple().
  switch (getKind()) {
  case TypeKind::Function:
  case TypeKind::GenericFunction:
    return false;

  case TypeKind::Metatype:
  case TypeKind::ExistentialMetatype:
    return !cast<const AnyMetatypeType>(this)->hasRepresentation();

  case TypeKind::Archetype:
    return !cast<const ArchetypeType>(this)->isOpenedExistential();

  case TypeKind::ProtocolComposition: {
    // 'Any', 'AnyObject' and single protocol compositions are simple
    auto composition = cast<const ProtocolCompositionType>(this);
    auto memberCount = composition->getMembers().size();
    if (composition->hasExplicitAnyObject())
      return memberCount == 0;
    return memberCount <= 1;
  }

  default:
    return true;
  }
}

} // end namespace swift

namespace llvm {

// DenseMapInfo for BuiltinIntegerWidth.
template<>
struct DenseMapInfo<swift::BuiltinIntegerWidth> {
  using BuiltinIntegerWidth = swift::BuiltinIntegerWidth;
  
  static inline BuiltinIntegerWidth getEmptyKey() {
    return BuiltinIntegerWidth(BuiltinIntegerWidth::DenseMapEmpty);
  }
  
  static inline BuiltinIntegerWidth getTombstoneKey() {
    return BuiltinIntegerWidth(BuiltinIntegerWidth::DenseMapTombstone);
  }
  
  static unsigned getHashValue(BuiltinIntegerWidth w) {
    return DenseMapInfo<unsigned>::getHashValue(w.RawValue);
  }
  
  static bool isEqual(BuiltinIntegerWidth a, BuiltinIntegerWidth b) {
    return a == b;
  }
};

}
  
#endif<|MERGE_RESOLUTION|>--- conflicted
+++ resolved
@@ -1800,18 +1800,17 @@
             | ParameterFlags(uint8_t(ownership) << OwnershipShift);
   }
 
-<<<<<<< HEAD
+  ParameterTypeFlags withAutoClosure(bool isAutoClosure) const {
+    return ParameterTypeFlags(isAutoClosure
+                              ? value | ParameterTypeFlags::AutoClosure
+                              : value - ParameterTypeFlags::AutoClosure);
+  }
+
   // SWIFT_ENABLE_TENSORFLOW
   ParameterTypeFlags withNonDifferentiable(bool nonDifferentiable) const {
     return ParameterTypeFlags(nonDifferentiable
                               ? value | ParameterTypeFlags::NonDifferentiable
                               : value - ParameterTypeFlags::NonDifferentiable);
-=======
-  ParameterTypeFlags withAutoClosure(bool isAutoClosure) const {
-    return ParameterTypeFlags(isAutoClosure
-                                  ? value | ParameterTypeFlags::AutoClosure
-                                  : value - ParameterTypeFlags::AutoClosure);
->>>>>>> 2c2f71dd
   }
 
   bool operator ==(const ParameterTypeFlags &other) const {
