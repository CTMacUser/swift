//===--- Parser.h - Swift Language Parser -----------------------*- C++ -*-===//
//
// This source file is part of the Swift.org open source project
//
// Copyright (c) 2014 - 2017 Apple Inc. and the Swift project authors
// Licensed under Apache License v2.0 with Runtime Library Exception
//
// See https://swift.org/LICENSE.txt for license information
// See https://swift.org/CONTRIBUTORS.txt for the list of Swift project authors
//
//===----------------------------------------------------------------------===//
//
//  This file defines the Parser interface.
//
//===----------------------------------------------------------------------===//

#ifndef SWIFT_PARSER_H
#define SWIFT_PARSER_H

#include "swift/AST/ASTContext.h"
#include "swift/AST/ASTNode.h"
#include "swift/AST/Expr.h"
#include "swift/AST/DiagnosticsParse.h"
#include "swift/AST/LayoutConstraint.h"
#include "swift/AST/Pattern.h"
#include "swift/AST/Stmt.h"
#include "swift/Basic/OptionSet.h"
#include "swift/Parse/Lexer.h"
#include "swift/Parse/LocalContext.h"
#include "swift/Parse/PersistentParserState.h"
#include "swift/Parse/Token.h"
#include "swift/Parse/ParserPosition.h"
#include "swift/Parse/ParserResult.h"
#include "swift/Parse/SyntaxParserResult.h"
#include "swift/Parse/SyntaxParsingContext.h"
#include "swift/Syntax/References.h"
#include "swift/Config.h"
#include "llvm/ADT/SetVector.h"

namespace llvm {
  template <typename PT1, typename PT2, typename PT3> class PointerUnion3;
}

namespace swift {
  class CodeCompletionCallbacks;
  class DefaultArgumentInitializer;
  class DelayedParsingCallbacks;
  class DiagnosticEngine;
  class Expr;
  class Lexer;
  class ParsedTypeSyntax;
  class PersistentParserState;
  class SILParserTUStateBase;
  class ScopeInfo;
  class SourceManager;
  class TupleType;
  struct TypeLoc;
  
  struct EnumElementInfo;
  
  namespace syntax {
    class AbsolutePosition;
    class RawSyntax;
    enum class SyntaxKind;
  }// end of syntax namespace

  /// Different contexts in which BraceItemList are parsed.
  enum class BraceItemListKind {
    /// A statement list terminated by a closing brace. The default.
    Brace,
    /// A statement list in a case block. The list is terminated
    /// by a closing brace or a 'case' or 'default' label.
    Case,
    /// The top-level of a file, when not in parse-as-library mode (i.e. the
    /// repl or a script).
    TopLevelCode,
    /// The top-level of a file, when in parse-as-library mode.
    TopLevelLibrary,
    /// The body of the inactive clause of an #if/#else/#endif block
    InactiveConditionalBlock,
    /// The body of the active clause of an #if/#else/#endif block
    ActiveConditionalBlock,
  };

/// The receiver will be fed with consumed tokens while parsing. The main purpose
/// is to generate a corrected token stream for tooling support like syntax
/// coloring.
class ConsumeTokenReceiver {
public:
  /// This is called when a token is consumed.
  virtual void receive(Token Tok) {}

  /// This is called to update the kind of a token whose start location is Loc.
  virtual void registerTokenKindChange(SourceLoc Loc, tok NewKind) {};

  /// This is called when a source file is fully parsed.
  virtual void finalize() {};
  virtual ~ConsumeTokenReceiver() = default;
};

/// The main class used for parsing a source file (.swift or .sil).
///
/// Rather than instantiating a Parser yourself, use one of the parsing APIs
/// provided in Subsystems.h.
class Parser {
  Parser(const Parser&) = delete;
  void operator=(const Parser&) = delete;

  bool IsInputIncomplete = false;
  std::vector<Token> SplitTokens;

public:
  SourceManager &SourceMgr;
  DiagnosticEngine &Diags;
  SourceFile &SF;
  Lexer *L;
  SILParserTUStateBase *SIL; // Non-null when parsing a .sil file.
  PersistentParserState *State;
  std::unique_ptr<PersistentParserState> OwnedState;
  DeclContext *CurDeclContext;
  ASTContext &Context;
  CodeCompletionCallbacks *CodeCompletion = nullptr;
  std::vector<std::pair<SourceLoc, std::vector<ParamDecl*>>> AnonClosureVars;

  bool IsParsingInterfaceTokens = false;
  
  /// DisabledVars is a list of variables for whom local name lookup is
  /// disabled.  This is used when parsing a PatternBindingDecl to reject self
  /// uses and to disable uses of the bound variables in a let/else block.  The
  /// diagnostic to emit is stored in DisabledVarReason.
  ArrayRef<VarDecl *> DisabledVars;
  Diag<> DisabledVarReason;
  
  llvm::SmallPtrSet<Decl *, 2> AlreadyHandledDecls;
  enum {
    /// InVarOrLetPattern has this value when not parsing a pattern.
    IVOLP_NotInVarOrLet,
    
    /// InVarOrLetPattern has this value when we're in a matching pattern, but
    /// not within a var/let pattern.  In this phase, identifiers are references
    /// to the enclosing scopes, not a variable binding.
    IVOLP_InMatchingPattern,
    
    /// InVarOrLetPattern has this value when parsing a pattern in which bound
    /// variables are implicitly immutable, but allowed to be marked mutable by
    /// using a 'var' pattern.  This happens in for-each loop patterns.
    IVOLP_ImplicitlyImmutable,
    
    /// When InVarOrLetPattern has this value, bound variables are mutable, and
    /// nested let/var patterns are not permitted. This happens when parsing a
    /// 'var' decl or when parsing inside a 'var' pattern.
    IVOLP_InVar,

    /// When InVarOrLetPattern has this value, bound variables are immutable,and
    /// nested let/var patterns are not permitted. This happens when parsing a
    /// 'let' decl or when parsing inside a 'let' pattern.
    IVOLP_InLet
  } InVarOrLetPattern = IVOLP_NotInVarOrLet;

  bool InPoundLineEnvironment = false;
  bool InPoundIfEnvironment = false;
  bool InSwiftKeyPath = false;

  LocalContext *CurLocalContext = nullptr;

  DelayedParsingCallbacks *DelayedParseCB = nullptr;

  bool isDelayedParsingEnabled() const {
    return DelayBodyParsing || DelayedParseCB != nullptr;
  }

  void setDelayedParsingCallbacks(DelayedParsingCallbacks *DelayedParseCB) {
    this->DelayedParseCB = DelayedParseCB;
  }

  void setCodeCompletionCallbacks(CodeCompletionCallbacks *Callbacks) {
    CodeCompletion = Callbacks;
  }

  bool isCodeCompletionFirstPass() {
    return L->isCodeCompletion() && !CodeCompletion;
  }

  bool allowTopLevelCode() const;

  const std::vector<Token> &getSplitTokens() { return SplitTokens; }

  void markSplitToken(tok Kind, StringRef Txt);

  /// Returns true if the parser reached EOF with incomplete source input, due
  /// for example, a missing right brace.
  bool isInputIncomplete() const { return IsInputIncomplete; }

  void checkForInputIncomplete() {
    IsInputIncomplete = IsInputIncomplete ||
      // Check whether parser reached EOF but the real EOF, not the end of a
      // string interpolation segment.
      (Tok.is(tok::eof) && Tok.getText() != ")");
  }

  /// This is the current token being considered by the parser.
  Token Tok;

  /// leading trivias for \c Tok.
  /// Always empty if !SF.shouldBuildSyntaxTree().
  ParsedTrivia LeadingTrivia;

  /// trailing trivias for \c Tok.
  /// Always empty if !SF.shouldBuildSyntaxTree().
  ParsedTrivia TrailingTrivia;

  /// Whether we should delay parsing nominal type and extension bodies,
  /// and skip function bodies.
  ///
  /// This is false in primary files, since we want to type check all
  /// declarations and function bodies.
  ///
  /// This is true for non-primary files, where declarations only need to be
  /// lazily parsed and type checked.
  bool DelayBodyParsing;

  /// The receiver to collect all consumed tokens.
  ConsumeTokenReceiver *TokReceiver;

  /// The location of the previous token.
  SourceLoc PreviousLoc;

  /// Stop parsing immediately.
  void cutOffParsing() {
    // Cut off parsing by acting as if we reached the end-of-file.
    Tok.setKind(tok::eof);
  }
  
  /// A RAII object for temporarily changing CurDeclContext.
  class ContextChange {
  protected:
    Parser &P;
    DeclContext *OldContext; // null signals that this has been popped
    LocalContext *OldLocal;

    ContextChange(const ContextChange &) = delete;
    ContextChange &operator=(const ContextChange &) = delete;

  public:
    ContextChange(Parser &P, DeclContext *DC,
                  LocalContext *newLocal = nullptr)
      : P(P), OldContext(P.CurDeclContext), OldLocal(P.CurLocalContext) {
      assert(DC && "pushing null context?");
      P.CurDeclContext = DC;
      P.CurLocalContext = newLocal;
    }

    /// Prematurely pop the DeclContext installed by the constructor.
    /// Makes the destructor a no-op.
    void pop() {
      assert(OldContext && "already popped context!");
      popImpl();
      OldContext = nullptr;
    }

    ~ContextChange() {
      if (OldContext) popImpl();
    }

  private:
    void popImpl() {
      P.CurDeclContext = OldContext;
      P.CurLocalContext = OldLocal;
    }
  };

  /// A RAII object for parsing a new local context.
  class ParseFunctionBody : public LocalContext {
  private:
    ContextChange CC;
  public:
    ParseFunctionBody(Parser &P, DeclContext *DC) : CC(P, DC, this) {
      assert(!isa<TopLevelCodeDecl>(DC) &&
             "top-level code should be parsed using TopLevelCodeContext!");
    }

    void pop() {
      CC.pop();
    }
  };

  /// Describes the kind of a lexical structure marker, indicating
  /// what kind of structural element we started parsing at a
  /// particular location.
  enum class StructureMarkerKind : uint8_t {
    /// The start of a declaration.
    Declaration,
    /// The start of a statement.
    Statement,
    /// An open parentheses.
    OpenParen,
    /// An open brace.
    OpenBrace,
    /// An open square bracket.
    OpenSquare,
    /// An #if conditional clause.
    IfConfig,
  };

  /// A structure marker, which identifies the location at which the
  /// parser saw an entity it is parsing.
  struct StructureMarker {
    /// The location at which the marker occurred.
    SourceLoc Loc;

    /// The kind of marker.
    StructureMarkerKind Kind;

    /// The leading whitespace for this marker, if it has already been
    /// computed.
    Optional<StringRef> LeadingWhitespace;
  };

  /// An RAII object that notes when we have seen a structure marker.
  class StructureMarkerRAII {
    Parser *const P;

    /// Max nesting level
    // TODO: customizable.
    enum { MaxDepth = 256 };

    StructureMarkerRAII(Parser *parser) : P(parser) {}

    /// Have the parser start the new Structure or fail if already too deep.
    bool pushStructureMarker(Parser &parser, SourceLoc loc,
                             StructureMarkerKind kind);

  public:
    StructureMarkerRAII(Parser &parser, SourceLoc loc, StructureMarkerKind kind)
        : StructureMarkerRAII(
              pushStructureMarker(parser, loc, kind) ? &parser : nullptr) {}

    StructureMarkerRAII(Parser &parser, const Token &tok);

    /// Did we fail to push the new structure?
    bool isFailed() {
      return P == nullptr;
    }

    ~StructureMarkerRAII() {
      if (P != nullptr) {
        P->StructureMarkers.pop_back();
      }
    }
  };
  friend class StructureMarkerRAII;

  /// The stack of structure markers indicating the locations of
  /// structural elements actively being parsed, including the start
  /// of declarations, statements, and opening operators of various
  /// kinds.
  ///
  /// This vector is managed by \c StructureMarkerRAII objects.
  llvm::SmallVector<StructureMarker, 16> StructureMarkers;

  /// Current syntax parsing context where call backs should be directed to.
  SyntaxParsingContext *SyntaxContext;

public:
  Parser(unsigned BufferID, SourceFile &SF, DiagnosticEngine* LexerDiags,
         SILParserTUStateBase *SIL,
         PersistentParserState *PersistentState,
         std::shared_ptr<SyntaxParseActions> SPActions = nullptr,
         bool DelayBodyParsing = true);
  Parser(unsigned BufferID, SourceFile &SF, SILParserTUStateBase *SIL,
         PersistentParserState *PersistentState = nullptr,
         std::shared_ptr<SyntaxParseActions> SPActions = nullptr,
         bool DelayBodyParsing = true);
  Parser(std::unique_ptr<Lexer> Lex, SourceFile &SF,
         SILParserTUStateBase *SIL = nullptr,
         PersistentParserState *PersistentState = nullptr,
         std::shared_ptr<SyntaxParseActions> SPActions = nullptr,
         bool DelayBodyParsing = true);
  ~Parser();

  bool isInSILMode() const { return SIL != nullptr; }

  /// Calling this function to finalize libSyntax tree creation without destroying
  /// the parser instance.
  ParsedRawSyntaxNode finalizeSyntaxTree() {
    assert(Tok.is(tok::eof) && "not done parsing yet");
    return SyntaxContext->finalizeRoot();
  }

  //===--------------------------------------------------------------------===//
  // Routines to save and restore parser state.

  ParserPosition getParserPosition() {
    return ParserPosition(L->getStateForBeginningOfToken(Tok, LeadingTrivia),
                          PreviousLoc);
  }

  ParserPosition getParserPosition(const PersistentParserState::ParserPos &Pos){
    return ParserPosition(L->getStateForBeginningOfTokenLoc(Pos.Loc),
                          Pos.PrevLoc);
  }

  void restoreParserPosition(ParserPosition PP, bool enableDiagnostics = false) {
    L->restoreState(PP.LS, enableDiagnostics);
    L->lex(Tok, LeadingTrivia, TrailingTrivia);
    PreviousLoc = PP.PreviousLoc;
  }

  void backtrackToPosition(ParserPosition PP) {
    assert(PP.isValid());
    L->backtrackToState(PP.LS);
    L->lex(Tok, LeadingTrivia, TrailingTrivia);
    PreviousLoc = PP.PreviousLoc;
  }

  /// RAII object that, when it is destructed, restores the parser and lexer to
  /// their positions at the time the object was constructed.  Will not jump
  /// forward in the token stream.
  class BacktrackingScope {
    Parser &P;
    ParserPosition PP;
    DiagnosticTransaction DT;
    /// This context immediately deconstructed with transparent accumulation
    /// on cancelBacktrack().
    llvm::Optional<SyntaxParsingContext> SynContext;
    bool Backtrack = true;

  public:
    BacktrackingScope(Parser &P)
        : P(P), PP(P.getParserPosition()), DT(P.Diags) {
      SynContext.emplace(P.SyntaxContext);
      SynContext->setBackTracking();
    }

    ~BacktrackingScope();
    bool willBacktrack() const { return Backtrack; }

    void cancelBacktrack() {
      Backtrack = false;
      SynContext->setTransparent();
      SynContext.reset();
      DT.commit();
    }

  };

  /// RAII object that, when it is destructed, restores the parser and lexer to
  /// their positions at the time the object was constructed.
  struct ParserPositionRAII {
  private:
    Parser &P;
    ParserPosition PP;

  public:
    ParserPositionRAII(Parser &P) : P(P), PP(P.getParserPosition()) {}

    ~ParserPositionRAII() {
      P.restoreParserPosition(PP);
    }
  };

  //===--------------------------------------------------------------------===//
  // Utilities

  /// Return the next token that will be installed by \c consumeToken.
  const Token &peekToken();

  /// Consume a token that we created on the fly to correct the original token
  /// stream from lexer.
  void consumeExtraToken(Token K);
  SourceLoc consumeTokenWithoutFeedingReceiver();
  SourceLoc consumeToken();
  SourceLoc consumeToken(tok K) {
    assert(Tok.is(K) && "Consuming wrong token kind");
    return consumeToken();
  }

  SourceLoc consumeIdentifier(Identifier *Result = nullptr) {
    assert(Tok.isAny(tok::identifier, tok::kw_self, tok::kw_Self));
    if (Result)
      *Result = Context.getIdentifier(Tok.getText());
    return consumeToken();
  }

  SourceLoc consumeArgumentLabel(Identifier &Result) {
    assert(Tok.canBeArgumentLabel());
    assert(Result.empty());
    if (!Tok.is(tok::kw__)) {
      Tok.setKind(tok::identifier);
      Result = Context.getIdentifier(Tok.getText());
    }
    return consumeToken();
  }

  /// Retrieve the location just past the end of the previous
  /// source location.
  SourceLoc getEndOfPreviousLoc();

  /// If the current token is the specified kind, consume it and
  /// return true.  Otherwise, return false without consuming it.
  bool consumeIf(tok K) {
    if (Tok.isNot(K)) return false;
    consumeToken(K);
    return true;
  }

  /// If the current token is the specified kind, consume it and
  /// return true.  Otherwise, return false without consuming it.
  bool consumeIf(tok K, SourceLoc &consumedLoc) {
    if (Tok.isNot(K)) return false;
    consumedLoc = consumeToken(K);
    return true;
  }

  bool consumeIfNotAtStartOfLine(tok K) {
    if (Tok.isAtStartOfLine()) return false;
    return consumeIf(K);
  }

  bool isContextualYieldKeyword() {
    return (Tok.isContextualKeyword("yield") &&
            isa<AccessorDecl>(CurDeclContext) &&
            cast<AccessorDecl>(CurDeclContext)->isCoroutine());
  }
  
  /// Read tokens until we get to one of the specified tokens, then
  /// return without consuming it.  Because we cannot guarantee that the token
  /// will ever occur, this skips to some likely good stopping point.
  void skipUntil(tok T1, tok T2 = tok::NUM_TOKENS);
  void skipUntilAnyOperator();

  /// Skip until a token that starts with '>', and consume it if found.
  /// Applies heuristics that are suitable when trying to find the end of a list
  /// of generic parameters, generic arguments, or list of types in a protocol
  /// composition.
  SourceLoc skipUntilGreaterInTypeList(bool protocolComposition = false);

  /// skipUntilDeclStmtRBrace - Skip to the next decl or '}'.
  void skipUntilDeclRBrace();

  void skipUntilDeclStmtRBrace(tok T1);
  void skipUntilDeclStmtRBrace(tok T1, tok T2);

  void skipUntilDeclRBrace(tok T1, tok T2);
  
  /// Skip a single token, but match parentheses, braces, and square brackets.
  ///
  /// Note: this does \em not match angle brackets ("<" and ">")! These are
  /// matched in the source when they refer to a generic type,
  /// but not when used as comparison operators.
  void skipSingle();

  /// Skip until the next '#else', '#endif' or until eof.
  void skipUntilConditionalBlockClose();

  /// Skip until either finding \c T1 or reaching the end of the line.
  ///
  /// This uses \c skipSingle and so matches parens etc. After calling, one or
  /// more of the following will be true: Tok.is(T1), Tok.isStartOfLine(),
  /// Tok.is(tok::eof). The "or more" case is the first two: if the next line
  /// starts with T1.
  ///
  /// \returns true if there is an instance of \c T1 on the current line (this
  /// avoids the foot-gun of not considering T1 starting the next line for a
  /// plain Tok.is(T1) check).
  bool skipUntilTokenOrEndOfLine(tok T1);

  /// If the parser is generating only a syntax tree, try loading the current
  /// node from a previously generated syntax tree.
  /// Returns \c true if the node has been loaded and inserted into the current
  /// syntax tree. In this case the parser should behave as if the node has
  /// successfully been created.
  bool loadCurrentSyntaxNodeFromCache();

  /// Parse an #endif.
  bool parseEndIfDirective(SourceLoc &Loc);

  /// Given that the current token is a string literal,
  /// - if it is not interpolated, returns the contents;
  /// - otherwise, diagnoses and returns None.
  ///
  /// \param Loc where to diagnose.
  /// \param DiagText name for the string literal in the diagnostic.
  Optional<StringRef>
  getStringLiteralIfNotInterpolated(SourceLoc Loc, StringRef DiagText);

public:
  InFlightDiagnostic diagnose(SourceLoc Loc, Diagnostic Diag) {
    if (Diags.isDiagnosticPointsToFirstBadToken(Diag.getID()) &&
        Loc == Tok.getLoc() && Tok.isAtStartOfLine())
      Loc = getEndOfPreviousLoc();
    return Diags.diagnose(Loc, Diag);
  }

  InFlightDiagnostic diagnose(Token Tok, Diagnostic Diag) {
    return diagnose(Tok.getLoc(), Diag);
  }

  template<typename ...DiagArgTypes, typename ...ArgTypes>
  InFlightDiagnostic diagnose(SourceLoc Loc, Diag<DiagArgTypes...> DiagID,
                              ArgTypes &&...Args) {
    return diagnose(Loc, Diagnostic(DiagID, std::forward<ArgTypes>(Args)...));
  }

  template<typename ...DiagArgTypes, typename ...ArgTypes>
  InFlightDiagnostic diagnose(Token Tok, Diag<DiagArgTypes...> DiagID,
                              ArgTypes &&...Args) {
    return diagnose(Tok.getLoc(),
                    Diagnostic(DiagID, std::forward<ArgTypes>(Args)...));
  }
  
  void diagnoseRedefinition(ValueDecl *Prev, ValueDecl *New);
  
  /// Add a fix-it to remove the space in consecutive identifiers.
  /// Add a camel-cased option if it is different than the first option.
  void diagnoseConsecutiveIDs(StringRef First, SourceLoc FirstLoc,
                              StringRef DeclKindName);

  bool startsWithSymbol(Token Tok, char symbol) {
    return (Tok.isAnyOperator() || Tok.isPunctuation()) &&
           Tok.getText()[0] == symbol;
  }
  /// Check whether the current token starts with '<'.
  bool startsWithLess(Token Tok) { return startsWithSymbol(Tok, '<'); }

  /// Check whether the current token starts with '>'.
  bool startsWithGreater(Token Tok) { return startsWithSymbol(Tok, '>'); }

  /// Consume the starting '<' of the current token, which may either
  /// be a complete '<' token or some kind of operator token starting with '<',
  /// e.g., '<>'.
  SourceLoc consumeStartingLess();

  /// Consume the starting '>' of the current token, which may either
  /// be a complete '>' token or some kind of operator token starting with '>',
  /// e.g., '>>'.
  SourceLoc consumeStartingGreater();

  /// Consume the starting character of the current token, and split the
  /// remainder of the token into a new token (or tokens).
  SourceLoc
  consumeStartingCharacterOfCurrentToken(tok Kind = tok::oper_binary_unspaced,
                                         size_t Len = 1);

  swift::ScopeInfo &getScopeInfo() { return State->getScopeInfo(); }

  /// Add the given Decl to the current scope.
  void addToScope(ValueDecl *D) {
    if (Context.LangOpts.EnableASTScopeLookup)
      return;

    getScopeInfo().addToScope(D, *this);
  }

  ValueDecl *lookupInScope(DeclName Name) {
    if (Context.LangOpts.EnableASTScopeLookup)
      return nullptr;

    return getScopeInfo().lookupValueName(Name);
  }

  //===--------------------------------------------------------------------===//
  // Primitive Parsing

  /// Consume an identifier (but not an operator) if present and return
  /// its name in \p Result.  Otherwise, emit an error.
  ///
  /// \returns false on success, true on error.
  bool parseIdentifier(Identifier &Result, SourceLoc &Loc, const Diagnostic &D);
  
  /// Consume an identifier with a specific expected name.  This is useful for
  /// contextually sensitive keywords that must always be present.
  bool parseSpecificIdentifier(StringRef expected, SourceLoc &Loc,
                               const Diagnostic &D);

  template<typename ...DiagArgTypes, typename ...ArgTypes>
  bool parseIdentifier(Identifier &Result, Diag<DiagArgTypes...> ID,
                       ArgTypes... Args) {
    SourceLoc L;
    return parseIdentifier(Result, L, Diagnostic(ID, Args...));
  }

  template<typename ...DiagArgTypes, typename ...ArgTypes>
  bool parseIdentifier(Identifier &Result, SourceLoc &L,
                       Diag<DiagArgTypes...> ID, ArgTypes... Args) {
    return parseIdentifier(Result, L, Diagnostic(ID, Args...));
  }
  
  template<typename ...DiagArgTypes, typename ...ArgTypes>
  bool parseSpecificIdentifier(StringRef expected,
                               Diag<DiagArgTypes...> ID, ArgTypes... Args) {
    SourceLoc L;
    return parseSpecificIdentifier(expected, L, Diagnostic(ID, Args...));
  }

  /// Consume an identifier or operator if present and return its name
  /// in \p Result.  Otherwise, emit an error and return true.
  bool parseAnyIdentifier(Identifier &Result, SourceLoc &Loc,
                          const Diagnostic &D);

  template<typename ...DiagArgTypes, typename ...ArgTypes>
  bool parseAnyIdentifier(Identifier &Result, Diag<DiagArgTypes...> ID,
                          ArgTypes... Args) {
    SourceLoc L;
    return parseAnyIdentifier(Result, L, Diagnostic(ID, Args...));
  }

  template<typename ...DiagArgTypes, typename ...ArgTypes>
  bool parseAnyIdentifier(Identifier &Result, SourceLoc &L,
                          Diag<DiagArgTypes...> ID, ArgTypes... Args) {
    return parseAnyIdentifier(Result, L, Diagnostic(ID, Args...));
  }

  /// The parser expects that \p K is next token in the input.  If so,
  /// it is consumed and false is returned.
  ///
  /// If the input is malformed, this emits the specified error diagnostic.
  bool parseToken(tok K, SourceLoc &TokLoc, const Diagnostic &D);
  
  template<typename ...DiagArgTypes, typename ...ArgTypes>
  bool parseToken(tok K, Diag<DiagArgTypes...> ID, ArgTypes... Args) {
    SourceLoc L;
    return parseToken(K, L, Diagnostic(ID, Args...));
  }
  template<typename ...DiagArgTypes, typename ...ArgTypes>
  bool parseToken(tok K, SourceLoc &L,
                  Diag<DiagArgTypes...> ID, ArgTypes... Args) {
    return parseToken(K, L, Diagnostic(ID, Args...));
  }
  
  /// Parse the specified expected token and return its location
  /// on success.  On failure, emit the specified error diagnostic, and
  /// a note at the specified note location.
  bool parseMatchingToken(tok K, SourceLoc &TokLoc, Diag<> ErrorDiag,
                          SourceLoc OtherLoc);

<<<<<<< HEAD
  /// SWIFT_ENABLE_TENSORFLOW
  /// \brief Parse an unsigned integer and returns it in \p Result. On failure
  /// emit the specified error diagnostic, and a note at the specified note
  /// location.
  bool parseUnsignedInteger(unsigned &Result, SourceLoc &Loc,
                            const Diagnostic &D);

  /// \brief Parse a comma separated list of some elements.
=======
  /// Parse a comma separated list of some elements.
>>>>>>> 07b1905d
  ParserStatus parseList(tok RightK, SourceLoc LeftLoc, SourceLoc &RightLoc,
                         bool AllowSepAfterLast, Diag<> ErrorDiag,
                         syntax::SyntaxKind Kind,
                         llvm::function_ref<ParserStatus()> callback);

  void consumeTopLevelDecl(ParserPosition BeginParserPosition,
                           TopLevelCodeDecl *TLCD);

  ParserStatus parseBraceItems(SmallVectorImpl<ASTNode> &Decls,
                               BraceItemListKind Kind =
                                   BraceItemListKind::Brace,
                               BraceItemListKind ConditionalBlockKind =
                                   BraceItemListKind::Brace);
  ParserResult<BraceStmt> parseBraceItemList(Diag<> ID);
  
  void parseTopLevelCodeDeclDelayed();

  //===--------------------------------------------------------------------===//
  // Decl Parsing

  /// Return true if parser is at the start of a decl or decl-import.
  bool isStartOfDecl();

  bool parseTopLevel();

  /// Flags that control the parsing of declarations.
  enum ParseDeclFlags {
    PD_Default              = 0,
    PD_AllowTopLevel        = 1 << 1,
    PD_HasContainerType     = 1 << 2,
    PD_DisallowInit         = 1 << 3,
    PD_AllowDestructor      = 1 << 4,
    PD_AllowEnumElement     = 1 << 5,
    PD_InProtocol           = 1 << 6,
    PD_InClass              = 1 << 7,
    PD_InExtension          = 1 << 8,
    PD_InStruct             = 1 << 9,
    PD_InEnum               = 1 << 10,
  };

  /// Options that control the parsing of declarations.
  using ParseDeclOptions = OptionSet<ParseDeclFlags>;

  void delayParseFromBeginningToHere(ParserPosition BeginParserPosition,
                                     ParseDeclOptions Flags);
  void consumeDecl(ParserPosition BeginParserPosition, ParseDeclOptions Flags,
                   bool IsTopLevel);

  // When compiling for the Debugger, some Decl's need to be moved from the
  // current scope.  In which case although the Decl will be returned in the
  // ParserResult, it should not be inserted into the Decl list for the current
  // context.  markWasHandled asserts that the Decl is already where it
  // belongs, and declWasHandledAlready is used to check this assertion.
  // To keep the handled decl array small, we remove the Decl when it is
  // checked, so you can only call declWasAlreadyHandled once for a given
  // decl.

  void markWasHandled(Decl *D) {
    AlreadyHandledDecls.insert(D);
  }

  bool declWasHandledAlready(Decl *D) {
    return AlreadyHandledDecls.erase(D);
  }

  ParserResult<Decl> parseDecl(ParseDeclOptions Flags,
                               llvm::function_ref<void(Decl*)> Handler);

  void parseDeclDelayed();

  void parseDeclListDelayed(IterableDeclContext *IDC);

  bool canDelayMemberDeclParsing();

  bool delayParsingDeclList(SourceLoc LBLoc, SourceLoc &RBLoc,
                            SourceLoc PosBeforeLB,
                            ParseDeclOptions Options,
                            IterableDeclContext *IDC);

  ParserResult<TypeDecl> parseDeclTypeAlias(ParseDeclOptions Flags,
                                            DeclAttributes &Attributes);

  ParserResult<TypeDecl> parseDeclAssociatedType(ParseDeclOptions Flags,
                                                 DeclAttributes &Attributes);
  
  /// Parse a #if ... #endif directive.
  /// Delegate callback function to parse elements in the blocks.
  ParserResult<IfConfigDecl> parseIfConfig(
    llvm::function_ref<void(SmallVectorImpl<ASTNode> &, bool)> parseElements);

  /// Parse a #error or #warning diagnostic.
  ParserResult<PoundDiagnosticDecl> parseDeclPoundDiagnostic();

  /// Parse a #line/#sourceLocation directive.
  /// 'isLine = true' indicates parsing #line instead of #sourcelocation
  ParserStatus parseLineDirective(bool isLine = false);

  void setLocalDiscriminator(ValueDecl *D);
  void setLocalDiscriminatorToParamList(ParameterList *PL);

  /// Parse the optional attributes before a declaration.
  bool parseDeclAttributeList(DeclAttributes &Attributes,
                              bool &FoundCodeCompletionToken);

  /// Parse the optional modifiers before a declaration.
  bool parseDeclModifierList(DeclAttributes &Attributes, SourceLoc &StaticLoc,
                             StaticSpellingKind &StaticSpelling);

  /// Parse an availability attribute of the form
  /// @available(*, introduced: 1.0, deprecated: 3.1).
  /// \return \p nullptr if the platform name is invalid
  ParserResult<AvailableAttr>
  parseExtendedAvailabilitySpecList(SourceLoc AtLoc, SourceLoc AttrLoc,
                                    StringRef AttrName);

  /// Parse the Objective-C selector inside @objc
  void parseObjCSelector(SmallVector<Identifier, 4> &Names,
                         SmallVector<SourceLoc, 4> &NameLocs,
                         bool &IsNullarySelector);

  /// Parse the @_specialize attribute.
  /// \p closingBrace is the expected closing brace, which can be either ) or ]
  /// \p Attr is where to store the parsed attribute
  bool parseSpecializeAttribute(swift::tok ClosingBrace, SourceLoc AtLoc,
                                SourceLoc Loc, SpecializeAttr *&Attr);

  /// Parse the arguments inside the @_specialize attribute
  bool parseSpecializeAttributeArguments(
      swift::tok ClosingBrace, bool &DiscardAttribute, Optional<bool> &Exported,
      Optional<SpecializeAttr::SpecializationKind> &Kind,
      TrailingWhereClause *&TrailingWhereClause);

  /// Parse the @_implements attribute.
  /// \p Attr is where to store the parsed attribute
  ParserResult<ImplementsAttr> parseImplementsAttribute(SourceLoc AtLoc,
                                                        SourceLoc Loc);

  /// SWIFT_ENABLE_TENSORFLOW
  /// Parse the @differentiable attribute.
  ParserResult<DifferentiableAttr> parseDifferentiableAttribute(SourceLoc AtLoc,
                                                                SourceLoc Loc);

  /// Parse the arguments inside the @differentiable attribute.
  bool parseDifferentiableAttributeArguments(
      SmallVectorImpl<ParsedAutoDiffParameter> &params,
      Optional<DifferentiableAttr::DeclNameWithLoc> &jvpSpec,
      Optional<DifferentiableAttr::DeclNameWithLoc> &vjpSpec,
      TrailingWhereClause *&whereClause);

  /// Parse a specific attribute.
  bool parseDeclAttribute(DeclAttributes &Attributes, SourceLoc AtLoc);

  bool parseNewDeclAttribute(DeclAttributes &Attributes, SourceLoc AtLoc,
                             DeclAttrKind DK);

  /// Parse a version tuple of the form x[.y[.z]]. Returns true if there was
  /// an error parsing.
  bool parseVersionTuple(llvm::VersionTuple &Version, SourceRange &Range,
                         const Diagnostic &D);

  bool parseTypeAttributeList(VarDecl::Specifier &Specifier,
                              SourceLoc &SpecifierLoc,
                              TypeAttributes &Attributes) {
    if (Tok.isAny(tok::at_sign, tok::kw_inout) ||
        (Tok.is(tok::identifier) &&
         (Tok.getRawText().equals("__shared") ||
          Tok.getRawText().equals("__owned"))))
      return parseTypeAttributeListPresent(Specifier, SpecifierLoc, Attributes);
    return false;
  }
  bool parseTypeAttributeListPresent(VarDecl::Specifier &Specifier,
                                     SourceLoc &SpecifierLoc,
                                     TypeAttributes &Attributes);
  bool parseTypeAttribute(TypeAttributes &Attributes,
                          bool justChecking = false);
  
  
  ParserResult<ImportDecl> parseDeclImport(ParseDeclOptions Flags,
                                           DeclAttributes &Attributes);
  ParserStatus parseInheritance(SmallVectorImpl<TypeLoc> &Inherited,
                                bool allowClassRequirement,
                                bool allowAnyObject);
  ParserStatus parseDeclItem(bool &PreviousHadSemi,
                             Parser::ParseDeclOptions Options,
                             llvm::function_ref<void(Decl*)> handler);
  bool parseDeclList(SourceLoc LBLoc, SourceLoc &RBLoc,
                     Diag<> ErrorDiag, ParseDeclOptions Options,
                     IterableDeclContext *IDC);
  ParserResult<ExtensionDecl> parseDeclExtension(ParseDeclOptions Flags,
                                                 DeclAttributes &Attributes);
  ParserResult<EnumDecl> parseDeclEnum(ParseDeclOptions Flags,
                                       DeclAttributes &Attributes);
  ParserResult<EnumCaseDecl>
  parseDeclEnumCase(ParseDeclOptions Flags, DeclAttributes &Attributes,
                    SmallVectorImpl<Decl *> &decls);
  ParserResult<StructDecl>
  parseDeclStruct(ParseDeclOptions Flags, DeclAttributes &Attributes);
  ParserResult<ClassDecl>
  parseDeclClass(ParseDeclOptions Flags, DeclAttributes &Attributes);
  ParserResult<PatternBindingDecl>
  parseDeclVar(ParseDeclOptions Flags, DeclAttributes &Attributes,
               SmallVectorImpl<Decl *> &Decls,
               SourceLoc StaticLoc,
               StaticSpellingKind StaticSpelling,
               SourceLoc TryLoc);

  void consumeGetSetBody(AbstractFunctionDecl *AFD, SourceLoc LBLoc);

  struct ParsedAccessors;
  ParserStatus parseGetSet(ParseDeclOptions Flags,
                           GenericParamList *GenericParams,
                           ParameterList *Indices,
                           TypeLoc ElementTy,
                           ParsedAccessors &accessors,
                           AbstractStorageDecl *storage,
                           SourceLoc StaticLoc);
  void recordAccessors(AbstractStorageDecl *storage, ParseDeclOptions flags,
                       TypeLoc elementTy, const DeclAttributes &attrs,
                       SourceLoc staticLoc, ParsedAccessors &accessors);
  ParserResult<VarDecl> parseDeclVarGetSet(Pattern *pattern,
                                           ParseDeclOptions Flags,
                                           SourceLoc StaticLoc,
                                           SourceLoc VarLoc,
                                           bool hasInitializer,
                                           const DeclAttributes &Attributes,
                                           SmallVectorImpl<Decl *> &Decls);
  
  void consumeAbstractFunctionBody(AbstractFunctionDecl *AFD,
                                   const DeclAttributes &Attrs);
  ParserResult<FuncDecl> parseDeclFunc(SourceLoc StaticLoc,
                                       StaticSpellingKind StaticSpelling,
                                       ParseDeclOptions Flags,
                                       DeclAttributes &Attributes);
  void parseAbstractFunctionBody(AbstractFunctionDecl *AFD);
  bool parseAbstractFunctionBodyDelayed(AbstractFunctionDecl *AFD);
  ParserResult<ProtocolDecl> parseDeclProtocol(ParseDeclOptions Flags,
                                               DeclAttributes &Attributes);

  ParserResult<SubscriptDecl>
  parseDeclSubscript(ParseDeclOptions Flags, DeclAttributes &Attributes,
                     SmallVectorImpl<Decl *> &Decls);

  ParserResult<ConstructorDecl>
  parseDeclInit(ParseDeclOptions Flags, DeclAttributes &Attributes);
  ParserResult<DestructorDecl>
  parseDeclDeinit(ParseDeclOptions Flags, DeclAttributes &Attributes);

  void addPatternVariablesToScope(ArrayRef<Pattern *> Patterns);
  void addParametersToScope(ParameterList *PL);

  ParserResult<OperatorDecl> parseDeclOperator(ParseDeclOptions Flags,
                                               DeclAttributes &Attributes);
  ParserResult<OperatorDecl> parseDeclOperatorImpl(SourceLoc OperatorLoc,
                                                   Identifier Name,
                                                   SourceLoc NameLoc,
                                                   DeclAttributes &Attrs);

  ParserResult<PrecedenceGroupDecl>
  parseDeclPrecedenceGroup(ParseDeclOptions flags, DeclAttributes &attributes);

  //===--------------------------------------------------------------------===//
  // Type Parsing
  
  ParserResult<TypeRepr> parseType();
  ParserResult<TypeRepr> parseType(Diag<> MessageID,
                                   bool HandleCodeCompletion = true,
                                   bool IsSILFuncDecl = false);

  ParserResult<TypeRepr>
    parseTypeSimpleOrComposition(Diag<> MessageID,
                                 bool HandleCodeCompletion = true);

  ParserResult<TypeRepr> parseTypeSimple(Diag<> MessageID,
                                         bool HandleCodeCompletion = true);

  /// Parse layout constraint.
  LayoutConstraint parseLayoutConstraint(Identifier LayoutConstraintID);

  ParserStatus parseGenericArguments(SmallVectorImpl<TypeRepr *> &Args,
                                     SourceLoc &LAngleLoc,
                                     SourceLoc &RAngleLoc);

  // SWIFT_ENABLE_TENSORFLOW: Added `isParsingQualifiedDeclName` flag.
  /// The `isParsingQualifiedDeclName` flag controls whether parsing is done as
  /// if this type identifier is the prefix to a qualified declaration name. If
  /// true, backtrack parsing the last identifier.
  ParserResult<TypeRepr>
    parseTypeIdentifier(bool isParsingQualifiedDeclName = false);
  ParserResult<TypeRepr> parseOldStyleProtocolComposition();
  ParserResult<CompositionTypeRepr> parseAnyType();
  ParserResult<TypeRepr> parseSILBoxType(GenericParamList *generics,
                                         const TypeAttributes &attrs,
                                         Optional<Scope> &GenericsScope);
  
  ParserResult<TupleTypeRepr> parseTypeTupleBody();
  ParserResult<TypeRepr> parseTypeArray(TypeRepr *Base);

  /// Parse a collection type.
  ///   type-simple:
  ///     '[' type ']'
  ///     '[' type ':' type ']'
  SyntaxParserResult<ParsedTypeSyntax, TypeRepr> parseTypeCollection();

  SyntaxParserResult<ParsedTypeSyntax, OptionalTypeRepr>
  parseTypeOptional(TypeRepr *Base);

  SyntaxParserResult<ParsedTypeSyntax, ImplicitlyUnwrappedOptionalTypeRepr>
  parseTypeImplicitlyUnwrappedOptional(TypeRepr *Base);

  bool isOptionalToken(const Token &T) const;
  SourceLoc consumeOptionalToken();
  
  bool isImplicitlyUnwrappedOptionalToken(const Token &T) const;
  SourceLoc consumeImplicitlyUnwrappedOptionalToken();

  TypeRepr *applyAttributeToType(TypeRepr *Ty, const TypeAttributes &Attr,
                                 VarDecl::Specifier Specifier,
                                 SourceLoc SpecifierLoc);

  //===--------------------------------------------------------------------===//
  // Pattern Parsing

  /// A structure for collecting information about the default
  /// arguments of a context.
  struct DefaultArgumentInfo {
    llvm::SmallVector<DefaultArgumentInitializer *, 4> ParsedContexts;
    unsigned NextIndex : 31;
    
    /// Track whether or not one of the parameters in a signature's argument
    /// list accepts a default argument.
    unsigned HasDefaultArgument : 1;

    /// Claim the next argument index.  It's important to do this for
    /// all the arguments, not just those that have default arguments.
    unsigned claimNextIndex() { return NextIndex++; }

    /// Set the parsed context for all the initializers to the given
    /// function.
    void setFunctionContext(DeclContext *DC, ParameterList *paramList);
    
    DefaultArgumentInfo() {
      NextIndex = 0;
      HasDefaultArgument = false;
    }
  };

  /// Describes a parsed parameter.
  struct ParsedParameter {
    /// Any declaration attributes attached to the parameter.
    DeclAttributes Attrs;

    /// The location of the 'inout' keyword, if present.
    SourceLoc SpecifierLoc;
    
    /// The parsed specifier kind, if present.
    VarDecl::Specifier SpecifierKind = VarDecl::Specifier::Default;

    /// The location of the first name.
    ///
    /// \c FirstName is the name.
    SourceLoc FirstNameLoc;

    /// The location of the second name, if present.
    ///
    /// \p SecondName is the name.
    SourceLoc SecondNameLoc;

    /// The location of the '...', if present.
    SourceLoc EllipsisLoc;

    /// The first name.
    Identifier FirstName;

    /// The second name, the presence of which is indicated by \c SecondNameLoc.
    Identifier SecondName;

    /// The type following the ':'.
    TypeRepr *Type = nullptr;

    /// The default argument for this parameter.
    Expr *DefaultArg = nullptr;
    
    /// True if we emitted a parse error about this parameter.
    bool isInvalid = false;
  };

  /// Describes the context in which the given parameter is being parsed.
  enum class ParameterContextKind {
    /// An operator.
    Operator,
    /// A function.
    Function,
    /// An initializer.
    Initializer,
    /// A closure.
    Closure,
    /// A subscript.
    Subscript,
    /// A curried argument clause.
    Curried,
    /// An enum element.
    EnumElement,
  };

  /// Parse a parameter-clause.
  ///
  /// \verbatim
  ///   parameter-clause:
  ///     '(' ')'
  ///     '(' parameter (',' parameter)* '...'? )'
  ///
  ///   parameter:
  ///     'inout'? ('let' | 'var')? '`'? identifier-or-none identifier-or-none?
  ///         (':' type)? ('...' | '=' expr)?
  ///
  ///   identifier-or-none:
  ///     identifier
  ///     '_'
  /// \endverbatim
  ParserStatus parseParameterClause(SourceLoc &leftParenLoc,
                                    SmallVectorImpl<ParsedParameter> &params,
                                    SourceLoc &rightParenLoc,
                                    DefaultArgumentInfo *defaultArgs,
                                    ParameterContextKind paramContext);

  ParserResult<ParameterList> parseSingleParameterClause(
                          ParameterContextKind paramContext,
                          SmallVectorImpl<Identifier> *namePieces = nullptr,
                          DefaultArgumentInfo *defaultArgs = nullptr);

  ParserStatus parseFunctionArguments(SmallVectorImpl<Identifier> &NamePieces,
                                      ParameterList *&BodyParams,
                                      ParameterContextKind paramContext,
                                      DefaultArgumentInfo &defaultArgs);
  ParserStatus parseFunctionSignature(Identifier functionName,
                                      DeclName &fullName,
                                      ParameterList *&bodyParams,
                                      DefaultArgumentInfo &defaultArgs,
                                      SourceLoc &throws,
                                      bool &rethrows,
                                      TypeRepr *&retType);

  //===--------------------------------------------------------------------===//
  // Pattern Parsing

  ParserResult<Pattern> parseTypedPattern();
  ParserResult<Pattern> parsePattern();
  
  /// Parse a tuple pattern element.
  ///
  /// \code
  ///   pattern-tuple-element:
  ///     pattern ('=' expr)?
  /// \endcode
  ///
  /// \returns The tuple pattern element, if successful.
  std::pair<ParserStatus, Optional<TuplePatternElt>>
  parsePatternTupleElement();
  ParserResult<Pattern> parsePatternTuple();
  
  ParserResult<Pattern>
  parseOptionalPatternTypeAnnotation(ParserResult<Pattern> P,
                                     bool isOptional);
  ParserResult<Pattern> parseMatchingPattern(bool isExprBasic);
  ParserResult<Pattern> parseMatchingPatternAsLetOrVar(bool isLet,
                                                       SourceLoc VarLoc,
                                                       bool isExprBasic);
  

  Pattern *createBindingFromPattern(SourceLoc loc, Identifier name,
                                    VarDecl::Specifier specifier);
  

  /// Determine whether this token can only start a matching pattern
  /// production and not an expression.
  bool isOnlyStartOfMatchingPattern();

  //===--------------------------------------------------------------------===//
  // Speculative type list parsing
  //===--------------------------------------------------------------------===//
  
  /// Returns true if we can parse a generic argument list at the current
  /// location in expression context. This parses types without generating
  /// AST nodes from the '<' at the current location up to a matching '>'. If
  /// the type list parse succeeds, and the closing '>' is followed by one
  /// of the following tokens:
  ///   lparen_following rparen lsquare_following rsquare lbrace rbrace
  ///   period_following comma semicolon
  /// then this function returns true, and the expression will parse as a
  /// generic parameter list. If the parse fails, or the closing '>' is not
  /// followed by one of the above tokens, then this function returns false,
  /// and the expression will parse with the '<' as an operator.
  bool canParseAsGenericArgumentList();

  bool canParseType();
  bool canParseTypeIdentifier();
  bool canParseTypeIdentifierOrTypeComposition();
  bool canParseOldStyleProtocolComposition();
  bool canParseTypeTupleBody();
  bool canParseTypeAttribute();
  bool canParseGenericArguments();

  bool canParseTypedPattern();

  //===--------------------------------------------------------------------===//
  // Expression Parsing
  ParserResult<Expr> parseExpr(Diag<> ID) {
    return parseExprImpl(ID, /*isExprBasic=*/false);
  }
  ParserResult<Expr> parseExprBasic(Diag<> ID) {
    return parseExprImpl(ID, /*isExprBasic=*/true);
  }
  ParserResult<Expr> parseExprImpl(Diag<> ID, bool isExprBasic);
  ParserResult<Expr> parseExprIs();
  ParserResult<Expr> parseExprAs();
  ParserResult<Expr> parseExprArrow();
  ParserResult<Expr> parseExprSequence(Diag<> ID,
                                       bool isExprBasic,
                                       bool isForConditionalDirective = false);
  ParserResult<Expr> parseExprSequenceElement(Diag<> ID,
                                              bool isExprBasic);
  ParserResult<Expr> parseExprPostfixSuffix(ParserResult<Expr> inner,
                                            bool isExprBasic,
                                            bool periodHasKeyPathBehavior,
                                            bool &hasBindOptional);
  ParserResult<Expr> parseExprPostfix(Diag<> ID, bool isExprBasic);
  ParserResult<Expr> parseExprPrimary(Diag<> ID, bool isExprBasic);
  ParserResult<Expr> parseExprUnary(Diag<> ID, bool isExprBasic);
  ParserResult<Expr> parseExprKeyPathObjC();
  ParserResult<Expr> parseExprKeyPath();
  ParserResult<Expr> parseExprSelector();
  ParserResult<Expr> parseExprSuper(bool isExprBasic);
  ParserResult<Expr> parseExprConfiguration();
  ParserResult<Expr> parseExprStringLiteral();
  ParserResult<Expr> parseExprTypeOf();

  StringRef copyAndStripUnderscores(StringRef text);

  ParserStatus parseStringSegments(SmallVectorImpl<Lexer::StringSegment> &Segments,
                                   Token EntireTok,
                                   VarDecl *InterpolationVar,
                                   SmallVectorImpl<ASTNode> &Stmts,
                                   unsigned &LiteralCapacity,
                                   unsigned &InterpolationCount);

  /// Parse an argument label `identifier ':'`, if it exists.
  ///
  /// \param name The parsed name of the label (empty if it doesn't exist, or is
  /// _)
  /// \param loc The location of the label (empty if it doesn't exist)
  void parseOptionalArgumentLabel(Identifier &name, SourceLoc &loc);

  /// Parse an unqualified-decl-name.
  ///
  ///   unqualified-decl-name:
  ///     identifier
  ///     identifier '(' ((identifier | '_') ':') + ')'
  ///
  /// \param afterDot Whether this identifier is coming after a period, which
  /// enables '.init' and '.default' like expressions.
  /// \param loc Will be populated with the location of the name.
  /// \param diag The diagnostic to emit if this is not a name.
  /// \param allowOperators Whether to allow operator basenames too.
  /// \param allowZeroArgCompoundNames Whether to allow empty argument lists.
  DeclName parseUnqualifiedDeclName(bool afterDot, DeclNameLoc &loc,
                                    const Diagnostic &diag,
                                    bool allowOperators=false,
                                    bool allowZeroArgCompoundNames=false,
                                    bool allowDeinitAndSubscript=false);

  Expr *parseExprIdentifier();
  Expr *parseExprEditorPlaceholder(Token PlaceholderTok,
                                   Identifier PlaceholderId);

  /// Parse a closure expression after the opening brace.
  ///
  /// \verbatim
  ///   expr-closure:
  ///     '{' closure-signature? brace-item-list* '}'
  ///
  ///   closure-signature:
  ///     '|' closure-signature-arguments? '|' closure-signature-result?
  ///
  ///   closure-signature-arguments:
  ///     pattern-tuple-element (',' pattern-tuple-element)*
  ///
  ///   closure-signature-result:
  ///     '->' type
  /// \endverbatim
  ParserResult<Expr> parseExprClosure();

  /// Parse the closure signature, if present.
  ///
  /// \verbatim
  ///   closure-signature:
  ///     parameter-clause func-signature-result? 'in'
  ///     identifier (',' identifier)* func-signature-result? 'in'
  /// \endverbatim
  ///
  /// \param captureList The entries in the capture list.
  /// \param params The parsed parameter list, or null if none was provided.
  /// \param arrowLoc The location of the arrow, if present.
  /// \param explicitResultType The explicit result type, if specified.
  /// \param inLoc The location of the 'in' keyword, if present.
  ///
  /// \returns true if an error occurred, false otherwise.
  bool parseClosureSignatureIfPresent(
                                SmallVectorImpl<CaptureListEntry> &captureList,
                                      ParameterList *&params,
                                      SourceLoc &throwsLoc,
                                      SourceLoc &arrowLoc,
                                      TypeRepr *&explicitResultType,
                                      SourceLoc &inLoc);

  Expr *parseExprAnonClosureArg();
  ParserResult<Expr> parseExprList(tok LeftTok, tok RightTok,
                                   syntax::SyntaxKind Kind);

  /// Parse an expression list, keeping all of the pieces separated.
  ParserStatus parseExprList(tok leftTok, tok rightTok,
                             bool isPostfix,
                             bool isExprBasic,
                             SourceLoc &leftLoc,
                             SmallVectorImpl<Expr *> &exprs,
                             SmallVectorImpl<Identifier> &exprLabels,
                             SmallVectorImpl<SourceLoc> &exprLabelLocs,
                             SourceLoc &rightLoc,
                             Expr *&trailingClosure,
                             syntax::SyntaxKind Kind);

  ParserResult<Expr> parseTrailingClosure(SourceRange calleeRange);

  // NOTE: used only for legacy support for old object literal syntax.
  // Will be removed in the future.
  bool isCollectionLiteralStartingWithLSquareLit();

  /// Parse an object literal.
  ///
  /// \param LK The literal kind as determined by the first token.
  ParserResult<Expr> parseExprObjectLiteral(ObjectLiteralExpr::LiteralKind LK,
                                            bool isExprBasic);
  ParserResult<Expr> parseExprCallSuffix(ParserResult<Expr> fn,
                                         bool isExprBasic);
  ParserResult<Expr> parseExprCollection();
<<<<<<< HEAD
  ParserResult<Expr> parseExprArray(SourceLoc LSquareLoc);
  ParserResult<Expr> parseExprDictionary(SourceLoc LSquareLoc);
=======
  ParserResult<Expr> parseExprCollectionElement(Optional<bool> &isDictionary);
  ParserResult<Expr> parseExprPoundAssert();
>>>>>>> 07b1905d
  ParserResult<Expr> parseExprPoundUnknown(SourceLoc LSquareLoc);
  ParserResult<Expr>
  parseExprPoundCodeCompletion(Optional<StmtKind> ParentKind);

  UnresolvedDeclRefExpr *parseExprOperator();

  //===--------------------------------------------------------------------===//
  // Statement Parsing

  bool isStartOfStmt();
  bool isTerminatorForBraceItemListKind(BraceItemListKind Kind,
                                        ArrayRef<ASTNode> ParsedDecls);
  ParserResult<Stmt> parseStmt();
  ParserStatus parseExprOrStmt(ASTNode &Result);
  ParserResult<Stmt> parseStmtBreak();
  ParserResult<Stmt> parseStmtContinue();
  ParserResult<Stmt> parseStmtReturn(SourceLoc tryLoc);
  ParserResult<Stmt> parseStmtYield(SourceLoc tryLoc);
  ParserResult<Stmt> parseStmtThrow(SourceLoc tryLoc);
  ParserResult<Stmt> parseStmtDefer();
  ParserStatus
  parseStmtConditionElement(SmallVectorImpl<StmtConditionElement> &result,
                            Diag<> DefaultID, StmtKind ParentKind,
                            StringRef &BindingKindStr);
  ParserStatus parseStmtCondition(StmtCondition &Result, Diag<> ID,
                                  StmtKind ParentKind);
  ParserResult<PoundAvailableInfo> parseStmtConditionPoundAvailable();
  ParserResult<Stmt> parseStmtIf(LabeledStmtInfo LabelInfo,
                                 bool IfWasImplicitlyInserted = false);
  ParserResult<Stmt> parseStmtGuard();
  ParserResult<Stmt> parseStmtWhile(LabeledStmtInfo LabelInfo);
  ParserResult<Stmt> parseStmtRepeat(LabeledStmtInfo LabelInfo);
  ParserResult<Stmt> parseStmtDo(LabeledStmtInfo LabelInfo);
  ParserResult<CatchStmt> parseStmtCatch();
  ParserResult<Stmt> parseStmtForEach(LabeledStmtInfo LabelInfo);
  ParserResult<Stmt> parseStmtSwitch(LabeledStmtInfo LabelInfo);
  ParserStatus parseStmtCases(SmallVectorImpl<ASTNode> &cases, bool IsActive);
  ParserResult<CaseStmt> parseStmtCase(bool IsActive);
  ParserResult<Stmt> parseStmtPoundAssert();

  //===--------------------------------------------------------------------===//
  // Generics Parsing

  ParserResult<GenericParamList> parseGenericParameters();
  ParserResult<GenericParamList> parseGenericParameters(SourceLoc LAngleLoc);
  ParserStatus parseGenericParametersBeforeWhere(SourceLoc LAngleLoc,
                        SmallVectorImpl<GenericTypeParamDecl *> &GenericParams);
  ParserResult<GenericParamList> maybeParseGenericParams();
  void
  diagnoseWhereClauseInGenericParamList(const GenericParamList *GenericParams);

  enum class WhereClauseKind : unsigned {
    Declaration,
    Protocol,
    AssociatedType
  };
  ParserStatus
  parseFreestandingGenericWhereClause(GenericParamList *&GPList,
                             WhereClauseKind kind=WhereClauseKind::Declaration);

  ParserStatus parseGenericWhereClause(
      SourceLoc &WhereLoc, SmallVectorImpl<RequirementRepr> &Requirements,
      bool &FirstTypeInComplete, bool AllowLayoutConstraints = false);

  ParserStatus
  parseProtocolOrAssociatedTypeWhereClause(TrailingWhereClause *&trailingWhere,
                                           bool isProtocol);

  //===--------------------------------------------------------------------===//
  // Availability Specification Parsing

  /// Parse a comma-separated list of availability specifications.
  ParserStatus
  parseAvailabilitySpecList(SmallVectorImpl<AvailabilitySpec *> &Specs);

  ParserResult<AvailabilitySpec> parseAvailabilitySpec();
  ParserResult<PlatformVersionConstraintAvailabilitySpec>
  parsePlatformVersionConstraintSpec();
  ParserResult<PlatformAgnosticVersionConstraintAvailabilitySpec>
  parsePlatformAgnosticVersionConstraintSpec();
};

/// Describes a parsed declaration name.
struct ParsedDeclName {
  /// The name of the context of which the corresponding entity should
  /// become a member.
  StringRef ContextName;

  /// The base name of the declaration.
  StringRef BaseName;

  /// The argument labels for a function declaration.
  SmallVector<StringRef, 4> ArgumentLabels;

  /// Whether this is a function name (vs. a value name).
  bool IsFunctionName = false;

  /// Whether this is a getter for the named property.
  bool IsGetter = false;

  /// Whether this is a setter for the named property.
  bool IsSetter = false;

  /// For a declaration name that makes the declaration into an
  /// instance member, the index of the "Self" parameter.
  Optional<unsigned> SelfIndex;

  /// Determine whether this is a valid name.
  explicit operator bool() const { return !BaseName.empty(); }

  /// Whether this declaration name turns the declaration into a
  /// member of some named context.
  bool isMember() const { return !ContextName.empty(); }

  /// Whether the result is translated into an instance member.
  bool isInstanceMember() const {
    return isMember() && static_cast<bool>(SelfIndex);
  }

  /// Whether the result is translated into a static/class member.
  bool isClassMember() const {
    return isMember() && !static_cast<bool>(SelfIndex);
  }

  /// Whether this is a property accessor.
  bool isPropertyAccessor() const { return IsGetter || IsSetter; }

  /// Whether this is an operator.
  bool isOperator() const {
    return Lexer::isOperator(BaseName);
  }

  /// Form a declaration name from this parsed declaration name.
  DeclName formDeclName(ASTContext &ctx) const;
};

/// Parse a stringified Swift declaration name,
/// e.g. "Foo.translateBy(self:x:y:)".
ParsedDeclName parseDeclName(StringRef name) LLVM_READONLY;

/// Form a Swift declaration name from its constituent parts.
DeclName formDeclName(ASTContext &ctx,
                      StringRef baseName,
                      ArrayRef<StringRef> argumentLabels,
                      bool isFunctionName,
                      bool isInitializer);

/// Parse a stringified Swift declaration name, e.g. "init(frame:)".
DeclName parseDeclName(ASTContext &ctx, StringRef name);

/// Whether a given token can be the start of a decl.
bool isKeywordPossibleDeclStart(const Token &Tok);

/// Lex and return a vector of `TokenSyntax` tokens, which include
/// leading and trailing trivia.
std::vector<std::pair<RC<syntax::RawSyntax>,
                                 syntax::AbsolutePosition>>
tokenizeWithTrivia(const LangOptions &LangOpts,
                   const SourceManager &SM,
                   unsigned BufferID,
                   unsigned Offset = 0,
                   unsigned EndOffset = 0,
                   DiagnosticEngine *Diags = nullptr);
} // end namespace swift

#endif<|MERGE_RESOLUTION|>--- conflicted
+++ resolved
@@ -734,7 +734,6 @@
   bool parseMatchingToken(tok K, SourceLoc &TokLoc, Diag<> ErrorDiag,
                           SourceLoc OtherLoc);
 
-<<<<<<< HEAD
   /// SWIFT_ENABLE_TENSORFLOW
   /// \brief Parse an unsigned integer and returns it in \p Result. On failure
   /// emit the specified error diagnostic, and a note at the specified note
@@ -742,10 +741,7 @@
   bool parseUnsignedInteger(unsigned &Result, SourceLoc &Loc,
                             const Diagnostic &D);
 
-  /// \brief Parse a comma separated list of some elements.
-=======
   /// Parse a comma separated list of some elements.
->>>>>>> 07b1905d
   ParserStatus parseList(tok RightK, SourceLoc LeftLoc, SourceLoc &RightLoc,
                          bool AllowSepAfterLast, Diag<> ErrorDiag,
                          syntax::SyntaxKind Kind,
@@ -1390,13 +1386,10 @@
   ParserResult<Expr> parseExprCallSuffix(ParserResult<Expr> fn,
                                          bool isExprBasic);
   ParserResult<Expr> parseExprCollection();
-<<<<<<< HEAD
   ParserResult<Expr> parseExprArray(SourceLoc LSquareLoc);
   ParserResult<Expr> parseExprDictionary(SourceLoc LSquareLoc);
-=======
   ParserResult<Expr> parseExprCollectionElement(Optional<bool> &isDictionary);
   ParserResult<Expr> parseExprPoundAssert();
->>>>>>> 07b1905d
   ParserResult<Expr> parseExprPoundUnknown(SourceLoc LSquareLoc);
   ParserResult<Expr>
   parseExprPoundCodeCompletion(Optional<StmtKind> ParentKind);
