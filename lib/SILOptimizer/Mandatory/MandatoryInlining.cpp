--- conflicted
+++ resolved
@@ -495,7 +495,6 @@
   return newApplyAI;
 }
 
-<<<<<<< HEAD
 // SWIFT_ENABLE_TENSORFLOW
 // Event schema:
 //
@@ -510,10 +509,7 @@
                << child->getName() << "," << child->codeSize() << "\n";
 }
 
-/// \brief Inlines all mandatory inlined functions into the body of a function,
-=======
 /// Inlines all mandatory inlined functions into the body of a function,
->>>>>>> 07b1905d
 /// first recursively inlining all mandatory apply instructions in those
 /// functions into their bodies if necessary.
 ///
@@ -634,21 +630,11 @@
         OpenedArchetypesTracker.registerUsedOpenedArchetypes(PAI);
       }
 
-<<<<<<< HEAD
       // SWIFT_ENABLE_TENSORFLOW
       unsigned parentSizeBefore = F->codeSize();
       SILInliner Inliner(FuncBuilder, inlineKind, Subs,
                          OpenedArchetypesTracker);
-      if (!Inliner.canInlineApplySite(InnerAI)) {
-        // See comment above about casting when devirtualizing and how this
-        // sometimes causes II and InnerAI to be different and even in different
-        // blocks.
-        II = InnerAI.getInstruction()->getIterator();
-=======
-      SILInliner Inliner(FuncBuilder, SILInliner::InlineKind::MandatoryInline,
-                         Subs, OpenedArchetypesTracker);
       if (!Inliner.canInlineApplySite(InnerAI))
->>>>>>> 07b1905d
         continue;
 
       // Inline function at I, which also changes I to refer to the first
@@ -690,19 +676,13 @@
       // partial_apply closures).
       closureCleanup.cleanupDeadClosures(F);
 
-<<<<<<< HEAD
-      assert(nextI == ApplyBlock->end()
-             || nextI->getParent() == ApplyBlock
-                    && "Mismatch between the instruction and basic block");
-
       // SWIFT_ENABLE_TENSORFLOW
       maybeLogCallEdge(F, parentSizeBefore, CalleeFunction);
-=======
+
       // Resume inlining within nextBB, which contains only the inlined
       // instructions and possibly instructions in the original call block that
       // have not yet been visited.
       break;
->>>>>>> 07b1905d
     }
   }
   // Keep track of full inlined functions so we don't waste time recursively
@@ -761,7 +741,6 @@
 
       // SWIFT_ENABLE_TENSORFLOW
       runOnFunctionRecursively(FuncBuilder, &F,
-<<<<<<< HEAD
                                FullApplySite(),
                                FullyInlinedSet,
                                SetFactory, SetFactory.getEmptySet(), CHA,
@@ -778,13 +757,9 @@
            return !callee.empty();
          }
        );
-=======
-                               FullApplySite(), FullyInlinedSet, SetFactory,
-                               SetFactory.getEmptySet(), CHA);
       // The inliner splits blocks at call sites. Re-merge trivial branches
       // to reestablish a canonical CFG.
       mergeBasicBlocks(&F);
->>>>>>> 07b1905d
     }
 
     if (!ShouldCleanup)
