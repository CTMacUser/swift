--- conflicted
+++ resolved
@@ -210,28 +210,7 @@
       bool isRefSelf =
           selfOrLocalValue->getType().getASTType()->mayHaveSuperclass();
 
-<<<<<<< HEAD
       auto emitFieldReference = [&](SILValue selfRef, VarDecl *field,
-=======
-      SILValue selfRef;
-      bool needInsertEndAccess = false;
-      if (isRefSelf) {
-        selfRef = b.emitBeginBorrowOperation(loc, selfValue);
-      } else if (isa<BeginAccessInst>(selfValue)) {
-        // Don't insert an access scope if there is already one. This avoids
-        // inserting a dynamic access check when the parent is static (and therefore
-        // can be statically enforced).
-        selfRef = selfValue;
-      } else {
-        selfRef = b.createBeginAccess(loc, selfValue, SILAccessKind::Modify,
-                                      SILAccessEnforcement::Dynamic,
-                                      /*noNestedConflict=*/false,
-                                      /*fromBuiltin=*/false);
-        needInsertEndAccess = true;
-      }
-
-      auto emitFieldReference = [&](VarDecl *field,
->>>>>>> 95dc7df0
                                     bool emitDestroy = false) -> SILValue {
         SILValue fieldRef;
         if (isRefSelf) {
@@ -251,18 +230,26 @@
       // First, emit all of the properties listed in `initializes`. They
       // are passed as indirect results.
       SILValue selfRef = nullptr;
+      bool needInsertEndAccess = false;
       if (inLocalContext) {
         // add the local projection which is for the _x backing local storage
         arguments.push_back(selfOrLocalValue);
       } else {
         if (isRefSelf) {
           selfRef = b.emitBeginBorrowOperation(loc, selfOrLocalValue);
-        } else {
+        } else if (isa<BeginAccessInst>(selfOrLocalValue)) {
+          // Don't insert an access scope if there is already one. This avoids
+          // inserting a dynamic access check when the parent is static (and therefore
+          // can be statically enforced).
+          selfRef = selfOrLocalValue;
+        } 
+        else {
           selfRef =
               b.createBeginAccess(loc, selfOrLocalValue, SILAccessKind::Modify,
                                   SILAccessEnforcement::Dynamic,
                                   /*noNestedConflict=*/false,
                                   /*fromBuiltin=*/false);
+          needInsertEndAccess = true;
         }
 
         unsigned index = 0;
@@ -285,21 +272,13 @@
 
       b.createApply(loc, initFn, SubstitutionMap(), arguments);
 
-<<<<<<< HEAD
       if (selfRef) {
         if (isRefSelf) {
           if (selfRef != selfOrLocalValue)
             b.emitEndBorrowOperation(loc, selfRef);
-        } else {
+        } else if (needInsertEndAccess) {
           b.createEndAccess(loc, selfRef, /*aborted=*/false);
         }
-=======
-      if (isRefSelf) {
-        if (selfRef != selfValue)
-          b.emitEndBorrowOperation(loc, selfRef);
-      } else if (needInsertEndAccess) {
-        b.createEndAccess(loc, selfRef, /*aborted=*/false);
->>>>>>> 95dc7df0
       }
 
       // The unused partial_apply violates memory lifetime rules in case "self"
