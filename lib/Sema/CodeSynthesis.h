--- conflicted
+++ resolved
@@ -48,18 +48,13 @@
 // Implemented in TypeCheckerOverride.cpp
 bool checkOverrides(ValueDecl *decl);
 
-// These are implemented in CodeSynthesis.cpp.
-<<<<<<< HEAD
-
 // SWIFT_ENABLE_TENSORFLOW
 // Made public so that DerivedConformanceParameterized can call it.
 void addExpectedOpaqueAccessorsToStorage(TypeChecker &TC,
-                                         AbstractStorageDecl *storage);
+                                         ASTContext &ctx);
 
-void maybeAddAccessorsToStorage(TypeChecker &TC, AbstractStorageDecl *storage);
-=======
+// These are implemented in CodeSynthesis.cpp.
 void maybeAddAccessorsToStorage(AbstractStorageDecl *storage);
->>>>>>> 07b1905d
 
 void triggerAccessorSynthesis(TypeChecker &TC, AbstractStorageDecl *storage);
 
