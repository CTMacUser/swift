--- conflicted
+++ resolved
@@ -44,10 +44,6 @@
 
 static unsigned toStableStringEncoding(StringLiteralInst::Encoding encoding) {
   switch (encoding) {
-<<<<<<< HEAD
-  // SWIFT_ENABLE_TENSORFLOW
-=======
->>>>>>> b8cb40b9
   case StringLiteralInst::Encoding::Bytes: return SIL_BYTES;
   case StringLiteralInst::Encoding::UTF8: return SIL_UTF8;
   case StringLiteralInst::Encoding::UTF16: return SIL_UTF16;
