//===--- ParseSIL.cpp - SIL File Parsing logic ----------------------------===//
//
// This source file is part of the Swift.org open source project
//
// Copyright (c) 2014 - 2017 Apple Inc. and the Swift project authors
// Licensed under Apache License v2.0 with Runtime Library Exception
//
// See https://swift.org/LICENSE.txt for license information
// See https://swift.org/CONTRIBUTORS.txt for the list of Swift project authors
//
//===----------------------------------------------------------------------===//

#include "SILParserFunctionBuilder.h"
#include "swift/AST/ASTWalker.h"
/// SWIFT_ENABLE_TENSORFLOW
#include "swift/AST/AutoDiff.h"
#include "swift/AST/ExistentialLayout.h"
#include "swift/AST/GenericEnvironment.h"
#include "swift/AST/NameLookup.h"
#include "swift/AST/ProtocolConformance.h"
#include "swift/Basic/Defer.h"
#include "swift/Basic/Timer.h"
#include "swift/Demangling/Demangle.h"
#include "swift/Parse/Lexer.h"
#include "swift/Parse/ParseSILSupport.h"
#include "swift/Parse/Parser.h"
#include "swift/SyntaxParse/SyntaxTreeCreator.h"
#include "swift/Syntax/SyntaxArena.h"
#include "swift/SIL/AbstractionPattern.h"
#include "swift/SIL/InstructionUtils.h"
#include "swift/SIL/SILArgument.h"
#include "swift/SIL/SILBuilder.h"
/// SWIFT_ENABLE_TENSORFLOW
#include "swift/SIL/GraphOperationBuilder.h"
#include "swift/SIL/SILConstants.h"
#include "swift/SIL/SILDebugScope.h"
#include "swift/SIL/SILModule.h"
#include "swift/SIL/SILUndef.h"
#include "swift/SIL/TypeLowering.h"
#include "swift/Subsystems.h"
#include "swift/Syntax/SyntaxKind.h"
#include "llvm/ADT/StringSwitch.h"
#include "llvm/Support/SaveAndRestore.h"

using namespace swift;
using namespace swift::syntax;

//===----------------------------------------------------------------------===//
// SILParserState implementation
//===----------------------------------------------------------------------===//

namespace swift {
// This has to be in the 'swift' namespace because it's forward-declared for
// SILParserState.
class SILParserTUState : public SILParserTUStateBase {
public:
  explicit SILParserTUState(SILModule &M) : M(M) {}
  ~SILParserTUState();

  SILModule &M;

  /// This is all of the forward referenced functions with
  /// the location for where the reference is.
  llvm::DenseMap<Identifier,
                 std::pair<SILFunction*, SourceLoc>> ForwardRefFns;
  /// A list of all functions forward-declared by a sil_scope.
  llvm::DenseSet<SILFunction *> PotentialZombieFns;

  /// A map from textual .sil scope number to SILDebugScopes.
  llvm::DenseMap<unsigned, SILDebugScope *> ScopeSlots;

  /// Did we parse a sil_stage for this module?
  bool DidParseSILStage = false;

  bool parseDeclSIL(Parser &P) override;
  bool parseDeclSILStage(Parser &P) override;
  bool parseSILVTable(Parser &P) override;
  bool parseSILGlobal(Parser &P) override;
  bool parseSILWitnessTable(Parser &P) override;
  bool parseSILDefaultWitnessTable(Parser &P) override;
  bool parseSILCoverageMap(Parser &P) override;
  bool parseSILProperty(Parser &P) override;
  bool parseSILScope(Parser &P) override;
};
} // end namespace swift

SILParserTUState::~SILParserTUState() {
  if (!ForwardRefFns.empty()) {
    for (auto Entry : ForwardRefFns) {
      if (Entry.second.second.isValid()) {
        M.getASTContext().Diags.diagnose(Entry.second.second,
                                         diag::sil_use_of_undefined_value,
                                         Entry.first.str());
      }
    }
  }

  // Turn any debug-info-only function declarations into zombies.
  for (auto *Fn : PotentialZombieFns)
    if (Fn->isExternalDeclaration()) {
      Fn->setInlined();
      M.eraseFunction(Fn);
    }
}

SILParserState::SILParserState(SILModule *M)
    : Impl(M ? llvm::make_unique<SILParserTUState>(*M) : nullptr) {}

SILParserState::~SILParserState() = default;

void PrettyStackTraceParser::print(llvm::raw_ostream &out) const {
  out << "With parser at source location: ";
  P.Tok.getLoc().print(out, P.Context.SourceMgr);
  out << '\n';
}

static bool parseIntoSourceFileImpl(SourceFile &SF,
                                unsigned BufferID,
                                bool *Done,
                                SILParserState *SIL,
                                PersistentParserState *PersistentState,
                                DelayedParsingCallbacks *DelayedParseCB,
                                bool FullParse,
                                bool DelayBodyParsing) {
  assert((!FullParse || (SF.canBeParsedInFull() && !SIL)) &&
         "cannot parse in full with the given parameters!");

  std::shared_ptr<SyntaxTreeCreator> STreeCreator;
  if (SF.shouldBuildSyntaxTree()) {
    STreeCreator = std::make_shared<SyntaxTreeCreator>(
        SF.getASTContext().SourceMgr, BufferID,
        SF.SyntaxParsingCache, SF.getASTContext().getSyntaxArena());
  }

  // Not supported right now.
  if (SF.Kind == SourceFileKind::REPL)
    DelayBodyParsing = false;
  if (SF.hasInterfaceHash())
    DelayBodyParsing = false;
  if (SF.shouldCollectToken())
    DelayBodyParsing = false;
  if (SF.shouldBuildSyntaxTree())
    DelayBodyParsing = false;
  if (SIL)
    DelayBodyParsing = false;

  SharedTimer timer("Parsing");
  Parser P(BufferID, SF, SIL ? SIL->Impl.get() : nullptr,
           PersistentState, STreeCreator, DelayBodyParsing);
  PrettyStackTraceParser StackTrace(P);

  llvm::SaveAndRestore<bool> S(P.IsParsingInterfaceTokens,
                               SF.hasInterfaceHash());
  if (DelayedParseCB)
    P.setDelayedParsingCallbacks(DelayedParseCB);

  bool FoundSideEffects = false;
  do {
    bool hasSideEffects = P.parseTopLevel();
    FoundSideEffects = FoundSideEffects || hasSideEffects;
    *Done = P.Tok.is(tok::eof);
  } while (FullParse && !*Done);

  if (STreeCreator) {
    auto rawNode = P.finalizeSyntaxTree();
    STreeCreator->acceptSyntaxRoot(rawNode.getOpaqueNode(), SF);
  }

  return FoundSideEffects;
}

bool swift::parseIntoSourceFile(SourceFile &SF,
                                unsigned BufferID,
                                bool *Done,
                                SILParserState *SIL,
                                PersistentParserState *PersistentState,
                                DelayedParsingCallbacks *DelayedParseCB,
                                bool DelayBodyParsing) {
  return parseIntoSourceFileImpl(SF, BufferID, Done, SIL,
                                 PersistentState, DelayedParseCB,
                                 /*FullParse=*/SF.shouldBuildSyntaxTree(),
                                 DelayBodyParsing);
}

bool swift::parseIntoSourceFileFull(SourceFile &SF, unsigned BufferID,
                                    PersistentParserState *PersistentState,
                                    DelayedParsingCallbacks *DelayedParseCB,
                                    bool DelayBodyParsing) {
  bool Done = false;
  return parseIntoSourceFileImpl(SF, BufferID, &Done, /*SIL=*/nullptr,
                                 PersistentState, DelayedParseCB,
                                 /*FullParse=*/true, DelayBodyParsing);
}


//===----------------------------------------------------------------------===//
// SILParser
//===----------------------------------------------------------------------===//

namespace {
  struct ParsedSubstitution {
    SourceLoc loc;
    Type replacement;
  };

  struct ParsedSpecAttr {
    ArrayRef<RequirementRepr> requirements;
    bool exported;
    SILSpecializeAttr::SpecializationKind kind;
  };

  enum class ConformanceContext {
    /// A normal conformance parse.
    Ordinary,

    /// We're parsing this for a SIL witness table.
    /// Leave any generic parameter clauses in scope, and use an explicit
    /// self-conformance instead of an abstract one.
    WitnessTable,
  };

  class SILParser {
    friend SILParserTUState;
  public:
    Parser &P;
    SILModule &SILMod;
    SILParserTUState &TUState;
    SILFunction *F = nullptr;
    GenericEnvironment *ContextGenericEnv = nullptr;
    FunctionOwnershipEvaluator OwnershipEvaluator;

  private:
    /// HadError - Have we seen an error parsing this function?
    bool HadError = false;

    /// Data structures used to perform name lookup of basic blocks.
    llvm::DenseMap<Identifier, SILBasicBlock*> BlocksByName;
    llvm::DenseMap<SILBasicBlock*,
                   std::pair<SourceLoc, Identifier>> UndefinedBlocks;

    /// Data structures used to perform name lookup for local values.
    llvm::StringMap<ValueBase*> LocalValues;
    llvm::StringMap<SourceLoc> ForwardRefLocalValues;

    /// A callback to be invoked every time a type was deserialized.
    std::function<void(Type)> ParsedTypeCallback;

    bool performTypeLocChecking(TypeLoc &T, bool IsSILType,
                                GenericEnvironment *GenericEnv = nullptr,
                                DeclContext *DC = nullptr);

    void convertRequirements(SILFunction *F, ArrayRef<RequirementRepr> From,
                             SmallVectorImpl<Requirement> &To);

    Optional<ProtocolConformanceRef>
    parseProtocolConformanceHelper(ProtocolDecl *&proto,
                                   GenericEnvironment *GenericEnv,
                                   ConformanceContext context,
                                   ProtocolDecl *defaultForProto);
  public:
    SILParser(Parser &P)
        : P(P), SILMod(static_cast<SILParserTUState *>(P.SIL)->M),
          TUState(*static_cast<SILParserTUState *>(P.SIL)),
          ParsedTypeCallback([](Type ty) {}) {}

    /// diagnoseProblems - After a function is fully parse, emit any diagnostics
    /// for errors and return true if there were any.
    bool diagnoseProblems();

    /// getGlobalNameForReference - Given a reference to a global name, look it
    /// up and return an appropriate SIL function.
    SILFunction *getGlobalNameForReference(Identifier Name,
                                           CanSILFunctionType Ty,
                                           SourceLoc Loc,
                                           bool IgnoreFwdRef = false);
    /// getGlobalNameForDefinition - Given a definition of a global name, look
    /// it up and return an appropriate SIL function.
    SILFunction *getGlobalNameForDefinition(Identifier Name,
                                            CanSILFunctionType Ty,
                                            SourceLoc Loc);

    /// getBBForDefinition - Return the SILBasicBlock for a definition of the
    /// specified block.
    SILBasicBlock *getBBForDefinition(Identifier Name, SourceLoc Loc);
    
    /// getBBForReference - return the SILBasicBlock of the specified name.  The
    /// source location is used to diagnose a failure if the block ends up never
    /// being defined.
    SILBasicBlock *getBBForReference(Identifier Name, SourceLoc Loc);

    struct UnresolvedValueName {
      StringRef Name;
      SourceLoc NameLoc;

      bool isUndef() const { return Name == "undef"; }
    };

    /// getLocalValue - Get a reference to a local value with the specified name
    /// and type.
    SILValue getLocalValue(UnresolvedValueName Name, SILType Type,
                           SILLocation L, SILBuilder &B);

    /// setLocalValue - When an instruction or block argument is defined, this
    /// method is used to register it and update our symbol table.
    void setLocalValue(ValueBase *Value, StringRef Name, SourceLoc NameLoc);

    SILDebugLocation getDebugLoc(SILBuilder & B, SILLocation Loc) {
      return SILDebugLocation(Loc, F->getDebugScope());
    }

    /// @{ Primitive parsing.

    /// \verbatim
    ///   sil-identifier ::= [A-Za-z_0-9]+
    /// \endverbatim
    bool parseSILIdentifier(Identifier &Result, SourceLoc &Loc,
                            const Diagnostic &D);

    template<typename ...DiagArgTypes, typename ...ArgTypes>
    bool parseSILIdentifier(Identifier &Result, Diag<DiagArgTypes...> ID,
                            ArgTypes... Args) {
      SourceLoc L;
      return parseSILIdentifier(Result, L, Diagnostic(ID, Args...));
    }

    template <typename T, typename... DiagArgTypes, typename... ArgTypes>
    bool parseSILIdentifierSwitch(T &Result, ArrayRef<StringRef> Strings,
                                  Diag<DiagArgTypes...> ID, ArgTypes... Args) {
      Identifier TmpResult;
      SourceLoc L;
      if (parseSILIdentifier(TmpResult, L, Diagnostic(ID, Args...))) {
        return true;
      }

      auto Iter = std::find(Strings.begin(), Strings.end(), TmpResult.str());
      if (Iter == Strings.end()) {
        P.diagnose(P.Tok, Diagnostic(ID, Args...));
        return true;
      }

      Result = T(*Iter);
      return false;
    }

    template<typename ...DiagArgTypes, typename ...ArgTypes>
    bool parseSILIdentifier(Identifier &Result, SourceLoc &L,
                            Diag<DiagArgTypes...> ID, ArgTypes... Args) {
      return parseSILIdentifier(Result, L, Diagnostic(ID, Args...));
    }

    bool parseVerbatim(StringRef identifier);

    template <typename T>
    bool parseInteger(T &Result, const Diagnostic &D) {
      if (!P.Tok.is(tok::integer_literal)) {
        P.diagnose(P.Tok, D);
        return true;
      }
      bool error = parseIntegerLiteral(P.Tok.getText(), 0, Result);
      P.consumeToken(tok::integer_literal);
      return error;
    }

    template <typename T>
    bool parseIntegerLiteral(StringRef text, unsigned radix, T &result) {
      text = prepareIntegerLiteralForParsing(text);
      return text.getAsInteger(radix, result);
    }

    StringRef prepareIntegerLiteralForParsing(StringRef text) {
      // tok::integer_literal can contain characters that the library
      // parsing routines don't expect.
      if (text.contains('_'))
        text = P.copyAndStripUnderscores(text);
      return text;
    }

    /// @}

    /// @{ Type parsing.
    bool parseASTType(CanType &result,
                      GenericEnvironment *environment = nullptr);
    bool parseASTType(CanType &result, SourceLoc &TypeLoc) {
      TypeLoc = P.Tok.getLoc();
      return parseASTType(result);
    }
    bool parseASTType(CanType &result,
                      SourceLoc &TypeLoc,
                      GenericEnvironment *env) {
      TypeLoc = P.Tok.getLoc();
      return parseASTType(result, env);
    }
    bool parseSILOwnership(ValueOwnershipKind &OwnershipKind) {
      // We parse here @ <identifier>.
      if (!P.consumeIf(tok::at_sign)) {
        // If we fail, we must have @any ownership.
        OwnershipKind = ValueOwnershipKind::Any;
        return false;
      }

      StringRef AllOwnershipKinds[3] = {"unowned", "owned",
                                        "guaranteed"};
      return parseSILIdentifierSwitch(OwnershipKind, AllOwnershipKinds,
                                      diag::expected_sil_value_ownership_kind);
    }
    bool parseSILType(SILType &Result,
                      GenericEnvironment *&parsedGenericEnv,
                      bool IsFuncDecl = false,
                      GenericEnvironment *parentGenericEnv = nullptr);
    bool parseSILType(SILType &Result) {
      GenericEnvironment *IgnoredEnv;
      return parseSILType(Result, IgnoredEnv);
    }
    bool parseSILType(SILType &Result, SourceLoc &TypeLoc) {
      TypeLoc = P.Tok.getLoc();
      return parseSILType(Result);
    }
    bool parseSILType(SILType &Result, SourceLoc &TypeLoc,
                      GenericEnvironment *&parsedGenericEnv,
                      GenericEnvironment *parentGenericEnv = nullptr) {
      TypeLoc = P.Tok.getLoc();
      return parseSILType(Result, parsedGenericEnv, false, parentGenericEnv);
    }
    /// @}

    bool parseSILDottedPath(ValueDecl *&Decl,
                            SmallVectorImpl<ValueDecl *> &values);
    bool parseSILDottedPath(ValueDecl *&Decl) {
      SmallVector<ValueDecl *, 4> values;
      return parseSILDottedPath(Decl, values);
    }
    bool parseSILDottedPathWithoutPound(ValueDecl *&Decl,
                                        SmallVectorImpl<ValueDecl *> &values);
    bool parseSILDottedPathWithoutPound(ValueDecl *&Decl) {
      SmallVector<ValueDecl *, 4> values;
      return parseSILDottedPathWithoutPound(Decl, values);
    }
    /// At the time of calling this function, we may not have the type of the
    /// Decl yet. So we return a SILDeclRef on the first lookup result and also
    /// return all the lookup results. After parsing the expected type, the
    /// caller of this function can choose the one that has the expected type.
    bool parseSILDeclRef(SILDeclRef &Result,
                         SmallVectorImpl<ValueDecl *> &values);
    bool parseSILDeclRef(SILDeclRef &Result) {
      SmallVector<ValueDecl *, 4> values;
      return parseSILDeclRef(Result, values);
    }
    bool parseSILDeclRef(SILDeclRef &Member, bool FnTypeRequired);
    bool parseGlobalName(Identifier &Name);
    bool parseValueName(UnresolvedValueName &Name);
    bool parseValueRef(SILValue &Result, SILType Ty, SILLocation Loc,
                       SILBuilder &B);
    bool parseTypedValueRef(SILValue &Result, SourceLoc &Loc, SILBuilder &B);
    bool parseTypedValueRef(SILValue &Result, SILBuilder &B) {
      SourceLoc Tmp;
      return parseTypedValueRef(Result, Tmp, B);
    }
    bool parseSILOpcode(SILInstructionKind &Opcode, SourceLoc &OpcodeLoc,
                        StringRef &OpcodeName);
    bool parseSILDebugVar(SILDebugVariable &Var);

    /// Parses the basic block arguments as part of branch instruction.
    bool parseSILBBArgsAtBranch(SmallVector<SILValue, 6> &Args, SILBuilder &B);

    bool parseSILLocation(SILLocation &L);
    bool parseScopeRef(SILDebugScope *&DS);
    bool parseSILDebugLocation(SILLocation &L, SILBuilder &B,
                               bool parsedComma = false);
    bool parseSILInstruction(SILBuilder &B);
    bool parseCallInstruction(SILLocation InstLoc,
                              SILInstructionKind Opcode, SILBuilder &B,
                              SILInstruction *&ResultVal);
    bool parseSILFunctionRef(SILLocation InstLoc, SILFunction *&ResultFn);

    bool parseSILBasicBlock(SILBuilder &B);
    bool parseKeyPathPatternComponent(KeyPathPatternComponent &component,
                                      SmallVectorImpl<SILType> &operandTypes,
                                      SourceLoc componentLoc,
                                      Identifier componentKind,
                                      SILLocation InstLoc,
                                      GenericEnvironment *patternEnv);
    bool isStartOfSILInstruction();

    bool parseSubstitutions(SmallVectorImpl<ParsedSubstitution> &parsed,
                            GenericEnvironment *GenericEnv=nullptr,
                            ProtocolDecl *defaultForProto = nullptr);

    Optional<ProtocolConformanceRef>
    parseProtocolConformance(ProtocolDecl *&proto,
                             GenericEnvironment *&genericEnv,
                             ConformanceContext context,
                             ProtocolDecl *defaultForProto);
    Optional<ProtocolConformanceRef>
    parseProtocolConformance(ProtocolDecl *defaultForProto,
                             ConformanceContext context) {
      ProtocolDecl *dummy;
      GenericEnvironment *env;
      return parseProtocolConformance(dummy, env, context, defaultForProto);
    }

    Optional<llvm::coverage::Counter>
    parseSILCoverageExpr(llvm::coverage::CounterExpressionBuilder &Builder);

    template <class T>
    struct ParsedEnum {
      Optional<T> Value;
      StringRef Name;
      SourceLoc Loc;

      bool isSet() const { return Value.hasValue(); }
      T operator*() const { return *Value; }
    };

    template <class T>
    void setEnum(ParsedEnum<T> &existing,
                 T value, StringRef name, SourceLoc loc) {
      if (existing.Value) {
        if (*existing.Value == value) {
          P.diagnose(loc, diag::duplicate_attribute, /*modifier*/ 1);
        } else {
          P.diagnose(loc, diag::mutually_exclusive_attrs, name,
                     existing.Name, /*modifier*/ 1);
        }
        P.diagnose(existing.Loc, diag::previous_attribute, /*modifier*/ 1);
      }
      existing.Value = value;
      existing.Name = name;
      existing.Loc = loc;
    }

    template <class T>
    void maybeSetEnum(bool allowed, ParsedEnum<T> &existing,
                      T value, StringRef name, SourceLoc loc) {
      if (allowed)
        setEnum(existing, value, name, loc);
      else
        P.diagnose(loc, diag::unknown_attribute, name);
    }
  };
} // end anonymous namespace

bool SILParser::parseSILIdentifier(Identifier &Result, SourceLoc &Loc,
                                   const Diagnostic &D) {
  switch (P.Tok.getKind()) {
  case tok::identifier:
  case tok::dollarident:
    Result = P.Context.getIdentifier(P.Tok.getText());
    break;
  case tok::string_literal: {
    // Drop the double quotes.
    StringRef rawString = P.Tok.getText().drop_front().drop_back();
    Result = P.Context.getIdentifier(rawString);
    break;
  }
  case tok::oper_binary_unspaced:  // fixme?
  case tok::oper_binary_spaced:
  case tok::kw_init:
    // A binary operator or `init` can be part of a SILDeclRef.
    Result = P.Context.getIdentifier(P.Tok.getText());
    break;
  default:
    // If it's some other keyword, grab an identifier for it.
    if (P.Tok.isKeyword()) {
      Result = P.Context.getIdentifier(P.Tok.getText());
      break;
    }
    P.diagnose(P.Tok, D);
    return true;
  }

  Loc = P.Tok.getLoc();
  P.consumeToken();
  return false;
}

bool SILParser::parseVerbatim(StringRef name) {
  Identifier tok;
  SourceLoc loc;

  if (parseSILIdentifier(tok, loc, diag::expected_tok_in_sil_instr, name)) {
    return true;
  }
  if (tok.str() != name) {
    P.diagnose(loc, diag::expected_tok_in_sil_instr, name);
    return true;
  }
  return false;
}

/// diagnoseProblems - After a function is fully parse, emit any diagnostics
/// for errors and return true if there were any.
bool SILParser::diagnoseProblems() {
  // Check for any uses of basic blocks that were not defined.
  if (!UndefinedBlocks.empty()) {
    // FIXME: These are going to come out in nondeterministic order.
    for (auto Entry : UndefinedBlocks)
      P.diagnose(Entry.second.first, diag::sil_undefined_basicblock_use,
                 Entry.second.second);

    HadError = true;
  }
  
  if (!ForwardRefLocalValues.empty()) {
    // FIXME: These are going to come out in nondeterministic order.
    for (auto &Entry : ForwardRefLocalValues)
      P.diagnose(Entry.second, diag::sil_use_of_undefined_value,
                 Entry.first());
    HadError = true;
  }
  
  return HadError;
}

/// getGlobalNameForDefinition - Given a definition of a global name, look
/// it up and return an appropriate SIL function.
SILFunction *SILParser::getGlobalNameForDefinition(Identifier name,
                                                   CanSILFunctionType ty,
                                                   SourceLoc sourceLoc) {
  SILParserFunctionBuilder builder(SILMod);
  auto silLoc = RegularLocation(sourceLoc);

  // Check to see if a function of this name has been forward referenced.  If so
  // complete the forward reference.
  auto iter = TUState.ForwardRefFns.find(name);
  if (iter != TUState.ForwardRefFns.end()) {
    SILFunction *fn = iter->second.first;

    // Verify that the types match up.
    if (fn->getLoweredFunctionType() != ty) {
      P.diagnose(sourceLoc, diag::sil_value_use_type_mismatch, name.str(),
                 fn->getLoweredFunctionType(), ty);
      P.diagnose(iter->second.second, diag::sil_prior_reference);
      fn = builder.createFunctionForForwardReference("" /*name*/, ty, silLoc);
    }

    assert(fn->isExternalDeclaration() && "Forward defns cannot have bodies!");
    TUState.ForwardRefFns.erase(iter);

    // Move the function to this position in the module.
    //
    // FIXME: Should we move this functionality into SILParserFunctionBuilder?
    SILMod.getFunctionList().remove(fn);
    SILMod.getFunctionList().push_back(fn);

    return fn;
  }

  // If we don't have a forward reference, make sure the function hasn't been
  // defined already.
  if (SILMod.lookUpFunction(name.str()) != nullptr) {
    P.diagnose(sourceLoc, diag::sil_value_redefinition, name.str());
    return builder.createFunctionForForwardReference("" /*name*/, ty, silLoc);
  }

  // Otherwise, this definition is the first use of this name.
  return builder.createFunctionForForwardReference(name.str(), ty, silLoc);
}

/// getGlobalNameForReference - Given a reference to a global name, look it
/// up and return an appropriate SIL function.
SILFunction *SILParser::getGlobalNameForReference(Identifier name,
                                                  CanSILFunctionType funcTy,
                                                  SourceLoc sourceLoc,
                                                  bool ignoreFwdRef) {
  SILParserFunctionBuilder builder(SILMod);
  auto silLoc = RegularLocation(sourceLoc);

  // Check to see if we have a function by this name already.
  if (SILFunction *fn = SILMod.lookUpFunction(name.str())) {
    // If so, check for matching types.
    if (fn->getLoweredFunctionType() == funcTy) {
      return fn;
    }

    P.diagnose(sourceLoc, diag::sil_value_use_type_mismatch, name.str(),
               fn->getLoweredFunctionType(), funcTy);

    return builder.createFunctionForForwardReference("" /*name*/, funcTy,
                                                     silLoc);
  }
  
  // If we didn't find a function, create a new one - it must be a forward
  // reference.
  auto *fn =
      builder.createFunctionForForwardReference(name.str(), funcTy, silLoc);
  TUState.ForwardRefFns[name] = {fn, ignoreFwdRef ? SourceLoc() : sourceLoc};
  return fn;
}


/// getBBForDefinition - Return the SILBasicBlock for a definition of the
/// specified block.
SILBasicBlock *SILParser::getBBForDefinition(Identifier Name, SourceLoc Loc) {
  // If there was no name specified for this block, just create a new one.
  if (Name.empty())
    return F->createBasicBlock();

  SILBasicBlock *&BB = BlocksByName[Name];
  // If the block has never been named yet, just create it.
  if (BB == nullptr)
    return BB = F->createBasicBlock();

  // If it already exists, it was either a forward reference or a redefinition.
  // If it is a forward reference, it should be in our undefined set.
  if (!UndefinedBlocks.erase(BB)) {
    // If we have a redefinition, return a new BB to avoid inserting
    // instructions after the terminator.
    P.diagnose(Loc, diag::sil_basicblock_redefinition, Name);
    HadError = true;
    return F->createBasicBlock();
  }

  // FIXME: Splice the block to the end of the function so they come out in the
  // right order.
  return BB;
}

/// getBBForReference - return the SILBasicBlock of the specified name.  The
/// source location is used to diagnose a failure if the block ends up never
/// being defined.
SILBasicBlock *SILParser::getBBForReference(Identifier Name, SourceLoc Loc) {
  // If the block has already been created, use it.
  SILBasicBlock *&BB = BlocksByName[Name];
  if (BB != nullptr)
    return BB;

  // Otherwise, create it and remember that this is a forward reference so
  // that we can diagnose use without definition problems.
  BB = F->createBasicBlock();
  UndefinedBlocks[BB] = {Loc, Name};
  return BB;
}

///   sil-global-name:
///     '@' identifier
bool SILParser::parseGlobalName(Identifier &Name) {
  return P.parseToken(tok::at_sign, diag::expected_sil_value_name) ||
         parseSILIdentifier(Name, diag::expected_sil_value_name);
}

/// getLocalValue - Get a reference to a local value with the specified name
/// and type.
SILValue SILParser::getLocalValue(UnresolvedValueName Name, SILType Type,
                                  SILLocation Loc, SILBuilder &B) {
  if (Name.isUndef())
    return SILUndef::get(Type, &SILMod);

  // Check to see if this is already defined.
  ValueBase *&Entry = LocalValues[Name.Name];

  if (Entry) {
    // If this value is already defined, check it to make sure types match.
    SILType EntryTy = Entry->getType();

    if (EntryTy != Type) {
      HadError = true;
      P.diagnose(Name.NameLoc, diag::sil_value_use_type_mismatch, Name.Name,
                 EntryTy.getASTType(), Type.getASTType());
      // Make sure to return something of the requested type.
      return new (SILMod) GlobalAddrInst(getDebugLoc(B, Loc), Type);
    }

    return SILValue(Entry);
  }
  
  // Otherwise, this is a forward reference.  Create a dummy node to represent
  // it until we see a real definition.
  ForwardRefLocalValues[Name.Name] = Name.NameLoc;

  Entry = new (SILMod) GlobalAddrInst(getDebugLoc(B, Loc), Type);
  return Entry;
}

/// setLocalValue - When an instruction or block argument is defined, this
/// method is used to register it and update our symbol table.
void SILParser::setLocalValue(ValueBase *Value, StringRef Name,
                              SourceLoc NameLoc) {
  ValueBase *&Entry = LocalValues[Name];

  // If this value was already defined, it is either a redefinition, or a
  // specification for a forward referenced value.
  if (Entry) {
    if (!ForwardRefLocalValues.erase(Name)) {
      P.diagnose(NameLoc, diag::sil_value_redefinition, Name);
      HadError = true;
      return;
    }

    // If the forward reference was of the wrong type, diagnose this now.
    if (Entry->getType() != Value->getType()) {
      P.diagnose(NameLoc, diag::sil_value_def_type_mismatch, Name,
                 Entry->getType().getASTType(),
                 Value->getType().getASTType());
      HadError = true;
    } else {
      // Forward references only live here if they have a single result.
      Entry->replaceAllUsesWith(Value);
    }
    Entry = Value;
    return;
  }

  // Otherwise, just store it in our map.
  Entry = Value;
}


//===----------------------------------------------------------------------===//
// SIL Parsing Logic
//===----------------------------------------------------------------------===//

/// parseSILLinkage - Parse a linkage specifier if present.
///   sil-linkage:
///     /*empty*/          // default depends on whether this is a definition
///     'public'
///     'hidden'
///     'shared'
///     'private'
///     'public_external'
///     'hidden_external'
///     'private_external'
static bool parseSILLinkage(Optional<SILLinkage> &Result, Parser &P) {
  // Begin by initializing result to our base value of None.
  Result = None;

  // Unfortunate collision with access control keywords.
  if (P.Tok.is(tok::kw_public)) {
    Result = SILLinkage::Public;
    P.consumeToken();
    return false;
  }

  // Unfortunate collision with access control keywords.
  if (P.Tok.is(tok::kw_private)) {
    Result = SILLinkage::Private;
    P.consumeToken();
    return false;
  }

  // If we do not have an identifier, bail. All SILLinkages that we are parsing
  // are identifiers.
  if (P.Tok.isNot(tok::identifier))
    return false;

  // Then use a string switch to try and parse the identifier.
  Result = llvm::StringSwitch<Optional<SILLinkage>>(P.Tok.getText())
    .Case("non_abi", SILLinkage::PublicNonABI)
    .Case("hidden", SILLinkage::Hidden)
    .Case("shared", SILLinkage::Shared)
    .Case("public_external", SILLinkage::PublicExternal)
    .Case("hidden_external", SILLinkage::HiddenExternal)
    .Case("shared_external", SILLinkage::SharedExternal)
    .Case("private_external", SILLinkage::PrivateExternal)
    .Default(None);

  // If we succeed, consume the token.
  if (Result) {
    P.consumeToken(tok::identifier);
  }

  return false;
}

/// Given whether it's known to be a definition, resolve an optional
/// SIL linkage to a real one.
static SILLinkage resolveSILLinkage(Optional<SILLinkage> linkage,
                                    bool isDefinition) {
  if (linkage.hasValue()) {
    return linkage.getValue();
  } else if (isDefinition) {
    return SILLinkage::DefaultForDefinition;
  } else {
    return SILLinkage::DefaultForDeclaration;
  }
}

static bool parseSILOptional(StringRef &Result, SourceLoc &Loc, SILParser &SP) {
  if (SP.P.consumeIf(tok::l_square)) {
    Identifier Id;
    SP.parseSILIdentifier(Id, Loc, diag::expected_in_attribute_list);
    SP.P.parseToken(tok::r_square, diag::expected_in_attribute_list);
    Result = Id.str();
    return true;
  }
  return false;
}

static bool parseSILOptional(StringRef &Result, SILParser &SP) {
  SourceLoc Loc;
  return parseSILOptional(Result, Loc, SP);
}

/// Parse an option attribute ('[' Expected ']')?
static bool parseSILOptional(bool &Result, SILParser &SP, StringRef Expected) {
  StringRef Optional;
  if (parseSILOptional(Optional, SP)) {
    if (Optional != Expected)
      return true;
    Result = true;
  }
  return false;
}

namespace {
  /// A helper class to perform lookup of IdentTypes in the
  /// current parser scope.
  class IdentTypeReprLookup : public ASTWalker {
    Parser &P;
  public:
    IdentTypeReprLookup(Parser &P) : P(P) {}

    bool walkToTypeReprPre(TypeRepr *Ty) override {
      auto *T = dyn_cast_or_null<IdentTypeRepr>(Ty);
      auto Comp = T->getComponentRange().front();
      if (auto Entry = P.lookupInScope(Comp->getIdentifier()))
        if (auto *TD = dyn_cast<TypeDecl>(Entry)) {
          Comp->setValue(TD, nullptr);
          return false;
        }
      return true;
    }
  };
} // end anonymous namespace

/// Remap RequirementReps to Requirements.
void SILParser::convertRequirements(SILFunction *F,
                                    ArrayRef<RequirementRepr> From,
                                    SmallVectorImpl<Requirement> &To) {
  if (From.empty()) {
    To.clear();
    return;
  }

  auto *GenericEnv = F->getGenericEnvironment();
  assert(GenericEnv);
  (void)GenericEnv;

  IdentTypeReprLookup PerformLookup(P);
  // Use parser lexical scopes to resolve references
  // to the generic parameters.
  auto ResolveToInterfaceType = [&](TypeLoc Ty) -> Type {
    Ty.getTypeRepr()->walk(PerformLookup);
    performTypeLocChecking(Ty, /* IsSIL */ false);
    assert(Ty.getType());
    return Ty.getType()->mapTypeOutOfContext();
  };

  for (auto &Req : From) {
    if (Req.getKind() == RequirementReprKind::SameType) {
      auto FirstType = ResolveToInterfaceType(Req.getFirstTypeLoc());
      auto SecondType = ResolveToInterfaceType(Req.getSecondTypeLoc());
      Requirement ConvertedRequirement(RequirementKind::SameType, FirstType,
                                       SecondType);
      To.push_back(ConvertedRequirement);
      continue;
    }

    if (Req.getKind() == RequirementReprKind::TypeConstraint) {
      auto FirstType = ResolveToInterfaceType(Req.getFirstTypeLoc());
      auto SecondType = ResolveToInterfaceType(Req.getSecondTypeLoc());
      Requirement ConvertedRequirement(RequirementKind::Conformance, FirstType,
                                       SecondType);
      To.push_back(ConvertedRequirement);
      continue;
    }

    if (Req.getKind() == RequirementReprKind::LayoutConstraint) {
      auto Subject = ResolveToInterfaceType(Req.getSubjectLoc());
      Requirement ConvertedRequirement(RequirementKind::Layout, Subject,
                                       Req.getLayoutConstraint());
      To.push_back(ConvertedRequirement);
      continue;
    }
    llvm_unreachable("Unsupported requirement kind");
  }
}

// SWIFT_ENABLE_TENSORFLOW
/// Parse a SIL constant value (one of the following categories):
/// - An integer datatype and literal (i32 42).
/// - A floating point datatype and literal (f64 3.14).
///   - The literal value may be in either decimal format or the hexadecimal
///     format used by the 'float_literal' instruction.
/// - A UTF-8 string literal ("foo").
/// - A metatype (the instance type is parsed) ($Float).
/// - An aggregate ((i32 1, i64 2, f32 3.0)).
///   - Aggregates values represent constant structs/tuples.
/// - A SIL function reference (@foo : $(Int) -> Int).
/// Returns true on error.
static bool parseSymbolicValue(SymbolicValue &value, SILParser &SP,
                               SILBuilder &B) {
  auto &P = SP.P;
  auto &allocator = B.getModule().getASTContext().getAllocator();

  if (P.Tok.is(tok::identifier)) {
    // Bitwidth of the integer/floating point literal.
    unsigned width;
    // Handle integer literals.
    if (P.Tok.getText().startswith("i")) {
      // Parse integer datatype.
      P.consumeStartingCharacterOfCurrentToken();
      if (SP.parseInteger(width, diag::sil_const_expected_int_datatype))
        return true;

      // Parse integer value.
      bool negative = false;
      if (P.Tok.isAnyOperator() && P.Tok.getText() == "-") {
        negative = true;
        P.consumeToken();
      }
      APInt intValue(width, 0);
      if (SP.parseInteger(intValue, diag::sil_const_expected_int_value))
        return true;

      // Negate and truncate value, if necessary.
      if (negative)
        intValue = -intValue;
      if (intValue.getBitWidth() != width)
        intValue = intValue.zextOrTrunc(width);

      value = SymbolicValue::getInteger(intValue, allocator);
      return false;
    }
    // Handle floating point literals.
    if (P.Tok.getText().startswith("f")) {
      // Parse floating point datatype.
      auto datatypeToken = P.Tok;
      P.consumeStartingCharacterOfCurrentToken();
      if (SP.parseInteger(width, diag::sil_const_expected_fp_datatype))
        return true;

      // Parse floating point value.
      // Handle hexadecimal case.
      if (P.Tok.is(tok::integer_literal) && P.Tok.getText().startswith("0x")) {
        APInt bits(width, 0);
        P.Tok.getText().getAsInteger(0, bits);
        P.consumeToken(tok::integer_literal);
        if (bits.getBitWidth() != width)
          bits = bits.zextOrTrunc(width);
        switch (width) {
          case 32: {
            APFloat floatValue(APFloat::IEEEsingle(), bits);
            value = SymbolicValue::getFloat(floatValue, allocator);
            return false;
          }
          case 64: {
            APFloat floatValue(APFloat::IEEEdouble(), bits);
            value = SymbolicValue::getFloat(floatValue, allocator);
            return false;
          }
          default:
            P.diagnose(datatypeToken, diag::sil_const_expected_fp_datatype);
            return true;
        }
      }
      // Handle decimal case.
      bool negative = false;
      if (P.Tok.isAnyOperator() && P.Tok.getText() == "-") {
        negative = true;
        P.consumeToken();
      }
      if (!P.Tok.is(tok::floating_literal)) {
        P.diagnose(P.Tok, diag::sil_const_expected_fp_value);
        return true;
      }
      double tmpValue;
      P.Tok.getText().getAsDouble(tmpValue);
      P.consumeToken(tok::floating_literal);

      APFloat floatValue((float) 0);
      switch (width) {
      case 32:
        floatValue = APFloat((float) tmpValue);
        break;
      case 64:
        floatValue = APFloat(tmpValue);
        break;
      default:
        P.diagnose(datatypeToken, diag::sil_const_expected_fp_datatype);
        return true;
      }
      if (negative)
        floatValue.changeSign();
      value = SymbolicValue::getFloat(floatValue, allocator);
      return false;
    }
  }
  // Handle string literals.
  if (P.Tok.is(tok::string_literal)) {
    StringRef rawString = P.Tok.getText().drop_front().drop_back();
    value = SymbolicValue::getString(rawString, allocator);
    P.consumeToken(tok::string_literal);
    return false;
  }
  // Handle metatypes (the instance type is parsed).
  if (P.Tok.is(tok::sil_dollar)) {
    SILType temp;
    if (SP.parseSILType(temp))
      return true;
    value = SymbolicValue::getMetatype(temp.getASTType());
    return false;
  }
  // Handle SIL function references.
  if (P.Tok.is(tok::at_sign)) {
    SILFunction *func;
    SILLocation funcLoc = RegularLocation(P.getEndOfPreviousLoc());
    if (SP.parseSILFunctionRef(funcLoc, func))
      return true;

    Identifier subConventionId;
    FunctionSubstitutionConvention subConvention;
    if (P.Tok.isNot(tok::l_paren)) {
      P.diagnose(P.Tok, diag::sil_const_expected_fn_sub_conv);
      return true;
    }
    P.consumeToken();
    if (P.Tok.isNot(tok::identifier)) {
      P.diagnose(P.Tok, diag::sil_const_expected_fn_sub_conv);
      return true;
    }
    P.consumeIdentifier(&subConventionId);
    if (subConventionId.str() == "N") {
      subConvention = FunctionSubstitutionConvention::Normal;
    } else if (subConventionId.str() == "W") {
      subConvention = FunctionSubstitutionConvention::Witness;
    } else {
      P.diagnose(P.Tok, diag::sil_const_expected_fn_sub_conv);
      return true;
    }
    if (P.Tok.isNot(tok::r_paren)) {
      P.diagnose(P.Tok, diag::sil_const_expected_fn_sub_conv);
      return true;
    }
    P.consumeToken();

    value = SymbolicValue::getFunction(func, subConvention);
    return false;
  }
  // Handle aggregate literals.
  if (P.Tok.is(tok::l_paren)) {
    SourceLoc lParenLoc = P.consumeToken(tok::l_paren);
    SourceLoc rParenLoc;

    SmallVector<SymbolicValue, 8> elements;
    ParserStatus status =
      P.parseList(tok::r_paren, lParenLoc, rParenLoc,
                  /*AllowSepAfterLast*/ false,
                  diag::sil_const_aggregate_expected_rparen,
                  SyntaxKind::Unknown, [&]() -> ParserStatus {
      SymbolicValue element;
      if (parseSymbolicValue(element, SP, B))
        return makeParserError();
      elements.push_back(element);
      return makeParserSuccess();
    });
    if (status.isError())
      return true;
    value = SymbolicValue::getAggregate(elements, allocator);
    return false;
  }
  // Handle array literals.
  if (P.Tok.is(tok::l_square)) {
    SourceLoc lSquareLoc = P.consumeToken(tok::l_square);
    SILType elementType;
    if (SP.parseSILType(elementType))
      return true;

    if (!P.consumeIf(tok::colon)) {
      P.diagnose(P.Tok, diag::expected_sil_colon, "array elements");
      return true;
    }

    SourceLoc rSquareLoc;

    SmallVector<SymbolicValue, 8> elements;
    ParserStatus status =
      P.parseList(tok::r_square, lSquareLoc, rSquareLoc,
                  /*AllowSepAfterLast*/ false,
                  diag::sil_const_array_expected_rsquare,
                  SyntaxKind::Unknown,
                  [&]() -> ParserStatus {
      SymbolicValue element;
      if (parseSymbolicValue(element, SP, B))
        return makeParserError();
      elements.push_back(element);
      return makeParserSuccess();
    });
    if (status.isError())
      return true;
    value = SymbolicValue::getArray(elements, elementType.getASTType(),
                                    allocator);
    return false;
  }
  P.diagnose(P.Tok, diag::sil_graph_op_expected_attr_value);
  return true;
};

/// SWIFT_ENABLE_TENSORFLOW
/// Parse a `differentiable` attribute, e.g.
/// `[differentiable wrt 0, 1 adjoint @other]`.
/// Returns true on error.
static bool parseDifferentiableAttr(
  SmallVectorImpl<SILDifferentiableAttr *> &DAs, SILParser &SP) {
  auto &P = SP.P;
  SourceLoc LastLoc = P.getEndOfPreviousLoc();
  // Parse 'source'.
  unsigned SourceIndex;
  if (P.parseSpecificIdentifier(
          "source", diag::sil_attr_differentiable_expected_keyword, "source") ||
      P.parseUnsignedInteger(SourceIndex, LastLoc,
           diag::sil_attr_differentiable_expected_source_index))
    return true;
  // Parse 'wrt'.
  if (P.parseSpecificIdentifier(
        "wrt", diag::sil_attr_differentiable_expected_keyword, "wrt"))
    return true;
  // Parse parameter index list.
  SmallVector<unsigned, 8> ParamIndices;
  // Function that parses an index into `ParamIndices`. Returns true on error.
  auto parseParam = [&]() -> bool {
    unsigned Index;
    // TODO: Reject non-ascending parameter index lists.
    if (P.parseUnsignedInteger(Index, LastLoc,
            diag::sil_attr_differentiable_expected_parameter_index))
      return true;
    ParamIndices.push_back(Index);
    return false;
  };
  // Parse first.
  if (parseParam())
    return true;
  // Parse rest.
  while (P.consumeIf(tok::comma))
    if (parseParam())
      return true;

  // Parse a SIL function name, e.g. '@foo'.
  auto parseFnName = [&P, &LastLoc](Identifier &id) -> bool {
    return P.parseToken(tok::at_sign, diag::expected_sil_function_name) ||
      P.parseIdentifier(id, LastLoc, diag::expected_sil_function_name);
  };

  // Parse optional 'jvp'.
  Identifier JVPName;
  if (P.Tok.is(tok::identifier) && P.Tok.getText() == "jvp") {
    P.consumeToken();
    if (parseFnName(JVPName)) return true;
  }
  // Parse optional 'vjp'.
  Identifier VJPName;
  if (P.Tok.is(tok::identifier) && P.Tok.getText() == "vjp") {
    P.consumeToken();
    if (parseFnName(VJPName)) return true;
  }
  // Parse ']'.
  if (P.parseToken(tok::r_square,
                   diag::sil_attr_differentiable_expected_rsquare))
    return true;
  // Parse a trailing 'where' clause if any.
  TrailingWhereClause *WhereClause = nullptr;
  if (P.Tok.is(tok::kw_where)) {
    SourceLoc whereLoc;
    SmallVector<RequirementRepr, 4> requirementReprs;
    bool firstTypeInComplete;
    P.parseGenericWhereClause(whereLoc, requirementReprs, firstTypeInComplete,
                              /*AllowLayoutConstraints=*/false);
    WhereClause = TrailingWhereClause::create(SP.SILMod.getASTContext(),
                                              whereLoc, requirementReprs);
  }
  // Create a SILDifferentiableAttr and we are done.
  auto *Attr = SILDifferentiableAttr::create(
      SP.SILMod, {SourceIndex, ParamIndices}, JVPName.str(), VJPName.str(),
      WhereClause);
  DAs.push_back(Attr);
  return false;
}

static bool parseDeclSILOptional(bool *isTransparent,
                                 IsSerialized_t *isSerialized,
                                 bool *isCanonical,
                                 bool *hasOwnershipSSA,
                                 IsThunk_t *isThunk,
                                 IsDynamicallyReplaceable_t *isDynamic,
                                 SILFunction **dynamicallyReplacedFunction,
                                 Identifier *objCReplacementFor,
                                 bool *isGlobalInit,
                                 Inline_t *inlineStrategy,
                                 OptimizationMode *optimizationMode,
                                 bool *isLet, bool *isWeakLinked,
                                 bool *isWithoutActuallyEscapingThunk,
                                 SmallVectorImpl<std::string> *Semantics,
                                 SmallVectorImpl<ParsedSpecAttr> *SpecAttrs,
                                 // SWIFT_ENABLE_TENSORFLOW
                          SmallVectorImpl<SILDifferentiableAttr *> *DiffAttrs,
                                 ValueDecl **ClangDecl,
                                 EffectsKind *MRK, SILParser &SP,
                                 SILModule &M) {
  while (SP.P.consumeIf(tok::l_square)) {
    if (isLet && SP.P.Tok.is(tok::kw_let)) {
      *isLet = true;
      SP.P.consumeToken(tok::kw_let);
      SP.P.parseToken(tok::r_square, diag::expected_in_attribute_list);
      continue;
    }
    else if (SP.P.Tok.isNot(tok::identifier)) {
      SP.P.diagnose(SP.P.Tok, diag::expected_in_attribute_list);
      return true;
    } else if (isTransparent && SP.P.Tok.getText() == "transparent")
      *isTransparent = true;
    else if (isSerialized && SP.P.Tok.getText() == "serialized")
      *isSerialized = IsSerialized;
    else if (isDynamic && SP.P.Tok.getText() == "dynamically_replacable")
      *isDynamic = IsDynamic;
    else if (isSerialized && SP.P.Tok.getText() == "serializable")
      *isSerialized = IsSerializable;
    else if (isCanonical && SP.P.Tok.getText() == "canonical")
      *isCanonical = true;
    else if (hasOwnershipSSA && SP.P.Tok.getText() == "ossa")
      *hasOwnershipSSA = true;
    else if (isThunk && SP.P.Tok.getText() == "thunk")
      *isThunk = IsThunk;
    else if (isThunk && SP.P.Tok.getText() == "signature_optimized_thunk")
      *isThunk = IsSignatureOptimizedThunk;
    else if (isThunk && SP.P.Tok.getText() == "reabstraction_thunk")
      *isThunk = IsReabstractionThunk;
    else if (isWithoutActuallyEscapingThunk
             && SP.P.Tok.getText() == "without_actually_escaping")
      *isWithoutActuallyEscapingThunk = true;
    else if (isGlobalInit && SP.P.Tok.getText() == "global_init")
      *isGlobalInit = true;
    else if (isWeakLinked && SP.P.Tok.getText() == "_weakLinked")
      if (M.getASTContext().LangOpts.Target.isOSBinFormatCOFF())
        SP.P.diagnose(SP.P.Tok, diag::attr_unsupported_on_target,
                      SP.P.Tok.getText(),
                      M.getASTContext().LangOpts.Target.str());
      else
        *isWeakLinked = true;
    else if (inlineStrategy && SP.P.Tok.getText() == "noinline")
      *inlineStrategy = NoInline;
    else if (optimizationMode && SP.P.Tok.getText() == "Onone")
      *optimizationMode = OptimizationMode::NoOptimization;
    else if (optimizationMode && SP.P.Tok.getText() == "Ospeed")
      *optimizationMode = OptimizationMode::ForSpeed;
    else if (optimizationMode && SP.P.Tok.getText() == "Osize")
      *optimizationMode = OptimizationMode::ForSize;
    else if (inlineStrategy && SP.P.Tok.getText() == "always_inline")
      *inlineStrategy = AlwaysInline;
    else if (MRK && SP.P.Tok.getText() == "readnone")
      *MRK = EffectsKind::ReadNone;
    else if (MRK && SP.P.Tok.getText() == "readonly")
      *MRK = EffectsKind::ReadOnly;
    else if (MRK && SP.P.Tok.getText() == "readwrite")
      *MRK = EffectsKind::ReadWrite;
    else if (MRK && SP.P.Tok.getText() == "releasenone")
      *MRK = EffectsKind::ReleaseNone;
    else if  (dynamicallyReplacedFunction && SP.P.Tok.getText() == "dynamic_replacement_for") {
      SP.P.consumeToken(tok::identifier);
      if (SP.P.Tok.getKind() != tok::string_literal) {
        SP.P.diagnose(SP.P.Tok, diag::expected_in_attribute_list);
        return true;
      }
      // Drop the double quotes.
      StringRef replacedFunc = SP.P.Tok.getText().drop_front().drop_back();
      SILFunction *Func = M.lookUpFunction(replacedFunc.str());
      if (!Func) {
        Identifier Id = SP.P.Context.getIdentifier(replacedFunc);
        SP.P.diagnose(SP.P.Tok, diag::sil_dynamically_replaced_func_not_found,
                      Id);
        return true;
      }
      *dynamicallyReplacedFunction = Func;
      SP.P.consumeToken(tok::string_literal);

      SP.P.parseToken(tok::r_square, diag::expected_in_attribute_list);
      continue;
    } else if (objCReplacementFor &&
               SP.P.Tok.getText() == "objc_replacement_for") {
      SP.P.consumeToken(tok::identifier);
      if (SP.P.Tok.getKind() != tok::string_literal) {
        SP.P.diagnose(SP.P.Tok, diag::expected_in_attribute_list);
        return true;
      }
      // Drop the double quotes.
      StringRef replacedFunc = SP.P.Tok.getText().drop_front().drop_back();
      *objCReplacementFor = SP.P.Context.getIdentifier(replacedFunc);
      SP.P.consumeToken(tok::string_literal);

      SP.P.parseToken(tok::r_square, diag::expected_in_attribute_list);
      continue;
    } else if (Semantics && SP.P.Tok.getText() == "_semantics") {
      SP.P.consumeToken(tok::identifier);
      if (SP.P.Tok.getKind() != tok::string_literal) {
        SP.P.diagnose(SP.P.Tok, diag::expected_in_attribute_list);
        return true;
      }
  
      // Drop the double quotes.
      StringRef rawString = SP.P.Tok.getText().drop_front().drop_back();
      Semantics->push_back(rawString);
      SP.P.consumeToken(tok::string_literal);

      SP.P.parseToken(tok::r_square, diag::expected_in_attribute_list);
      continue;
    } else if (SpecAttrs && SP.P.Tok.getText() == "_specialize") {
      SourceLoc AtLoc = SP.P.Tok.getLoc();
      SourceLoc Loc(AtLoc);

      // Parse a _specialized attribute, building a parsed substitution list
      // and pushing a new ParsedSpecAttr on the SpecAttrs list. Conformances
      // cannot be generated until the function declaration is fully parsed so
      // that the function's generic signature can be consulted.
      ParsedSpecAttr SpecAttr;
      SpecAttr.requirements = {};
      SpecAttr.exported = false;
      SpecAttr.kind = SILSpecializeAttr::SpecializationKind::Full;
      SpecializeAttr *Attr;

      if (!SP.P.parseSpecializeAttribute(tok::r_square, AtLoc, Loc, Attr))
        return true;

      // Convert SpecializeAttr into ParsedSpecAttr.
      SpecAttr.requirements = Attr->getTrailingWhereClause()->getRequirements();
      SpecAttr.kind = Attr->getSpecializationKind() ==
                              swift::SpecializeAttr::SpecializationKind::Full
                          ? SILSpecializeAttr::SpecializationKind::Full
                          : SILSpecializeAttr::SpecializationKind::Partial;
      SpecAttr.exported = Attr->isExported();
      SpecAttrs->emplace_back(SpecAttr);
      continue;
    }
    // SWIFT_ENABLE_TENSORFLOW
    else if (DiffAttrs && SP.P.Tok.getText() == "differentiable") {
      SP.P.consumeToken(tok::identifier);
      if (parseDifferentiableAttr(*DiffAttrs, SP))
        return true;
      continue;
    }
    else if (ClangDecl && SP.P.Tok.getText() == "clang") {
      SP.P.consumeToken(tok::identifier);
      if (SP.parseSILDottedPathWithoutPound(*ClangDecl))
        return true;

      SP.P.parseToken(tok::r_square, diag::expected_in_attribute_list);
      continue;
    }
    else {
      SP.P.diagnose(SP.P.Tok, diag::expected_in_attribute_list);
      return true;
    }
    SP.P.consumeToken(tok::identifier);
    SP.P.parseToken(tok::r_square, diag::expected_in_attribute_list);
  }
  return false;
}

bool SILParser::performTypeLocChecking(TypeLoc &T, bool IsSILType,
                                       GenericEnvironment *GenericEnv,
                                       DeclContext *DC) {
  // Do some type checking / name binding for the parsed type.
  assert(P.SF.ASTStage == SourceFile::Parsing &&
         "Unexpected stage during parsing!");

  if (GenericEnv == nullptr)
    GenericEnv = ContextGenericEnv;

  if (!DC)
    DC = &P.SF;
  else if (!GenericEnv)
    GenericEnv = DC->getGenericEnvironmentOfContext();

  return swift::performTypeLocChecking(P.Context, T,
                                       /*isSILMode=*/true, IsSILType,
                                       GenericEnv, DC);
}

/// Find the top-level ValueDecl or Module given a name.
static llvm::PointerUnion<ValueDecl *, ModuleDecl *>
lookupTopDecl(Parser &P, DeclBaseName Name) {
  // Use UnqualifiedLookup to look through all of the imports.
  // We have to lie and say we're done with parsing to make this happen.
  assert(P.SF.ASTStage == SourceFile::Parsing &&
         "Unexpected stage during parsing!");
  llvm::SaveAndRestore<SourceFile::ASTStage_t> ASTStage(P.SF.ASTStage,
                                                        SourceFile::Parsed);
  UnqualifiedLookup DeclLookup(Name, &P.SF, nullptr);
  assert(DeclLookup.isSuccess() && DeclLookup.Results.size() == 1);
  ValueDecl *VD = DeclLookup.Results.back().getValueDecl();
  return VD;
}

/// Find the ValueDecl given an interface type and a member name.
static ValueDecl *lookupMember(Parser &P, Type Ty, DeclBaseName Name,
                               SourceLoc Loc,
                               SmallVectorImpl<ValueDecl *> &Lookup,
                               bool ExpectMultipleResults) {
  Type CheckTy = Ty;
  if (auto MetaTy = CheckTy->getAs<AnyMetatypeType>())
    CheckTy = MetaTy->getInstanceType();

  if (auto nominal = CheckTy->getAnyNominal()) {
    auto found = nominal->lookupDirect(Name);
    Lookup.append(found.begin(), found.end());
  } else if (auto moduleTy = CheckTy->getAs<ModuleType>()) {
    moduleTy->getModule()->lookupValue({ }, Name, NLKind::QualifiedLookup,
                                       Lookup);
  } else {
    P.diagnose(Loc, diag::sil_member_lookup_bad_type, Name, Ty);
    return nullptr;
  }

  if (Lookup.empty() || (!ExpectMultipleResults && Lookup.size() != 1)) {
    P.diagnose(Loc, diag::sil_named_member_decl_not_found, Name, Ty);
    return nullptr;
  }
  return Lookup[0];
}

bool SILParser::parseASTType(CanType &result, GenericEnvironment *env) {
  ParserResult<TypeRepr> parsedType = P.parseType();
  if (parsedType.isNull()) return true;
  TypeLoc loc = parsedType.get();
  if (performTypeLocChecking(loc, /*IsSILType=*/ false, env))
    return true;

  if (env)
    result = loc.getType()->mapTypeOutOfContext()->getCanonicalType();
  else
    result = loc.getType()->getCanonicalType();

  // Invoke the callback on the parsed type.
  ParsedTypeCallback(loc.getType());
  return false;
}

///   sil-type:
///     '$' '*'? attribute-list (generic-params)? type
///
bool SILParser::parseSILType(SILType &Result,
                             GenericEnvironment *&ParsedGenericEnv,
                             bool IsFuncDecl,
                             GenericEnvironment *OuterGenericEnv) {
  ParsedGenericEnv = nullptr;

  if (P.parseToken(tok::sil_dollar, diag::expected_sil_type))
    return true;

  // If we have a '*', then this is an address type.
  SILValueCategory category = SILValueCategory::Object;
  if (P.Tok.isAnyOperator() && P.Tok.getText().startswith("*")) {
    category = SILValueCategory::Address;
    P.consumeStartingCharacterOfCurrentToken();
  }

  // Parse attributes.
  VarDecl::Specifier specifier;
  SourceLoc specifierLoc;
  TypeAttributes attrs;
  P.parseTypeAttributeList(specifier, specifierLoc, attrs);

  // Global functions are implicitly @convention(thin) if not specified otherwise.
  if (IsFuncDecl && !attrs.has(TAK_convention)) {
    // Use a random location.
    attrs.setAttr(TAK_convention, P.PreviousLoc);
    attrs.convention = "thin";
  }

  ParserResult<TypeRepr> TyR = P.parseType(diag::expected_sil_type,
                                           /*handleCodeCompletion*/ true,
                                           /*isSILFuncDecl*/ IsFuncDecl);

  if (TyR.isNull())
    return true;
  
  // Resolve the generic environments for parsed generic function and box types.
  class HandleSILGenericParamsWalker : public ASTWalker {
    ASTContext &C;
    SourceFile *SF;
  public:
    HandleSILGenericParamsWalker(ASTContext &C,
                                 SourceFile *SF)
      : C(C), SF(SF)
    {}
    
    bool walkToTypeReprPre(TypeRepr *T) override {
      if (auto fnType = dyn_cast<FunctionTypeRepr>(T)) {
        if (auto generics = fnType->getGenericParams()) {
          auto env = handleSILGenericParams(C, generics, SF);
          fnType->setGenericEnvironment(env);
        }
      }
      if (auto boxType = dyn_cast<SILBoxTypeRepr>(T)) {
        if (auto generics = boxType->getGenericParams()) {
          auto env = handleSILGenericParams(C, generics, SF);
          boxType->setGenericEnvironment(env);
        }
      }
      return true;
    }
  };

  TyR.get()
    ->walk(HandleSILGenericParamsWalker(P.Context, &P.SF));
  
  // Save the top-level function generic environment if there was one.
  if (auto fnType = dyn_cast<FunctionTypeRepr>(TyR.get()))
    if (auto env = fnType->getGenericEnvironment())
      ParsedGenericEnv = env;
  
  // Apply attributes to the type.
  TypeLoc Ty = P.applyAttributeToType(TyR.get(), attrs, specifier, specifierLoc);

  if (performTypeLocChecking(Ty, /*IsSILType=*/true, OuterGenericEnv))
    return true;

  Result = SILType::getPrimitiveType(Ty.getType()->getCanonicalType(),
                                     category);

  // Invoke the callback on the parsed type.
  ParsedTypeCallback(Ty.getType());

  return false;
}

bool SILParser::parseSILDottedPath(ValueDecl *&Decl,
                                   SmallVectorImpl<ValueDecl *> &values) {
  if (P.parseToken(tok::pound, diag::expected_sil_constant))
    return true;
  return parseSILDottedPathWithoutPound(Decl, values);
}

bool SILParser::parseSILDottedPathWithoutPound(ValueDecl *&Decl,
                                   SmallVectorImpl<ValueDecl *> &values) {
  // Handle sil-dotted-path.
  Identifier Id;
  SmallVector<DeclBaseName, 4> FullName;
  SmallVector<SourceLoc, 4> Locs;
  do {
    Locs.push_back(P.Tok.getLoc());
    switch (P.Tok.getKind()) {
    case tok::kw_subscript:
      P.consumeToken();
      FullName.push_back(DeclBaseName::createSubscript());
      break;
    case tok::kw_init:
      P.consumeToken();
      FullName.push_back(DeclBaseName::createConstructor());
      break;
    case tok::kw_deinit:
      P.consumeToken();
      FullName.push_back(DeclBaseName::createDestructor());
      break;
    default:
      if (parseSILIdentifier(Id, diag::expected_sil_constant))
        return true;
      FullName.push_back(Id);
      break;
    }
  } while (P.consumeIf(tok::period));

  // Look up ValueDecl from a dotted path.
  ValueDecl *VD;
  llvm::PointerUnion<ValueDecl*, ModuleDecl *> Res = lookupTopDecl(P, FullName[0]);
  // It is possible that the last member lookup can return multiple lookup
  // results. One example is the overloaded member functions.
  if (Res.is<ModuleDecl*>()) {
    assert(FullName.size() > 1 &&
           "A single module is not a full path to SILDeclRef");
    auto Mod = Res.get<ModuleDecl*>();
    values.clear();
    VD = lookupMember(P, ModuleType::get(Mod), FullName[1], Locs[1], values,
                      FullName.size() == 2/*ExpectMultipleResults*/);
    for (unsigned I = 2, E = FullName.size(); I < E; I++) {
      values.clear();
      VD = lookupMember(P, VD->getInterfaceType(), FullName[I], Locs[I], values,
                        I == FullName.size() - 1/*ExpectMultipleResults*/);
    }
  } else {
    VD = Res.get<ValueDecl*>();
    for (unsigned I = 1, E = FullName.size(); I < E; I++) {
      values.clear();
      VD = lookupMember(P, VD->getInterfaceType(), FullName[I], Locs[I], values,
                        I == FullName.size() - 1/*ExpectMultipleResults*/);
    }
  }
  Decl = VD;
  return false;
}

static Optional<AccessorKind> getAccessorKind(StringRef ident) {
  return llvm::StringSwitch<Optional<AccessorKind>>(ident)
           .Case("getter", AccessorKind::Get)
           .Case("setter", AccessorKind::Set)
           .Case("addressor", AccessorKind::Address)
           .Case("mutableAddressor", AccessorKind::MutableAddress)
           .Case("read", AccessorKind::Read)
           .Case("modify", AccessorKind::Modify)
           .Default(None);
}

// SWIFT_ENABLE_TENSORFLOW
///  sil-decl-ref ::= '#' sil-identifier ('.' sil-identifier)* sil-decl-subref?
///  sil-decl-subref ::= '!' sil-decl-subref-part ('.' sil-decl-uncurry-level)?
///                      ('.' sil-decl-lang)? ('.' sil-decl-autodiff)?
///  sil-decl-subref ::= '!' sil-decl-uncurry-level ('.' sil-decl-lang)?
///                      ('.' sil-decl-autodiff)?
///  sil-decl-subref ::= '!' sil-decl-lang ('.' sil-decl-autodiff)?
///  sil-decl-subref ::= '!' sil-decl-autodiff
///  sil-decl-subref-part ::= 'getter'
///  sil-decl-subref-part ::= 'setter'
///  sil-decl-subref-part ::= 'allocator'
///  sil-decl-subref-part ::= 'initializer'
///  sil-decl-subref-part ::= 'enumelt'
///  sil-decl-subref-part ::= 'destroyer'
///  sil-decl-subref-part ::= 'globalaccessor'
///  sil-decl-uncurry-level ::= [0-9]+
///  sil-decl-lang ::= 'foreign'
///  sil-decl-autodiff ::= sil-decl-autodiff-kind '.' sil-decl-autodiff-order
///                        '.' sil-decl-autodiff-indices
///  sil-decl-autodiff-kind ::= 'jvp'
///  sil-decl-autodiff-kind ::= 'vjp'
///  sil-decl-autodiff-order ::= [0-9]+
///  sil-decl-autodiff-indices ::= [FM][SU]+
bool SILParser::parseSILDeclRef(SILDeclRef &Result,
                                SmallVectorImpl<ValueDecl *> &values) {
  ValueDecl *VD;
  if (parseSILDottedPath(VD, values))
    return true;

  // Initialize Kind, uncurryLevel and IsObjC.
  SILDeclRef::Kind Kind = SILDeclRef::Kind::Func;
  unsigned uncurryLevel = 0;
  bool IsObjC = false;
  // SWIFT_ENABLE_TENSORFLOW
  AutoDiffAssociatedFunctionIdentifier *autoDiffFuncId = nullptr;

  if (!P.consumeIf(tok::sil_exclamation)) {
    // Construct SILDeclRef.
    Result = SILDeclRef(VD, Kind, /*isCurried=*/false, IsObjC);
    if (uncurryLevel < Result.getParameterListCount() - 1)
      Result = Result.asCurried();
    return false;
  }

  // Handle sil-constant-kind-and-uncurry-level.
  // ParseState indicates the value we just handled.
  // SWIFT_ENABLE_TENSORFLOW
  // 1 means we just handled Kind, 2 means we just handled uncurryLevel, 3 means
  // we just handled foreign.
  // We accept func|getter|setter|...|foreign, an autodiff identifier, or an
  // integer when ParseState is 0; accept foreign, an autodiff identifier, or an
  // integer when ParseState is 1; accept foreign or an autodiff identifier when
  // ParseState is 2; accept an autodiff identifier when ParseState is 3.
  unsigned ParseState = 0;
  Identifier Id;
  do {
    if (P.Tok.is(tok::identifier)) {
      auto IdLoc = P.Tok.getLoc();
      if (parseSILIdentifier(Id, diag::expected_sil_constant))
        return true;
      Optional<AccessorKind> accessorKind;
      if (!ParseState && Id.str() == "func") {
        Kind = SILDeclRef::Kind::Func;
        ParseState = 1;
      } else if (!ParseState &&
                 (accessorKind = getAccessorKind(Id.str())).hasValue()) {
        // Drill down to the corresponding accessor for each declaration,
        // compacting away decls that lack it.
        size_t destI = 0;
        for (size_t srcI = 0, e = values.size(); srcI != e; ++srcI) {
          if (auto storage = dyn_cast<AbstractStorageDecl>(values[srcI]))
            if (auto accessor = storage->getAccessor(*accessorKind))
              values[destI++] = accessor;
        }
        values.resize(destI);

        // Complain if none of the decls had a corresponding accessor.
        if (destI == 0) {
          P.diagnose(IdLoc, diag::referenced_value_no_accessor, 0);
          return true;
        }

        Kind = SILDeclRef::Kind::Func;
        VD = values[0];
        ParseState = 1;
      } else if (!ParseState && Id.str() == "allocator") {
        Kind = SILDeclRef::Kind::Allocator;
        ParseState = 1;
      } else if (!ParseState && Id.str() == "initializer") {
        Kind = SILDeclRef::Kind::Initializer;
        ParseState = 1;
      } else if (!ParseState && Id.str() == "enumelt") {
        Kind = SILDeclRef::Kind::EnumElement;
        ParseState = 1;
      } else if (!ParseState && Id.str() == "destroyer") {
        Kind = SILDeclRef::Kind::Destroyer;
        ParseState = 1;
      } else if (!ParseState && Id.str() == "deallocator") {
        Kind = SILDeclRef::Kind::Deallocator;
        ParseState = 1;
      } else if (!ParseState && Id.str() == "globalaccessor") {
        Kind = SILDeclRef::Kind::GlobalAccessor;
        ParseState = 1;
      } else if (!ParseState && Id.str() == "ivardestroyer") {
        Kind = SILDeclRef::Kind::IVarDestroyer;
        ParseState = 1;
      } else if (!ParseState && Id.str() == "ivarinitializer") {
        Kind = SILDeclRef::Kind::IVarInitializer;
        ParseState = 1;
      } else if (!ParseState && Id.str() == "defaultarg") {
        Kind = SILDeclRef::Kind::IVarInitializer;
        ParseState = 1;
      } else if (!ParseState && Id.str() == "propertyinit") {
        Kind = SILDeclRef::Kind::StoredPropertyInitializer;
        ParseState = 1;
      // SWIFT_ENABLE_TENSORFLOW
      } else if (ParseState < 3 && Id.str() == "foreign") {
        IsObjC = true;
        // SWIFT_ENABLE_TENSORFLOW
        ParseState = 3;
      } else if (Id.str() == "jvp" || Id.str() == "vjp") {
        AutoDiffAssociatedFunctionKind kind;
        unsigned differentiationOrder;
        AutoDiffParameterIndices *parameterIndices = nullptr;

        if (Id.str() == "jvp")
          kind = AutoDiffAssociatedFunctionKind::JVP;
        else if (Id.str() == "vjp")
          kind = AutoDiffAssociatedFunctionKind::VJP;
        else
          llvm_unreachable("Should only have JVP and VJP here");

        if (!P.consumeIf(tok::period)) {
          P.diagnose(P.Tok, diag::expected_tok_in_sil_instr, ".");
          return true;
        }

        if (parseInteger(differentiationOrder,
                         diag::sil_const_expected_int_value))
          return true;

        if (!P.consumeIf(tok::period)) {
          P.diagnose(P.Tok, diag::expected_tok_in_sil_instr, ".");
          return true;
        }

        parameterIndices = AutoDiffParameterIndices::create(
            SILMod.getASTContext(), P.Tok.getText());
        if (!parameterIndices) {
          P.diagnose(P.Tok, diag::malformed_autodiff_parameter_indices);
          return true;
        }
        P.consumeToken();

        autoDiffFuncId = AutoDiffAssociatedFunctionIdentifier::get(
            kind, differentiationOrder, parameterIndices,
            SILMod.getASTContext());

        break;
      } else
        break;
    } else if (ParseState < 2 && P.Tok.is(tok::integer_literal)) {
      parseIntegerLiteral(P.Tok.getText(), 0, uncurryLevel);
      P.consumeToken(tok::integer_literal);
      ParseState = 2;
    } else
      break;

  } while (P.consumeIf(tok::period));

  // Construct SILDeclRef.
  // SWIFT_ENABLE_TENSORFLOW
  Result = SILDeclRef(VD, Kind, /*isCurried=*/false, IsObjC, autoDiffFuncId);
  if (uncurryLevel < Result.getParameterListCount() - 1)
    Result = Result.asCurried();
  return false;
}

/// parseValueName - Parse a value name without a type available yet.
///
///     sil-value-name:
///       sil-local-name
///       'undef'
///
bool SILParser::parseValueName(UnresolvedValueName &Result) {
  Result.Name = P.Tok.getText();

  if (P.Tok.is(tok::kw_undef)) {
    Result.NameLoc = P.consumeToken(tok::kw_undef);
    return false;
  }

  // Parse the local-name.
  if (P.parseToken(tok::sil_local_name, Result.NameLoc,
                   diag::expected_sil_value_name))
    return true;

  return false;
}

/// parseValueRef - Parse a value, given a contextual type.
///
///     sil-value-ref:
///       sil-local-name
///
bool SILParser::parseValueRef(SILValue &Result, SILType Ty,
                              SILLocation Loc, SILBuilder &B) {
  UnresolvedValueName Name;
  if (parseValueName(Name)) return true;
  Result = getLocalValue(Name, Ty, Loc, B);
  return false;
}

/// parseTypedValueRef - Parse a type/value reference pair.
///
///    sil-typed-valueref:
///       sil-value-ref ':' sil-type
///
bool SILParser::parseTypedValueRef(SILValue &Result, SourceLoc &Loc,
                                   SILBuilder &B) {
  Loc = P.Tok.getLoc();

  UnresolvedValueName Name;
  SILType Ty;
  if (parseValueName(Name) ||
      P.parseToken(tok::colon, diag::expected_sil_colon_value_ref) ||
      parseSILType(Ty))
    return true;
  
  Result = getLocalValue(Name, Ty, RegularLocation(Loc), B);
  return false;
}

/// Look up whether the given string corresponds to a SIL opcode.
static Optional<SILInstructionKind> getOpcodeByName(StringRef OpcodeName) {
  return llvm::StringSwitch<Optional<SILInstructionKind>>(OpcodeName)
  #define FULL_INST(Id, TextualName, Parent, MemBehavior, MayRelease) \
    .Case(#TextualName, SILInstructionKind::Id)
  #include "swift/SIL/SILNodes.def"
    .Default(None);
}

/// getInstructionKind - This method maps the string form of a SIL instruction
/// opcode to an enum.
bool SILParser::parseSILOpcode(SILInstructionKind &Opcode, SourceLoc &OpcodeLoc,
                               StringRef &OpcodeName) {
  OpcodeLoc = P.Tok.getLoc();
  OpcodeName = P.Tok.getText();
  // Parse this textually to avoid Swift keywords (like 'return') from
  // interfering with opcode recognition.
  auto MaybeOpcode = getOpcodeByName(OpcodeName);
  if (!MaybeOpcode) {
    P.diagnose(OpcodeLoc, diag::expected_sil_instr_opcode);
    return true;
  }

  Opcode = MaybeOpcode.getValue();
  P.consumeToken();
  return false;
}

static bool peekSILDebugLocation(Parser &P) {
  auto T = P.peekToken().getText();
  return P.Tok.is(tok::comma) && (T == "loc" || T == "scope");
}

bool SILParser::parseSILDebugVar(SILDebugVariable &Var) {
  while (P.Tok.is(tok::comma) && !peekSILDebugLocation(P)) {
    P.consumeToken();
    StringRef Key = P.Tok.getText();
    if (Key == "name") {
      P.consumeToken();
      if (P.Tok.getKind() != tok::string_literal) {
        P.diagnose(P.Tok, diag::expected_tok_in_sil_instr, "string");
        return true;
      }
      // Drop the double quotes.
      StringRef Val = P.Tok.getText().drop_front().drop_back();
      Var.Name = Val;
    } else if (Key == "argno") {
      P.consumeToken();
      if (P.Tok.getKind() != tok::integer_literal) {
        P.diagnose(P.Tok, diag::expected_tok_in_sil_instr, "integer");
        return true;
      }
      uint16_t ArgNo;
      if (parseIntegerLiteral(P.Tok.getText(), 0, ArgNo))
        return true;
      Var.ArgNo = ArgNo;
    } else if (Key == "let") {
      Var.Constant = true;
    } else if (Key == "var") {
      Var.Constant = false; 
    } else if (Key == "loc") {
      Var.Constant = false; 
    } else {
      P.diagnose(P.Tok, diag::sil_dbg_unknown_key, Key);
      return true;
    }
    P.consumeToken();
  }
  return false;
}

bool SILParser::parseSILBBArgsAtBranch(SmallVector<SILValue, 6> &Args,
                                       SILBuilder &B) {
  if (P.Tok.is(tok::l_paren)) {
    SourceLoc LParenLoc = P.consumeToken(tok::l_paren);
    SourceLoc RParenLoc;

    if (P.parseList(tok::r_paren, LParenLoc, RParenLoc,
                    /*AllowSepAfterLast=*/false,
                    diag::sil_basicblock_arg_rparen,
                    SyntaxKind::Unknown,
                    [&]() -> ParserStatus {
                      SILValue Arg;
                      SourceLoc ArgLoc;
                      if (parseTypedValueRef(Arg, ArgLoc, B))
                        return makeParserError();
                      Args.push_back(Arg);
                      return makeParserSuccess();
                    }).isError())
      return true;
  }
  return false;
}

/// Bind any unqualified 'Self' references to the given protocol's 'Self'
/// generic parameter.
///
/// FIXME: This is a hack to work around the lack of a DeclContext for
/// witness tables.
static void bindProtocolSelfInTypeRepr(TypeLoc &TL, ProtocolDecl *proto) {
  if (auto typeRepr = TL.getTypeRepr()) {
    // AST walker to update 'Self' references.
    class BindProtocolSelf : public ASTWalker {
      ProtocolDecl *proto;
      GenericTypeParamDecl *selfParam;
      Identifier selfId;

    public:
      BindProtocolSelf(ProtocolDecl *proto)
        : proto(proto),
          selfParam(proto->getProtocolSelfType()->getDecl()),
          selfId(proto->getASTContext().Id_Self) {
      }

      virtual bool walkToTypeReprPre(TypeRepr *T) override {
        if (auto ident = dyn_cast<IdentTypeRepr>(T)) {
          auto firstComponent = ident->getComponentRange().front();
          if (firstComponent->getIdentifier() == selfId)
            firstComponent->setValue(selfParam, proto);
        }

        return true;
      }
    };

    typeRepr->walk(BindProtocolSelf(proto));
  }
}

/// Parse the substitution list for an apply instruction or
/// specialized protocol conformance.
bool SILParser::parseSubstitutions(SmallVectorImpl<ParsedSubstitution> &parsed,
                                   GenericEnvironment *GenericEnv,
                                   ProtocolDecl *defaultForProto) {
  // Check for an opening '<' bracket.
  if (!P.Tok.isContextualPunctuator("<"))
    return false;
  
  P.consumeToken();
  
  // Parse a list of Substitutions.
  do {
    SourceLoc Loc = P.Tok.getLoc();

    // Parse substitution as AST type.
    ParserResult<TypeRepr> TyR = P.parseType();
    if (TyR.isNull())
      return true;
    TypeLoc Ty = TyR.get();
    if (defaultForProto)
      bindProtocolSelfInTypeRepr(Ty, defaultForProto);
    if (performTypeLocChecking(Ty, /*IsSILType=*/ false, GenericEnv,
                               defaultForProto))
      return true;
    parsed.push_back({Loc, Ty.getType()});
  } while (P.consumeIf(tok::comma));
  
  // Consume the closing '>'.
  if (!P.Tok.isContextualPunctuator(">")) {
    P.diagnose(P.Tok, diag::expected_tok_in_sil_instr, ">");
    return true;
  }
  P.consumeToken();
  
  return false;
}

/// Collect conformances by looking up the conformance from replacement
/// type and protocol decl.
static bool getConformancesForSubstitution(Parser &P,
              ExistentialLayout::ProtocolTypeArrayRef protocols,
              Type subReplacement,
              SourceLoc loc,
              SmallVectorImpl<ProtocolConformanceRef> &conformances) {
  auto M = P.SF.getParentModule();

  for (auto protoTy : protocols) {
    auto conformance = M->lookupConformance(subReplacement,
                                            protoTy->getDecl());
    if (conformance) {
      conformances.push_back(*conformance);
      continue;
    }

    P.diagnose(loc, diag::sil_substitution_mismatch, subReplacement,
               protoTy);
    return true;
  }

  return false;
}

/// Reconstruct an AST substitution map from parsed substitutions.
SubstitutionMap getApplySubstitutionsFromParsed(
                             SILParser &SP,
                             GenericEnvironment *env,
                             ArrayRef<ParsedSubstitution> parses) {
  if (parses.empty()) {
    assert(!env);
    return SubstitutionMap();
  }

  assert(env);

  auto loc = parses[0].loc;

  // Ensure that we have the right number of type arguments.
  auto genericSig = env->getGenericSignature();
  if (parses.size() != genericSig->getGenericParams().size()) {
    bool hasTooFew = parses.size() < genericSig->getGenericParams().size();
    SP.P.diagnose(loc,
                  hasTooFew ? diag::sil_missing_substitutions
                            : diag::sil_too_many_substitutions);
    return SubstitutionMap();
  }

  bool failed = false;
  auto subMap = SubstitutionMap::get(
    genericSig,
    [&](SubstitutableType *type) -> Type {
      auto genericParam = dyn_cast<GenericTypeParamType>(type);
      if (!genericParam) return nullptr;

      auto index = genericSig->getGenericParamOrdinal(genericParam);
      assert(index < genericSig->getGenericParams().size());
      assert(index < parses.size());

      // Provide the replacement type.
      return parses[index].replacement;
    },
    [&](CanType dependentType, Type replacementType,
        ProtocolDecl *proto) ->Optional<ProtocolConformanceRef> {
      auto M = SP.P.SF.getParentModule();
      auto conformance = M->lookupConformance(replacementType, proto);
      if (conformance) return conformance;

      SP.P.diagnose(loc, diag::sil_substitution_mismatch, replacementType,
                    proto->getDeclaredType());
      failed = true;

      return ProtocolConformanceRef(proto);
    });

  return failed ? SubstitutionMap() : subMap;
}

static ArrayRef<ProtocolConformanceRef>
collectExistentialConformances(Parser &P, CanType conformingType, SourceLoc loc,
                               CanType protocolType) {
  auto layout = protocolType.getExistentialLayout();

  if (layout.requiresClass()) {
    if (!conformingType->mayHaveSuperclass() &&
        !conformingType->isObjCExistentialType()) {
      P.diagnose(loc, diag::sil_not_class, conformingType);
    }
  }

  // FIXME: Check superclass also.

  auto protocols = layout.getProtocols();
  if (protocols.empty())
    return {};

  SmallVector<ProtocolConformanceRef, 2> conformances;
  getConformancesForSubstitution(P, protocols, conformingType,
                                 loc, conformances);

  return P.Context.AllocateCopy(conformances);
}

/// sil-loc ::= 'loc' string-literal ':' [0-9]+ ':' [0-9]+
bool SILParser::parseSILLocation(SILLocation &Loc) {
  SILLocation::DebugLoc L;
  if (parseVerbatim("loc"))
    return true;

  if (P.Tok.getKind() != tok::string_literal) {
    P.diagnose(P.Tok, diag::expected_tok_in_sil_instr, "string");
    return true;
  }
  // Drop the double quotes.
  StringRef File = P.Tok.getText().drop_front().drop_back();
  L.Filename = P.Context.getIdentifier(File).str().data();
  P.consumeToken(tok::string_literal);
  if (P.parseToken(tok::colon, diag::expected_colon_in_sil_location))
    return true;
  if (parseInteger(L.Line, diag::sil_invalid_line_in_sil_location))
    return true;
  if (P.parseToken(tok::colon, diag::expected_colon_in_sil_location))
    return true;
  if (parseInteger(L.Column, diag::sil_invalid_column_in_sil_location))
    return true;

  Loc.setDebugInfoLoc(L);
  return false;
}

bool SILParser::parseScopeRef(SILDebugScope *&DS) {
  unsigned Slot;
  SourceLoc SlotLoc = P.Tok.getLoc();
  if (parseInteger(Slot, diag::sil_invalid_scope_slot))
    return true;

  DS = TUState.ScopeSlots[Slot];
  if (!DS) {
    P.diagnose(SlotLoc, diag::sil_scope_undeclared, Slot);
    return true;
  }
  return false;
}

///  (',' sil-loc)? (',' sil-scope-ref)?
bool SILParser::parseSILDebugLocation(SILLocation &L, SILBuilder &B,
                                      bool parsedComma) {
  // Parse the debug information, if any.
  if (P.Tok.is(tok::comma)) {
    P.consumeToken();
    parsedComma = true;
  }
  if (!parsedComma)
    return false;

  bool requireScope = false;
  if (P.Tok.getText() == "loc") {
    if (parseSILLocation(L))
      return true;

    if (P.Tok.is(tok::comma)) {
      P.consumeToken();
      requireScope = true;
    }
  }
  if (P.Tok.getText() == "scope" || requireScope) {
    parseVerbatim("scope");
    SILDebugScope *DS = nullptr;
    if (parseScopeRef(DS))
      return true;
    if (DS)
      B.setCurrentDebugScope(DS);
  }
  return false;
}

static bool parseLoadOwnershipQualifier(LoadOwnershipQualifier &Result,
                                        SILParser &P) {
  StringRef Str;
  // If we do not parse '[' ... ']', we have unqualified. Set value and return.
  if (!parseSILOptional(Str, P)) {
    Result = LoadOwnershipQualifier::Unqualified;
    return false;
  }

  // Then try to parse one of our other qualifiers. We do not support parsing
  // unqualified here so we use that as our fail value.
  auto Tmp = llvm::StringSwitch<LoadOwnershipQualifier>(Str)
                 .Case("take", LoadOwnershipQualifier::Take)
                 .Case("copy", LoadOwnershipQualifier::Copy)
                 .Case("trivial", LoadOwnershipQualifier::Trivial)
                 .Default(LoadOwnershipQualifier::Unqualified);

  // Thus return true (following the conventions in this file) if we fail.
  if (Tmp == LoadOwnershipQualifier::Unqualified)
    return true;

  // Otherwise, assign Result and return false.
  Result = Tmp;
  return false;
}

static bool parseStoreOwnershipQualifier(StoreOwnershipQualifier &Result,
                                         SILParser &P) {
  StringRef Str;
  // If we do not parse '[' ... ']', we have unqualified. Set value and return.
  if (!parseSILOptional(Str, P)) {
    Result = StoreOwnershipQualifier::Unqualified;
    return false;
  }

  // Then try to parse one of our other qualifiers. We do not support parsing
  // unqualified here so we use that as our fail value.
  auto Tmp = llvm::StringSwitch<StoreOwnershipQualifier>(Str)
                 .Case("init", StoreOwnershipQualifier::Init)
                 .Case("assign", StoreOwnershipQualifier::Assign)
                 .Case("trivial", StoreOwnershipQualifier::Trivial)
                 .Default(StoreOwnershipQualifier::Unqualified);

  // Thus return true (following the conventions in this file) if we fail.
  if (Tmp == StoreOwnershipQualifier::Unqualified)
    return true;

  // Otherwise, assign Result and return false.
  Result = Tmp;
  return false;
}

bool SILParser::parseSILDeclRef(SILDeclRef &Member, bool FnTypeRequired) {
  SourceLoc TyLoc;
  SmallVector<ValueDecl *, 4> values;
  if (parseSILDeclRef(Member, values))
    return true;

  // : ( or : < means that what follows is function type.
  if (!P.Tok.is(tok::colon))
    return false;

  if (FnTypeRequired &&
      !P.peekToken().is(tok::l_paren) &&
      !P.peekToken().isContextualPunctuator("<"))
    return false;

  // Type of the SILDeclRef is optional to be compatible with the old format.
  if (!P.parseToken(tok::colon, diag::expected_tok_in_sil_instr, ":")) {
    // Parse the type for SILDeclRef.
    Optional<Scope> GenericsScope;
    GenericsScope.emplace(&P, ScopeKind::Generics);
    ParserResult<TypeRepr> TyR = P.parseType();
    GenericsScope.reset();
    if (TyR.isNull())
      return true;
    TypeLoc Ty = TyR.get();

    // The type can be polymorphic.
    GenericEnvironment *genericEnv = nullptr;
    if (auto fnType = dyn_cast<FunctionTypeRepr>(TyR.get())) {
      if (auto generics = fnType->getGenericParams()) {
        assert(!Ty.wasValidated() && Ty.getType().isNull());

        genericEnv = handleSILGenericParams(P.Context, generics, &P.SF);
        fnType->setGenericEnvironment(genericEnv);
      }
    }

    if (performTypeLocChecking(Ty, /*IsSILType=*/ false, genericEnv))
      return true;

    // Pick the ValueDecl that has the right type.
    ValueDecl *TheDecl = nullptr;
    auto declTy = Ty.getType()->getCanonicalType();
    for (unsigned I = 0, E = values.size(); I < E; I++) {
      auto *decl = values[I];

      unsigned numArgumentLabels = 0;
      if (auto *eed = dyn_cast<EnumElementDecl>(decl)) {
        numArgumentLabels =
          (eed->hasAssociatedValues() ? 2 : 1);
      } else if (auto *afd = dyn_cast<AbstractFunctionDecl>(decl)) {
        numArgumentLabels =
          (decl->getDeclContext()->isTypeContext() ? 2 : 1);
      }

      auto lookupTy =
        decl->getInterfaceType()
            ->removeArgumentLabels(numArgumentLabels);
      if (declTy == lookupTy->getCanonicalType()) {
        TheDecl = decl;
        // Update SILDeclRef to point to the right Decl.
        Member.loc = decl;
        break;
      }
      if (values.size() == 1 && !TheDecl) {
        P.diagnose(TyLoc, diag::sil_member_decl_type_mismatch, declTy,
                   lookupTy);
        return true;
      }
    }
    if (!TheDecl) {
      P.diagnose(TyLoc, diag::sil_member_decl_not_found);
      return true;
    }
  }
  return false;
}

bool
SILParser::parseKeyPathPatternComponent(KeyPathPatternComponent &component,
                                        SmallVectorImpl<SILType> &operandTypes,
                                        SourceLoc componentLoc,
                                        Identifier componentKind,
                                        SILLocation InstLoc,
                                        GenericEnvironment *patternEnv) {
   auto parseComponentIndices =
     [&](SmallVectorImpl<KeyPathPatternComponent::Index> &indexes) -> bool {
       while (true) {
         unsigned index;
         CanType formalTy;
         SILType loweredTy;
         if (P.parseToken(tok::oper_prefix,
                          diag::expected_tok_in_sil_instr, "%")
             || P.parseToken(tok::sil_dollar,
                             diag::expected_tok_in_sil_instr, "$"))
           return true;
         
         if (!P.Tok.is(tok::integer_literal)
             || parseIntegerLiteral(P.Tok.getText(), 0, index))
           return true;
         
         P.consumeToken(tok::integer_literal);
         
         SourceLoc formalTyLoc;
         SourceLoc loweredTyLoc;
         GenericEnvironment *ignoredParsedEnv;
         if (P.parseToken(tok::colon,
                          diag::expected_tok_in_sil_instr, ":")
             || P.parseToken(tok::sil_dollar,
                             diag::expected_tok_in_sil_instr, "$")
             || parseASTType(formalTy, formalTyLoc, patternEnv)
             || P.parseToken(tok::colon,
                             diag::expected_tok_in_sil_instr, ":")
             || parseSILType(loweredTy, loweredTyLoc,
                             ignoredParsedEnv, patternEnv))
           return true;
         
         if (patternEnv)
           loweredTy = SILType::getPrimitiveType(
             loweredTy.getASTType()->mapTypeOutOfContext()
               ->getCanonicalType(),
             loweredTy.getCategory());

         // Formal type must be hashable.
         auto proto = P.Context.getProtocol(KnownProtocolKind::Hashable);
         Type contextFormalTy = formalTy;
         if (patternEnv)
           contextFormalTy = patternEnv->mapTypeIntoContext(formalTy);
         auto lookup = P.SF.getParentModule()->lookupConformance(
                                                 contextFormalTy, proto);
         if (!lookup) {
           P.diagnose(formalTyLoc,
                      diag::sil_keypath_index_not_hashable,
                      formalTy);
           return true;
         }
         auto conformance = ProtocolConformanceRef(*lookup);
         
         indexes.push_back({index, formalTy, loweredTy, conformance});
         
         if (operandTypes.size() <= index)
           operandTypes.resize(index+1);
         if (operandTypes[index] && operandTypes[index] != loweredTy) {
           P.diagnose(loweredTyLoc,
                      diag::sil_keypath_index_operand_type_conflict,
                      index,
                      operandTypes[index].getASTType(),
                      loweredTy.getASTType());
           return true;
         }
         operandTypes[index] = loweredTy;
         
         if (P.consumeIf(tok::comma))
           continue;
         if (P.consumeIf(tok::r_square))
           break;
         return true;
       }
       return false;
     };
  
  if (componentKind.str() == "stored_property") {
    ValueDecl *prop;
    CanType ty;
    if (parseSILDottedPath(prop)
        || P.parseToken(tok::colon, diag::expected_tok_in_sil_instr, ":")
        || P.parseToken(tok::sil_dollar,
                        diag::expected_tok_in_sil_instr, "$")
        || parseASTType(ty, patternEnv))
      return true;
    component =
      KeyPathPatternComponent::forStoredProperty(cast<VarDecl>(prop), ty);
    return false;
  } else if (componentKind.str() == "gettable_property"
             || componentKind.str() == "settable_property") {
    bool isSettable = componentKind.str()[0] == 's';
    
    CanType componentTy;
    if (P.parseToken(tok::sil_dollar,diag::expected_tok_in_sil_instr,"$")
        || parseASTType(componentTy, patternEnv)
        || P.parseToken(tok::comma, diag::expected_tok_in_sil_instr, ","))
      return true;
    
    SILFunction *idFn = nullptr;
    SILDeclRef idDecl;
    VarDecl *idProperty = nullptr;
    SILFunction *getter = nullptr;
    SILFunction *setter = nullptr;
    SILFunction *equals = nullptr;
    SILFunction *hash = nullptr;
    AbstractStorageDecl *externalDecl = nullptr;
    SubstitutionMap externalSubs;
    SmallVector<KeyPathPatternComponent::Index, 4> indexes;
    while (true) {
      Identifier subKind;
      SourceLoc subKindLoc;
      if (parseSILIdentifier(subKind, subKindLoc,
                             diag::sil_keypath_expected_component_kind))
        return true;

      if (subKind.str() == "id") {
        // The identifier can be either a function ref, a SILDeclRef
        // to a class or protocol method, or a decl ref to a property:
        // @static_fn_ref : $...
        // #Type.method!whatever : (T) -> ...
        // ##Type.property
        if (P.Tok.is(tok::at_sign)) {
          if (parseSILFunctionRef(InstLoc, idFn))
            return true;
        } else if (P.Tok.is(tok::pound)) {
          if (P.peekToken().is(tok::pound)) {
            ValueDecl *propertyValueDecl;
            P.consumeToken(tok::pound);
            if (parseSILDottedPath(propertyValueDecl))
              return true;
            idProperty = cast<VarDecl>(propertyValueDecl);
          } else if (parseSILDeclRef(idDecl, /*fnType*/ true))
            return true;
        } else {
          P.diagnose(subKindLoc, diag::expected_tok_in_sil_instr, "# or @");
          return true;
        }
      } else if (subKind.str() == "getter" || subKind.str() == "setter") {
        bool isSetter = subKind.str()[0] == 's';
        if (parseSILFunctionRef(InstLoc, isSetter ? setter : getter))
          return true;
      } else if (subKind.str() == "indices") {
        if (P.parseToken(tok::l_square,
                         diag::expected_tok_in_sil_instr, "[")
            || parseComponentIndices(indexes))
          return true;
      } else if (subKind.str() == "indices_equals") {
        if (parseSILFunctionRef(InstLoc, equals))
          return true;
      } else if (subKind.str() == "indices_hash") {
        if (parseSILFunctionRef(InstLoc, hash))
          return true;
      } else if (subKind.str() == "external") {
        ValueDecl *parsedExternalDecl;
        SmallVector<ParsedSubstitution, 4> parsedSubs;

        if (parseSILDottedPath(parsedExternalDecl)
            || parseSubstitutions(parsedSubs, patternEnv))
          return true;

        externalDecl = cast<AbstractStorageDecl>(parsedExternalDecl);

        if (!parsedSubs.empty()) {
          auto genericEnv = externalDecl->getInnermostDeclContext()
                                        ->getGenericEnvironmentOfContext();
          if (!genericEnv) {
            P.diagnose(P.Tok,
                       diag::sil_substitutions_on_non_polymorphic_type);
            return true;
          }
          externalSubs = getApplySubstitutionsFromParsed(*this, genericEnv,
                                                         parsedSubs);
          if (!externalSubs) return true;

          // Map the substitutions out of the pattern context so that they
          // use interface types.
          externalSubs =
            externalSubs.mapReplacementTypesOutOfContext().getCanonical();
        }

      } else {
        P.diagnose(subKindLoc, diag::sil_keypath_unknown_component_kind,
                   subKind);
        return true;
      }
      
      if (!P.consumeIf(tok::comma))
        break;
    }
    
    if ((idFn == nullptr && idDecl.isNull() && idProperty == nullptr)
        || getter == nullptr
        || (isSettable && setter == nullptr)) {
      P.diagnose(componentLoc,
                 diag::sil_keypath_computed_property_missing_part,
                 isSettable);
      return true;
    }
    
    if ((idFn != nullptr) + (!idDecl.isNull()) + (idProperty != nullptr)
          != 1) {
      P.diagnose(componentLoc,
                 diag::sil_keypath_computed_property_missing_part,
                 isSettable);
      return true;
    }
    
    KeyPathPatternComponent::ComputedPropertyId id;
    if (idFn)
      id = idFn;
    else if (!idDecl.isNull())
      id = idDecl;
    else if (idProperty)
      id = idProperty;
    else
      llvm_unreachable("no id?!");
    
    auto indexesCopy = P.Context.AllocateCopy(indexes);
    
    if (!indexes.empty() && (!equals || !hash)) {
      P.diagnose(componentLoc,
                 diag::sil_keypath_computed_property_missing_part,
                 isSettable);
    }
    
    if (isSettable) {
      component = KeyPathPatternComponent::forComputedSettableProperty(
                             id, getter, setter,
                             indexesCopy, equals, hash,
                             externalDecl, externalSubs, componentTy);
    } else {
      component = KeyPathPatternComponent::forComputedGettableProperty(
                             id, getter,
                             indexesCopy, equals, hash,
                             externalDecl, externalSubs, componentTy);
    }
    return false;
  } else if (componentKind.str() == "optional_wrap"
               || componentKind.str() == "optional_chain"
               || componentKind.str() == "optional_force") {
    CanType ty;
    if (P.parseToken(tok::colon, diag::expected_tok_in_sil_instr, ":")
        || P.parseToken(tok::sil_dollar, diag::expected_tok_in_sil_instr, "$")
        || parseASTType(ty, patternEnv))
      return true;
    KeyPathPatternComponent::Kind kind;
    
    if (componentKind.str() == "optional_wrap") {
      kind = KeyPathPatternComponent::Kind::OptionalWrap;
    } else if (componentKind.str() == "optional_chain") {
      kind = KeyPathPatternComponent::Kind::OptionalChain;
    } else if (componentKind.str() == "optional_force") {
      kind = KeyPathPatternComponent::Kind::OptionalForce;
    } else {
      llvm_unreachable("unpossible");
    }
    
    component = KeyPathPatternComponent::forOptional(kind, ty);
    return false;
  } else {
    P.diagnose(componentLoc, diag::sil_keypath_unknown_component_kind,
               componentKind);
    return true;
  }
}

/// sil-instruction-result ::= sil-value-name '='
/// sil-instruction-result ::= '(' sil-value-name? ')'
/// sil-instruction-result ::= '(' sil-value-name (',' sil-value-name)* ')'
/// sil-instruction-source-info ::= (',' sil-scope-ref)? (',' sil-loc)?
/// sil-instruction-def ::=
///   (sil-instruction-result '=')? sil-instruction sil-instruction-source-info
bool SILParser::parseSILInstruction(SILBuilder &B) {
  // We require SIL instructions to be at the start of a line to assist
  // recovery.
  if (!P.Tok.isAtStartOfLine()) {
    P.diagnose(P.Tok, diag::expected_sil_instr_start_of_line);
    return true;
  }

  SmallVector<std::pair<StringRef, SourceLoc>, 4> resultNames;
  SourceLoc resultClauseBegin;

  // If the instruction has a name '%foo =', parse it.
  if (P.Tok.is(tok::sil_local_name)) {
    resultClauseBegin = P.Tok.getLoc();
    resultNames.push_back(std::make_pair(P.Tok.getText(), P.Tok.getLoc()));
    P.consumeToken(tok::sil_local_name);

  // If the instruction has a '(%foo, %bar) = ', parse it.
  } else if (P.consumeIf(tok::l_paren)) {
    resultClauseBegin = P.PreviousLoc;

    if (!P.consumeIf(tok::r_paren)) {
      while (true) {
        if (!P.Tok.is(tok::sil_local_name)) {
          P.diagnose(P.Tok, diag::expected_sil_value_name);
          return true;
        }

        resultNames.push_back(std::make_pair(P.Tok.getText(), P.Tok.getLoc()));
        P.consumeToken(tok::sil_local_name);

        if (P.consumeIf(tok::comma))
          continue;
        if (P.consumeIf(tok::r_paren))
          break;

        P.diagnose(P.Tok, diag::expected_tok_in_sil_instr, ",");
        return true;
      }
    }
  }

  if (resultClauseBegin.isValid()) {
    if (P.parseToken(tok::equal, diag::expected_equal_in_sil_instr))
      return true;
  }

  SILInstructionKind Opcode;
  SourceLoc OpcodeLoc;
  StringRef OpcodeName;
  
  // Parse the opcode name.
  if (parseSILOpcode(Opcode, OpcodeLoc, OpcodeName))
    return true;

  SmallVector<SILValue, 4> OpList;
  SILValue Val;
  SILType Ty;
  SILLocation InstLoc = RegularLocation(OpcodeLoc);

  auto parseFormalTypeAndValue = [&](CanType &formalType,
                                     SILValue &value) -> bool {
    return (parseASTType(formalType) || parseVerbatim("in")
            || parseTypedValueRef(value, B));
  };

  OpenedExistentialAccess AccessKind;
  auto parseOpenExistAddrKind = [&]() -> bool {
    Identifier accessKindToken;
    SourceLoc accessKindLoc;
    if (parseSILIdentifier(accessKindToken, accessKindLoc,
                           diag::expected_tok_in_sil_instr,
                           "opened existential access kind")) {
      return true;
    }
    auto kind =
        llvm::StringSwitch<Optional<OpenedExistentialAccess>>(
            accessKindToken.str())
            .Case("mutable_access", OpenedExistentialAccess::Mutable)
            .Case("immutable_access", OpenedExistentialAccess::Immutable)
            .Default(None);

    if (kind) {
      AccessKind = kind.getValue();
      return false;
    }
    P.diagnose(accessKindLoc, diag::expected_tok_in_sil_instr,
               "opened existential access kind");
    return true;
  };

  CanType SourceType, TargetType;
  SILValue SourceAddr, DestAddr;
  auto parseSourceAndDestAddress = [&] {
    return parseFormalTypeAndValue(SourceType, SourceAddr)
           || parseVerbatim("to")
           || parseFormalTypeAndValue(TargetType, DestAddr);
  };

  Identifier SuccessBBName, FailureBBName;
  SourceLoc SuccessBBLoc, FailureBBLoc;
  auto parseConditionalBranchDestinations = [&] {
    return P.parseToken(tok::comma, diag::expected_tok_in_sil_instr, ",")
           || parseSILIdentifier(SuccessBBName, SuccessBBLoc,
                                 diag::expected_sil_block_name)
           || P.parseToken(tok::comma, diag::expected_tok_in_sil_instr, ",")
           || parseSILIdentifier(FailureBBName, FailureBBLoc,
                                 diag::expected_sil_block_name)
           || parseSILDebugLocation(InstLoc, B);
  };

  // Validate the opcode name, and do opcode-specific parsing logic based on the
  // opcode we find.
  SILInstruction *ResultVal;
  switch (Opcode) {
  case SILInstructionKind::AllocBoxInst: {
    SILType Ty;
    if (parseSILType(Ty)) return true;
    SILDebugVariable VarInfo;
    if (parseSILDebugVar(VarInfo))
      return true;
    if (parseSILDebugLocation(InstLoc, B))
      return true;
    ResultVal = B.createAllocBox(InstLoc, Ty.castTo<SILBoxType>(), VarInfo);
    break;
  }
  case SILInstructionKind::ApplyInst:
  case SILInstructionKind::BeginApplyInst:
  case SILInstructionKind::PartialApplyInst:
  case SILInstructionKind::TryApplyInst:
    if (parseCallInstruction(InstLoc, Opcode, B, ResultVal))
      return true;
    break;
  case SILInstructionKind::AbortApplyInst:
  case SILInstructionKind::EndApplyInst: {
    UnresolvedValueName argName;
    if (parseValueName(argName)) return true;

    if (parseSILDebugLocation(InstLoc, B))
      return true;

    SILType expectedTy = SILType::getSILTokenType(P.Context);
    SILValue op = getLocalValue(argName, expectedTy, InstLoc, B);

    if (Opcode == SILInstructionKind::AbortApplyInst) {
      ResultVal = B.createAbortApply(InstLoc, op);
    } else {
      ResultVal = B.createEndApply(InstLoc, op);
    }
    break;
  }
  case SILInstructionKind::IntegerLiteralInst: {
    SILType Ty;
    if (parseSILType(Ty) ||
        P.parseToken(tok::comma, diag::expected_tok_in_sil_instr, ","))
      return true;
    
    bool Negative = false;
    if (P.Tok.isAnyOperator() && P.Tok.getText() == "-") {
      Negative = true;
      P.consumeToken();
    }
    if (P.Tok.getKind() != tok::integer_literal) {
      P.diagnose(P.Tok, diag::expected_tok_in_sil_instr, "integer");
      return true;
    }
    
    auto intTy = Ty.getAs<AnyBuiltinIntegerType>();
    if (!intTy) {
      P.diagnose(P.Tok, diag::sil_integer_literal_not_integer_type);
      return true;
    }

    StringRef text = prepareIntegerLiteralForParsing(P.Tok.getText());

    bool error;
    APInt value = intTy->getWidth().parse(text, 0, Negative, &error);
    if (error) {
      P.diagnose(P.Tok, diag::sil_integer_literal_not_well_formed, intTy);
      return true;
    }

    P.consumeToken(tok::integer_literal);
    if (parseSILDebugLocation(InstLoc, B))
      return true;
    ResultVal = B.createIntegerLiteral(InstLoc, Ty, value);
    break;
  }
  case SILInstructionKind::FloatLiteralInst: {
    SILType Ty;
    if (parseSILType(Ty) ||
        P.parseToken(tok::comma, diag::expected_tok_in_sil_instr, ","))
      return true;
   
    // The value is expressed as bits.
    if (P.Tok.getKind() != tok::integer_literal) {
      P.diagnose(P.Tok, diag::expected_tok_in_sil_instr, "integer");
      return true;
    }
    
    auto floatTy = Ty.getAs<BuiltinFloatType>();
    if (!floatTy) {
      P.diagnose(P.Tok, diag::sil_float_literal_not_float_type);
      return true;
    }

    StringRef text = prepareIntegerLiteralForParsing(P.Tok.getText());
    
    APInt bits(floatTy->getBitWidth(), 0);
    bool error = text.getAsInteger(0, bits);
    assert(!error && "float_literal token did not parse as APInt?!");
    (void)error;
    
    if (bits.getBitWidth() != floatTy->getBitWidth())
      bits = bits.zextOrTrunc(floatTy->getBitWidth());
    
    APFloat value(floatTy->getAPFloatSemantics(), bits);
    if (parseSILDebugLocation(InstLoc, B))
      return true;
    ResultVal = B.createFloatLiteral(InstLoc, Ty, value);
    P.consumeToken(tok::integer_literal);
    break;
  }
  case SILInstructionKind::StringLiteralInst: {
    if (P.Tok.getKind() != tok::identifier) {
      P.diagnose(P.Tok, diag::sil_string_no_encoding);
      return true;
    }

    StringLiteralInst::Encoding encoding;
    if (P.Tok.getText() == "utf8") {
      encoding = StringLiteralInst::Encoding::UTF8;
    } else if (P.Tok.getText() == "utf16") {
      encoding = StringLiteralInst::Encoding::UTF16;
    } else if (P.Tok.getText() == "objc_selector") {
      encoding = StringLiteralInst::Encoding::ObjCSelector;
    } else if (P.Tok.getText() == "bytes") {
      encoding = StringLiteralInst::Encoding::Bytes;
    } else {
      P.diagnose(P.Tok, diag::sil_string_invalid_encoding, P.Tok.getText());
      return true;
    }
    P.consumeToken(tok::identifier);

    if (P.Tok.getKind() != tok::string_literal) {
      P.diagnose(P.Tok, diag::expected_tok_in_sil_instr, "string");
      return true;
    }

    // Parse the string.
    SmallVector<Lexer::StringSegment, 1> segments;
    P.L->getStringLiteralSegments(P.Tok, segments);
    assert(segments.size() == 1);

    P.consumeToken(tok::string_literal);
    if (parseSILDebugLocation(InstLoc, B))
      return true;

    SmallVector<char, 128> stringBuffer;

    if (encoding == StringLiteralInst::Encoding::Bytes) {
      // Decode hex bytes.
      CharSourceRange rawStringRange(segments.front().Loc,
                                     segments.front().Length);
      StringRef rawString = P.SourceMgr.extractText(rawStringRange);
      if (rawString.size() & 1) {
        P.diagnose(P.Tok, diag::expected_tok_in_sil_instr,
                   "even number of hex bytes");
        return true;
      }
      while (!rawString.empty()) {
        unsigned byte1 = llvm::hexDigitValue(rawString[0]);
        unsigned byte2 = llvm::hexDigitValue(rawString[1]);
        if (byte1 == -1U || byte2 == -1U) {
          P.diagnose(P.Tok, diag::expected_tok_in_sil_instr,
                     "hex bytes should contain 0-9, a-f, A-F only");
          return true;
        }
        stringBuffer.push_back((unsigned char)(byte1 << 4) | byte2);
        rawString = rawString.drop_front(2);
      }

      ResultVal = B.createStringLiteral(InstLoc, stringBuffer, encoding);
      break;
    }

    StringRef string = P.L->getEncodedStringSegment(segments.front(),
                                                    stringBuffer);
    ResultVal = B.createStringLiteral(InstLoc, string, encoding);
    break;
  }

  case SILInstructionKind::AllocValueBufferInst: {
    SILType Ty;
    if (parseSILType(Ty) ||
        parseVerbatim("in") ||
        parseTypedValueRef(Val, B) ||
        parseSILDebugLocation(InstLoc, B))
      return true;
    ResultVal = B.createAllocValueBuffer(InstLoc, Ty, Val);
    break;
  }
  case SILInstructionKind::ProjectValueBufferInst: {
    SILType Ty;
    if (parseSILType(Ty) ||
        parseVerbatim("in") ||
        parseTypedValueRef(Val, B) ||
        parseSILDebugLocation(InstLoc, B))
      return true;
    ResultVal = B.createProjectValueBuffer(InstLoc, Ty, Val);
    break;
  }
  case SILInstructionKind::DeallocValueBufferInst: {
    SILType Ty;
    if (parseSILType(Ty) ||
        parseVerbatim("in") ||
        parseTypedValueRef(Val, B) ||
        parseSILDebugLocation(InstLoc, B))
      return true;
    ResultVal = B.createDeallocValueBuffer(InstLoc, Ty, Val);
    break;
  }

  case SILInstructionKind::ProjectBoxInst: {
    if (parseTypedValueRef(Val, B) ||
        P.parseToken(tok::comma, diag::expected_tok_in_sil_instr, ","))
      return true;
    
    if (!P.Tok.is(tok::integer_literal)) {
      P.diagnose(P.Tok, diag::expected_tok_in_sil_instr, "integer");
      return true;
    }
    
    unsigned Index;
    bool error = parseIntegerLiteral(P.Tok.getText(), 0, Index);
    assert(!error && "project_box index did not parse as integer?!");
    (void)error;

    P.consumeToken(tok::integer_literal);
    if (parseSILDebugLocation(InstLoc, B))
      return true;
    
    ResultVal = B.createProjectBox(InstLoc, Val, Index);
    break;
  }
      
  case SILInstructionKind::ProjectExistentialBoxInst: {
    SILType Ty;
    if (parseSILType(Ty) ||
        parseVerbatim("in") ||
        parseTypedValueRef(Val, B) ||
        parseSILDebugLocation(InstLoc, B))
      return true;
    ResultVal = B.createProjectExistentialBox(InstLoc, Ty, Val);
    break;
  }
      
  case SILInstructionKind::FunctionRefInst: {
    SILFunction *Fn;
    if (parseSILFunctionRef(InstLoc, Fn) ||
        parseSILDebugLocation(InstLoc, B))
      return true;
    ResultVal = B.createFunctionRef(InstLoc, Fn);
    break;
  }

  // SWIFT_ENABLE_TENSORFLOW
  case SILInstructionKind::AutoDiffFunctionInst: {
    // e.g. autodiff_function [wrt 0 1 2] [order 2] %0 : $T
    //
    // e.g. autodiff_function [wrt 0 1 2] [order 2] %0 : $T with
    //      {%1 : $T, %2 : $T}, {%3 : $T, %4 : $T}
    //        ^ jvp    ^ vjp
    SourceLoc lastLoc;
    SmallBitVector parameterIndices(32);
    unsigned order = 1;
    // Parse optional `[wrt <integer_literal>...]`
    if (P.Tok.is(tok::l_square) &&
        P.peekToken().is(tok::identifier) &&
        P.peekToken().getText() == "wrt") {
      P.consumeToken(tok::l_square);
      P.consumeToken(tok::identifier);
      // Parse indices.
      unsigned size = parameterIndices.size();
      while (P.Tok.is(tok::integer_literal)) {
        unsigned index;
        if (P.parseUnsignedInteger(index, lastLoc,
              diag::sil_inst_autodiff_expected_parameter_index))
          return true;
        if (index >= size)
          parameterIndices.resize((size *= 2));
        parameterIndices.set(index);
      }
      if (P.parseToken(tok::r_square,
                       diag::sil_inst_autodiff_attr_expected_rsquare,
                       "parameter index list"))
        return true;
    }
    // Parse optional `[order <integer_literal>]`.
    if (P.Tok.is(tok::l_square) &&
        P.peekToken().is(tok::identifier) &&
        P.peekToken().getText() == "order") {
      P.consumeToken(tok::l_square);
      P.consumeToken(tok::identifier);
      // Parse an order.
      if (P.parseUnsignedInteger(order, lastLoc,
                                 diag::sil_inst_autodiff_expected_order) ||
          P.parseToken(tok::r_square,
                       diag::sil_inst_autodiff_attr_expected_rsquare,
                       "differentiation order"))
        return true;
      if (order == 0) {
        P.diagnose(lastLoc, diag::sil_inst_autodiff_expected_nonzero_order);
        return true;
      }
    }
    // Parse the original function value.
    SILValue original;
    if (parseTypedValueRef(original, B))
      return true;
    SmallVector<SILValue, 16> associatedFunctions;
    // Parse optional operand lists `with { <operand> , <operand> }, ...`.
    if (P.Tok.is(tok::identifier) && P.Tok.getText() == "with") {
      P.consumeToken(tok::identifier);
      // Parse associated function values as operand lists. There are as many
      // operand lists as the differentiation order.
      associatedFunctions.reserve(2 * order);
      for (unsigned listIdx = 0; listIdx < order; ++listIdx) {
        // FIXME(rxwei): Change this to *not* require a type signature once
        // we can infer AD associated function types.
        SILValue newAssocFn1, newAssocFn2;
        if (P.parseToken(tok::l_brace,
                diag::sil_inst_autodiff_operand_list_expected_lbrace) ||
            parseTypedValueRef(newAssocFn1, B) ||
            P.parseToken(tok::comma,
                diag::sil_inst_autodiff_operand_list_expected_comma) ||
            parseTypedValueRef(newAssocFn2, B) ||
            P.parseToken(tok::r_brace,
                         diag::sil_inst_autodiff_operand_list_expected_rbrace))
          return true;
        associatedFunctions.push_back(newAssocFn1);
        associatedFunctions.push_back(newAssocFn2);
      }
      if (P.Tok.is(tok::l_brace)) {
        P.diagnose(P.Tok,
                   diag::sil_inst_autodiff_num_operand_list_order_mismatch);
        return true;
      }
    }
    if (parseSILDebugLocation(InstLoc, B))
      return true;
    ResultVal = B.createAutoDiffFunction(InstLoc, parameterIndices, order,
                                         original, associatedFunctions);
    break;
  }
  
  case SILInstructionKind::AutoDiffFunctionExtractInst: {
    // Parse the rest of the instruction: an associated function kind, a
    // function operand, an order operand and a debug location.
    AutoDiffFunctionExtractInst::Extractee extractee;
    StringRef extracteeNames[3] = {"original", "jvp", "vjp"};
    unsigned order = 0;
    SILValue functionOperand;
    SourceLoc lastLoc;
    if (P.parseToken(tok::l_square,
            diag::sil_inst_autodiff_expected_associated_function_kind_attr) ||
        parseSILIdentifierSwitch(extractee, extracteeNames,
            diag::sil_inst_autodiff_expected_associated_function_kind_attr) ||
        P.parseToken(tok::r_square,
                     diag::sil_inst_autodiff_attr_expected_rsquare,
                     "associated function kind"))
      return true;
    if (P.Tok.is(tok::l_square) && P.peekToken().is(tok::identifier) &&
        P.peekToken().getText() == "order") {
      P.consumeToken(tok::l_square);
      P.consumeToken(tok::identifier);
      if (P.parseUnsignedInteger(order, lastLoc,
                                 diag::sil_inst_autodiff_expected_order) ||
          P.parseToken(tok::r_square,
                       diag::sil_inst_autodiff_attr_expected_rsquare,
                       "differentiation order"))
        return true;
      if (order == 0) {
        P.diagnose(lastLoc, diag::sil_inst_autodiff_expected_nonzero_order);
        return true;
      }
    }
    if (parseTypedValueRef(functionOperand, B) ||
        parseSILDebugLocation(InstLoc, B))
      return true;
    ResultVal = B.createAutoDiffFunctionExtract(InstLoc, extractee, order,
                                                functionOperand);
    break;
  }

  case SILInstructionKind::DynamicFunctionRefInst: {
    SILFunction *Fn;
    if (parseSILFunctionRef(InstLoc, Fn) ||
        parseSILDebugLocation(InstLoc, B))
      return true;
    ResultVal = B.createDynamicFunctionRef(InstLoc, Fn);
    break;
  }
  case SILInstructionKind::PreviousDynamicFunctionRefInst: {
    SILFunction *Fn;
    if (parseSILFunctionRef(InstLoc, Fn) ||
        parseSILDebugLocation(InstLoc, B))
      return true;
    ResultVal = B.createPreviousDynamicFunctionRef(InstLoc, Fn);
    break;
  }

  case SILInstructionKind::BuiltinInst: {
    if (P.Tok.getKind() != tok::string_literal) {
      P.diagnose(P.Tok, diag::expected_tok_in_sil_instr,"builtin name");
      return true;
    }
    StringRef Str = P.Tok.getText();
    Identifier Id = P.Context.getIdentifier(Str.substr(1, Str.size()-2));
    P.consumeToken(tok::string_literal);

    // Find the builtin in the Builtin module
    SmallVector<ValueDecl*, 2> foundBuiltins;
    P.Context.TheBuiltinModule->lookupMember(foundBuiltins,
                                             P.Context.TheBuiltinModule, Id,
                                             Identifier());

    if (foundBuiltins.empty()) {
      P.diagnose(P.Tok, diag::expected_tok_in_sil_instr,"builtin name");
      return true;
    }
    assert(foundBuiltins.size() == 1 && "ambiguous builtin name?!");

    auto *builtinFunc = cast<FuncDecl>(foundBuiltins[0]);
    GenericEnvironment *genericEnv = builtinFunc->getGenericEnvironment();
    
    SmallVector<ParsedSubstitution, 4> parsedSubs;
    SubstitutionMap subMap;
    if (parseSubstitutions(parsedSubs))
      return true;
    
    if (!parsedSubs.empty()) {
      if (!genericEnv) {
        P.diagnose(P.Tok, diag::sil_substitutions_on_non_polymorphic_type);
        return true;
      }
      subMap = getApplySubstitutionsFromParsed(*this, genericEnv, parsedSubs);
      if (!subMap)
        return true;
    }

    if (P.Tok.getKind() != tok::l_paren) {
      P.diagnose(P.Tok, diag::expected_tok_in_sil_instr, "(");
      return true;
    }
    P.consumeToken(tok::l_paren);

    SmallVector<SILValue, 4> Args;
    while (true) {
      if (P.consumeIf(tok::r_paren))
        break;

      SILValue Val;
      if (parseTypedValueRef(Val, B))
        return true;
      Args.push_back(Val);
      if (P.consumeIf(tok::comma))
        continue;
      if (P.consumeIf(tok::r_paren))
        break;
      P.diagnose(P.Tok, diag::expected_tok_in_sil_instr, ")' or ',");
      return true;
    }
    
    if (P.Tok.getKind() != tok::colon) {
      P.diagnose(P.Tok, diag::expected_tok_in_sil_instr, ":");
      return true;
    }
    P.consumeToken(tok::colon);
    
    SILType ResultTy;
    if (parseSILType(ResultTy))
      return true;
    
    if (parseSILDebugLocation(InstLoc, B))
      return true;
    ResultVal = B.createBuiltin(InstLoc, Id, ResultTy, subMap, Args);
    break;
  }
  // SWIFT_ENABLE_TENSORFLOW
  case SILInstructionKind::GraphOperationInst: {
    bool noClustering = false;
    if (P.consumeIf(tok::l_square)) {
      // The only valid option is [no_clustering], when we see an l_square.
      noClustering = true;

      Identifier ident;
      if (parseSILIdentifier(ident, diag::expected_in_attribute_list) ||
          ident.str() != "no_clustering") {
        P.diagnose(P.Tok, diag::expected_tok_in_sil_instr,
                   "'no_clustering' attribute");
        return true;
      }
      if (P.parseToken(tok::r_square,
                       diag::sil_graph_op_no_clustering_attr_expected_rsquare))
        return true;
    }

    // Parse graph operation name.
    if (P.Tok.isNot(tok::string_literal)) {
      P.diagnose(P.Tok, diag::expected_tok_in_sil_instr, "graph_op name");
      return true;
    }
    StringRef opName = P.Tok.getText().drop_front().drop_back();
    if (opName.find(',') != StringRef::npos) {
      P.diagnose(P.Tok, diag::sil_graph_op_name_comma);
      return true;
    }
    tf::GraphOperationBuilder opBuilder(opName);
    P.consumeToken(tok::string_literal);

    // Parses a top-level operand to the graphop, and add it to `opBuilder`.
    auto parseOperand = [&]() -> ParserStatus {
      // Parse the optional operand name.
      StringRef operandName;
      if (P.Tok.is(tok::identifier)) {
        operandName = P.Tok.getText();
        P.consumeToken();
      }

      if (P.Tok.is(tok::l_square)) {
        // It is a list operand.
        SourceLoc lSquareLoc = P.consumeToken(tok::l_square);
        SourceLoc rSquareLoc;
        SmallVector<SILValue, 4> elements;

        // Parses an element of a list operand, and adds it to `elements`.
        auto parseListOperandElement = [&]() -> ParserStatus {
          SILValue value;
          if (parseTypedValueRef(value, B))
            return makeParserError();
          elements.push_back(value);
          return makeParserSuccess();
        };

        ParserStatus status = P.parseList(tok::r_square, lSquareLoc, rSquareLoc,
                                          /*AllowSepAfterLast*/ false,
                                          diag::sil_graph_op_expected_rsquare,
                                          SyntaxKind::TuplePatternElementList,
                                          parseListOperandElement);
        if (status.isError())
          return status;
        opBuilder.addListArgument(elements, operandName);
        return makeParserSuccess();
      } else {
        // It is a single operand.
        SILValue value;
        if (parseTypedValueRef(value, B))
          return makeParserError();
        opBuilder.addArgument(value, operandName);
        return makeParserSuccess();
      }
    };

    // Parse graph operation operands.
    if (P.Tok.isNot(tok::l_paren)) {
      P.diagnose(P.Tok, diag::expected_tok_in_sil_instr, "(");
      return true;
    }
    SourceLoc lParenLoc = P.consumeToken(tok::l_paren);
    SourceLoc rParenLoc;
    ParserStatus status = P.parseList(tok::r_paren, lParenLoc, rParenLoc,
                                      /*AllowSepAfterLast*/ false,
                                      diag::sil_graph_op_expected_rparen,
                                      SyntaxKind::TuplePatternElementList,
                                      parseOperand);
    if (status.isError())
      return true;

    // Parse optional graph operation attributes.
    SourceLoc lBraceLoc;
    if (P.consumeIf(tok::l_brace, lBraceLoc)) {
      SourceLoc rBraceLoc;
      ParserStatus status =
        P.parseList(tok::r_brace, lBraceLoc, rBraceLoc,
                    /*AllowSepAfterLast*/ false,
                    diag::sil_graph_op_expected_rbrace,
                    SyntaxKind::Unknown,
                    [&]() -> ParserStatus {
        // Parse an attribute.
        Identifier attrName;
        if (parseSILIdentifier(attrName, lBraceLoc,
                               diag::sil_graph_op_expected_attr_name))
          return makeParserError();
        SymbolicValue attrValue;
        if (!P.consumeIf(tok::colon)) {
          P.diagnose(P.Tok, diag::sil_graph_op_expected_colon_after_attr_name);
          return makeParserError();
        }
        if (parseSymbolicValue(attrValue, *this, B))
          return makeParserError();
        opBuilder.addAttribute({ attrName, attrValue });
        return makeParserSuccess();
      });
      if (status.isError())
        return true;
    }

    // Parse graph operation result types.
    if (P.parseToken(tok::colon,
                     diag::sil_graph_op_expected_colon_before_result_types))
      return true;
    SmallVector<SILType, 4> resultTypes;
    SILType temp;
    while (true) {
      if (parseSILType(temp))
        return true;
      resultTypes.push_back(temp);
      if (!P.consumeIf(tok::comma))
        break;
    }

    if (parseSILDebugLocation(InstLoc, B))
      return true;

    auto op = opBuilder.build(B, P.Context, InstLoc, resultTypes);
    op->setNoClustering(noClustering);
    ResultVal = op;
    break;
  }
  case SILInstructionKind::OpenExistentialAddrInst:
    if (parseOpenExistAddrKind() || parseTypedValueRef(Val, B)
        || parseVerbatim("to") || parseSILType(Ty)
        || parseSILDebugLocation(InstLoc, B))
      return true;

    ResultVal = B.createOpenExistentialAddr(InstLoc, Val, Ty, AccessKind);
    break;

  case SILInstructionKind::OpenExistentialBoxInst:
    if (parseTypedValueRef(Val, B) || parseVerbatim("to") || parseSILType(Ty)
        || parseSILDebugLocation(InstLoc, B))
      return true;

    ResultVal = B.createOpenExistentialBox(InstLoc, Val, Ty);
    break;

  case SILInstructionKind::OpenExistentialBoxValueInst:
    if (parseTypedValueRef(Val, B) || parseVerbatim("to") || parseSILType(Ty)
        || parseSILDebugLocation(InstLoc, B))
      return true;
    ResultVal = B.createOpenExistentialBoxValue(InstLoc, Val, Ty);
    break;

  case SILInstructionKind::OpenExistentialMetatypeInst:
    if (parseTypedValueRef(Val, B) || parseVerbatim("to") || parseSILType(Ty)
        || parseSILDebugLocation(InstLoc, B))
      return true;
    ResultVal = B.createOpenExistentialMetatype(InstLoc, Val, Ty);
    break;

  case SILInstructionKind::OpenExistentialRefInst:
    if (parseTypedValueRef(Val, B) || parseVerbatim("to") || parseSILType(Ty)
        || parseSILDebugLocation(InstLoc, B))
      return true;
    ResultVal = B.createOpenExistentialRef(InstLoc, Val, Ty);
    break;

  case SILInstructionKind::OpenExistentialValueInst:
    if (parseTypedValueRef(Val, B) || parseVerbatim("to") || parseSILType(Ty)
        || parseSILDebugLocation(InstLoc, B))
      return true;
    ResultVal = B.createOpenExistentialValue(InstLoc, Val, Ty);
    break;

#define UNARY_INSTRUCTION(ID) \
  case SILInstructionKind::ID##Inst:                   \
    if (parseTypedValueRef(Val, B)) return true; \
    if (parseSILDebugLocation(InstLoc, B)) return true; \
    ResultVal = B.create##ID(InstLoc, Val);   \
    break;

#define REFCOUNTING_INSTRUCTION(ID)                                            \
  case SILInstructionKind::ID##Inst: {                                                  \
    Atomicity atomicity = Atomicity::Atomic;                                   \
    StringRef Optional;                                                        \
    if (parseSILOptional(Optional, *this)) {                                   \
      if (Optional == "nonatomic") {                                           \
        atomicity = Atomicity::NonAtomic;                                      \
      } else {                                                                 \
        return true;                                                           \
      }                                                                        \
    }                                                                          \
    if (parseTypedValueRef(Val, B))                                            \
      return true;                                                             \
    if (parseSILDebugLocation(InstLoc, B))                                     \
      return true;                                                             \
    ResultVal = B.create##ID(InstLoc, Val, atomicity);                         \
  } break;

    UNARY_INSTRUCTION(ClassifyBridgeObject)
    UNARY_INSTRUCTION(ValueToBridgeObject)
    UNARY_INSTRUCTION(FixLifetime)
    UNARY_INSTRUCTION(EndLifetime)
    UNARY_INSTRUCTION(CopyBlock)
    UNARY_INSTRUCTION(IsUnique)
    UNARY_INSTRUCTION(DestroyAddr)
    UNARY_INSTRUCTION(CopyValue)
    UNARY_INSTRUCTION(DestroyValue)
    UNARY_INSTRUCTION(CondFail)
    UNARY_INSTRUCTION(EndBorrow)
    UNARY_INSTRUCTION(DestructureStruct)
    UNARY_INSTRUCTION(DestructureTuple)
    REFCOUNTING_INSTRUCTION(UnmanagedReleaseValue)
    REFCOUNTING_INSTRUCTION(UnmanagedRetainValue)
    REFCOUNTING_INSTRUCTION(UnmanagedAutoreleaseValue)
    REFCOUNTING_INSTRUCTION(StrongRetain)
    REFCOUNTING_INSTRUCTION(StrongRelease)
    REFCOUNTING_INSTRUCTION(AutoreleaseValue)
    REFCOUNTING_INSTRUCTION(SetDeallocating)
    REFCOUNTING_INSTRUCTION(ReleaseValue)
    REFCOUNTING_INSTRUCTION(RetainValue)
    REFCOUNTING_INSTRUCTION(ReleaseValueAddr)
    REFCOUNTING_INSTRUCTION(RetainValueAddr)
#define ALWAYS_OR_SOMETIMES_LOADABLE_CHECKED_REF_STORAGE(Name, ...) \
    REFCOUNTING_INSTRUCTION(StrongRetain##Name) \
    REFCOUNTING_INSTRUCTION(Name##Retain) \
    REFCOUNTING_INSTRUCTION(Name##Release) \
    UNARY_INSTRUCTION(Copy##Name##Value)
#include "swift/AST/ReferenceStorage.def"
#undef UNARY_INSTRUCTION
#undef REFCOUNTING_INSTRUCTION

  case SILInstructionKind::IsEscapingClosureInst: {
    bool IsObjcVerifcationType = false;
    if (parseSILOptional(IsObjcVerifcationType, *this, "objc"))
      return true;
    if (parseTypedValueRef(Val, B) ||
        parseSILDebugLocation(InstLoc, B))
      return true;
    ResultVal = B.createIsEscapingClosure(
        InstLoc, Val,
        IsObjcVerifcationType ? IsEscapingClosureInst::ObjCEscaping
                              : IsEscapingClosureInst::WithoutActuallyEscaping);
    break;
  }

 case SILInstructionKind::DebugValueInst:
 case SILInstructionKind::DebugValueAddrInst: {
   SILDebugVariable VarInfo;
   if (parseTypedValueRef(Val, B) ||
       parseSILDebugVar(VarInfo) ||
       parseSILDebugLocation(InstLoc, B))
     return true;
   if (Opcode == SILInstructionKind::DebugValueInst)
     ResultVal = B.createDebugValue(InstLoc, Val, VarInfo);
   else
     ResultVal = B.createDebugValueAddr(InstLoc, Val, VarInfo);
   break;
 }

 // unchecked_ownership_conversion <reg> : <type>, <ownership> to <ownership>
 case SILInstructionKind::UncheckedOwnershipConversionInst: {
   ValueOwnershipKind LHSKind = ValueOwnershipKind::Any;
   ValueOwnershipKind RHSKind = ValueOwnershipKind::Any;
   SourceLoc Loc;

   if (parseTypedValueRef(Val, Loc, B) ||
       P.parseToken(tok::comma, diag::expected_sil_colon,
                    "unchecked_ownership_conversion value ownership kind "
                    "conversion specification") ||
       parseSILOwnership(LHSKind) || parseVerbatim("to") ||
       parseSILOwnership(RHSKind) || parseSILDebugLocation(InstLoc, B)) {
     return true;
   }

   if (Val.getOwnershipKind() != LHSKind) {
     return true;
   }

   ResultVal = B.createUncheckedOwnershipConversion(InstLoc, Val, RHSKind);
   break;
 }

 case SILInstructionKind::LoadInst: {
   LoadOwnershipQualifier Qualifier;
   SourceLoc AddrLoc;

   if (parseLoadOwnershipQualifier(Qualifier, *this) ||
       parseTypedValueRef(Val, AddrLoc, B) || parseSILDebugLocation(InstLoc, B))
     return true;

   ResultVal = B.createLoad(InstLoc, Val, Qualifier);
   break;
 }

 case SILInstructionKind::LoadBorrowInst: {
   SourceLoc AddrLoc;

   if (parseTypedValueRef(Val, AddrLoc, B) || parseSILDebugLocation(InstLoc, B))
     return true;

   ResultVal = B.createLoadBorrow(InstLoc, Val);
   break;
 }

 case SILInstructionKind::BeginBorrowInst: {
   SourceLoc AddrLoc;

   if (parseTypedValueRef(Val, AddrLoc, B) || parseSILDebugLocation(InstLoc, B))
     return true;

   ResultVal = B.createBeginBorrow(InstLoc, Val);
   break;
 }

#define NEVER_OR_SOMETIMES_LOADABLE_CHECKED_REF_STORAGE(Name, ...) \
  case SILInstructionKind::Load##Name##Inst: { \
    bool isTake = false; \
    SourceLoc addrLoc; \
    if (parseSILOptional(isTake, *this, "take") || \
        parseTypedValueRef(Val, addrLoc, B) || \
        parseSILDebugLocation(InstLoc, B)) \
      return true; \
    if (!Val->getType().is<Name##StorageType>()) { \
      P.diagnose(addrLoc, diag::sil_operand_not_ref_storage_address, \
                 "source", OpcodeName, ReferenceOwnership::Name); \
    } \
    ResultVal = B.createLoad##Name(InstLoc, Val, IsTake_t(isTake)); \
    break; \
  }
#include "swift/AST/ReferenceStorage.def"

  case SILInstructionKind::CopyBlockWithoutEscapingInst: {
    SILValue Closure;
    if (parseTypedValueRef(Val, B) ||
        parseVerbatim("withoutEscaping") ||
        parseTypedValueRef(Closure, B) ||
        parseSILDebugLocation(InstLoc, B))
      return true;

    ResultVal = B.createCopyBlockWithoutEscaping(InstLoc, Val, Closure);
    break;
  }

  case SILInstructionKind::MarkDependenceInst: {
    SILValue Base;
    if (parseTypedValueRef(Val, B) ||
        parseVerbatim("on") ||
        parseTypedValueRef(Base, B) ||
        parseSILDebugLocation(InstLoc, B))
      return true;

    ResultVal = B.createMarkDependence(InstLoc, Val, Base);
    break;
  }

  case SILInstructionKind::KeyPathInst: {
    SmallVector<KeyPathPatternComponent, 4> components;
    SILType Ty;
    if (parseSILType(Ty)
        || P.parseToken(tok::comma, diag::expected_tok_in_sil_instr, ","))
      return true;

    GenericParamList *generics = nullptr;
    GenericEnvironment *patternEnv = nullptr;
    CanType rootType;
    StringRef objcString;
    SmallVector<SILType, 4> operandTypes;
    {
      Scope genericsScope(&P, ScopeKind::Generics);
      generics = P.maybeParseGenericParams().getPtrOrNull();
      patternEnv = handleSILGenericParams(P.Context, generics, &P.SF);
      
      if (P.parseToken(tok::l_paren, diag::expected_tok_in_sil_instr, "("))
        return true;
      
      while (true) {
        Identifier componentKind;
        SourceLoc componentLoc;
        if (parseSILIdentifier(componentKind, componentLoc,
                               diag::sil_keypath_expected_component_kind))
          return true;

        
        if (componentKind.str() == "root") {
          if (P.parseToken(tok::sil_dollar, diag::expected_tok_in_sil_instr, "$")
              || parseASTType(rootType, patternEnv))
            return true;
        } else if (componentKind.str() == "objc") {
          auto tok = P.Tok;
          if (P.parseToken(tok::string_literal, diag::expected_tok_in_sil_instr,
                           "string literal"))
            return true;
          
          auto objcStringValue = tok.getText().drop_front().drop_back();
          objcString = StringRef(
            P.Context.AllocateCopy<char>(objcStringValue.begin(),
                                         objcStringValue.end()),
            objcStringValue.size());
        } else {
          KeyPathPatternComponent component;
          if (parseKeyPathPatternComponent(component, operandTypes,
                                           componentLoc, componentKind,
                                           InstLoc, patternEnv))
            return true;
          components.push_back(component);
        }
        
        if (!P.consumeIf(tok::semi))
          break;
      }
      
      if (P.parseToken(tok::r_paren, diag::expected_tok_in_sil_instr, ")") ||
          parseSILDebugLocation(InstLoc, B))
        return true;
    }
    
    if (rootType.isNull())
      P.diagnose(InstLoc.getSourceLoc(), diag::sil_keypath_no_root);
    
    SmallVector<ParsedSubstitution, 4> parsedSubs;
    if (parseSubstitutions(parsedSubs, ContextGenericEnv))
      return true;
    
    SubstitutionMap subMap;
    if (!parsedSubs.empty()) {
      if (!patternEnv) {
        P.diagnose(InstLoc.getSourceLoc(),
                   diag::sil_substitutions_on_non_polymorphic_type);
        return true;
      }

      subMap = getApplySubstitutionsFromParsed(*this, patternEnv, parsedSubs);
      if (!subMap)
        return true;
    }
    
    SmallVector<SILValue, 4> operands;
    
    if (P.consumeIf(tok::l_paren)) {
      Lowering::GenericContextScope scope(SILMod.Types,
        patternEnv ? patternEnv->getGenericSignature()->getCanonicalSignature()
                   : nullptr);
      while (true) {
        SILValue v;
        
        if (operands.size() >= operandTypes.size()
            || !operandTypes[operands.size()]) {
          P.diagnose(P.Tok, diag::sil_keypath_no_use_of_operand_in_pattern,
                     operands.size());
          return true;
        }
        
        auto ty = operandTypes[operands.size()].subst(SILMod, subMap);
        
        if (parseValueRef(v, ty, RegularLocation(P.Tok.getLoc()), B))
          return true;
        operands.push_back(v);
        
        if (P.consumeIf(tok::comma))
          continue;
        if (P.consumeIf(tok::r_paren))
          break;
        return true;
      }
    }
    
    if (parseSILDebugLocation(InstLoc, B))
      return true;

    CanGenericSignature canSig = nullptr;
    if (patternEnv && patternEnv->getGenericSignature()) {
      canSig = patternEnv->getGenericSignature()->getCanonicalSignature();
    }
    CanType leafType;
    if (!components.empty())
      leafType = components.back().getComponentType();
    else
      leafType = rootType;
    auto pattern = KeyPathPattern::get(B.getModule(), canSig,
                     rootType, leafType,
                     components, objcString);

    ResultVal = B.createKeyPath(InstLoc, pattern, subMap, operands, Ty);
    break;
  }

  // Conversion instructions.
  case SILInstructionKind::UncheckedRefCastInst:
  case SILInstructionKind::UncheckedAddrCastInst:
  case SILInstructionKind::UncheckedTrivialBitCastInst:
  case SILInstructionKind::UncheckedBitwiseCastInst:
  case SILInstructionKind::UpcastInst:
  case SILInstructionKind::AddressToPointerInst:
  case SILInstructionKind::BridgeObjectToRefInst:
  case SILInstructionKind::BridgeObjectToWordInst:
  case SILInstructionKind::RefToRawPointerInst:
  case SILInstructionKind::RawPointerToRefInst:
#define LOADABLE_REF_STORAGE(Name, ...) \
  case SILInstructionKind::RefTo##Name##Inst: \
  case SILInstructionKind::Name##ToRefInst:
#include "swift/AST/ReferenceStorage.def"
  case SILInstructionKind::ThinFunctionToPointerInst:
  case SILInstructionKind::PointerToThinFunctionInst:
  case SILInstructionKind::ThinToThickFunctionInst:
  case SILInstructionKind::ThickToObjCMetatypeInst:
  case SILInstructionKind::ObjCToThickMetatypeInst:
  case SILInstructionKind::ConvertFunctionInst:
  case SILInstructionKind::ConvertEscapeToNoEscapeInst:
  case SILInstructionKind::ObjCExistentialMetatypeToObjectInst:
  case SILInstructionKind::ObjCMetatypeToObjectInst: {
    SILType Ty;
    Identifier ToToken;
    SourceLoc ToLoc;
    bool not_guaranteed = false;
    bool without_actually_escaping = false;
    if (Opcode == SILInstructionKind::ConvertEscapeToNoEscapeInst) {
      StringRef attrName;
      if (parseSILOptional(attrName, *this)) {
        if (attrName.equals("not_guaranteed"))
          not_guaranteed = true;
        else
          return true;
      }
    }
    if (parseTypedValueRef(Val, B)
        || parseSILIdentifier(ToToken, ToLoc, diag::expected_tok_in_sil_instr,
                              "to"))
      return true;

    if (ToToken.str() != "to") {
      P.diagnose(ToLoc, diag::expected_tok_in_sil_instr, "to");
      return true;
    }
    if (Opcode == SILInstructionKind::ConvertFunctionInst) {
      StringRef attrName;
      if (parseSILOptional(attrName, *this)) {
        if (attrName.equals("without_actually_escaping"))
          without_actually_escaping = true;
        else
          return true;
      }
    }
    if (parseSILType(Ty) || parseSILDebugLocation(InstLoc, B))
      return true;

    switch (Opcode) {
    default: llvm_unreachable("Out of sync with parent switch");
    case SILInstructionKind::UncheckedRefCastInst:
      ResultVal = B.createUncheckedRefCast(InstLoc, Val, Ty);
      break;
    case SILInstructionKind::UncheckedAddrCastInst:
      ResultVal = B.createUncheckedAddrCast(InstLoc, Val, Ty);
      break;
    case SILInstructionKind::UncheckedTrivialBitCastInst:
      ResultVal = B.createUncheckedTrivialBitCast(InstLoc, Val, Ty);
      break;
    case SILInstructionKind::UncheckedBitwiseCastInst:
      ResultVal = B.createUncheckedBitwiseCast(InstLoc, Val, Ty);
      break;
    case SILInstructionKind::UpcastInst:
      ResultVal = B.createUpcast(InstLoc, Val, Ty);
      break;
    case SILInstructionKind::ConvertFunctionInst:
      ResultVal =
          B.createConvertFunction(InstLoc, Val, Ty, without_actually_escaping);
      break;
    case SILInstructionKind::ConvertEscapeToNoEscapeInst:
      ResultVal =
          B.createConvertEscapeToNoEscape(InstLoc, Val, Ty, !not_guaranteed);
      break;
    case SILInstructionKind::AddressToPointerInst:
      ResultVal = B.createAddressToPointer(InstLoc, Val, Ty);
      break;
    case SILInstructionKind::BridgeObjectToRefInst:
      ResultVal = B.createBridgeObjectToRef(InstLoc, Val, Ty);
      break;
    case SILInstructionKind::BridgeObjectToWordInst:
      ResultVal = B.createBridgeObjectToWord(InstLoc, Val);
      break;
    case SILInstructionKind::RefToRawPointerInst:
      ResultVal = B.createRefToRawPointer(InstLoc, Val, Ty);
      break;
    case SILInstructionKind::RawPointerToRefInst:
      ResultVal = B.createRawPointerToRef(InstLoc, Val, Ty);
      break;
#define LOADABLE_REF_STORAGE(Name, ...) \
    case SILInstructionKind::RefTo##Name##Inst: \
      ResultVal = B.createRefTo##Name(InstLoc, Val, Ty); \
      break; \
    case SILInstructionKind::Name##ToRefInst: \
      ResultVal = B.create##Name##ToRef(InstLoc, Val, Ty); \
      break;
#include "swift/AST/ReferenceStorage.def"
    case SILInstructionKind::ThinFunctionToPointerInst:
      ResultVal = B.createThinFunctionToPointer(InstLoc, Val, Ty);
      break;
    case SILInstructionKind::PointerToThinFunctionInst:
      ResultVal = B.createPointerToThinFunction(InstLoc, Val, Ty);
      break;
    case SILInstructionKind::ThinToThickFunctionInst:
      ResultVal = B.createThinToThickFunction(InstLoc, Val, Ty);
      break;
    case SILInstructionKind::ThickToObjCMetatypeInst:
      ResultVal = B.createThickToObjCMetatype(InstLoc, Val, Ty);
      break;
    case SILInstructionKind::ObjCToThickMetatypeInst:
      ResultVal = B.createObjCToThickMetatype(InstLoc, Val, Ty);
      break;
    case SILInstructionKind::ObjCMetatypeToObjectInst:
      ResultVal = B.createObjCMetatypeToObject(InstLoc, Val, Ty);
      break;
    case SILInstructionKind::ObjCExistentialMetatypeToObjectInst:
      ResultVal = B.createObjCExistentialMetatypeToObject(InstLoc, Val, Ty);
      break;
    }
    break;
  }
  case SILInstructionKind::PointerToAddressInst: {
    SILType Ty;
    Identifier ToToken;
    SourceLoc ToLoc;
    StringRef attr;
    if (parseTypedValueRef(Val, B) ||
        parseSILIdentifier(ToToken, ToLoc,
                           diag::expected_tok_in_sil_instr, "to"))
      return true;
    if (parseSILOptional(attr, *this) && attr.empty())
      return true;
    if (parseSILType(Ty) ||
        parseSILDebugLocation(InstLoc, B))
      return true;

    bool isStrict = attr.equals("strict");
    bool isInvariant = attr.equals("invariant");

    if (ToToken.str() != "to") {
      P.diagnose(ToLoc, diag::expected_tok_in_sil_instr, "to");
      return true;
    }

    ResultVal = B.createPointerToAddress(InstLoc, Val, Ty,
                                         isStrict, isInvariant);
    break;
  }
  case SILInstructionKind::RefToBridgeObjectInst: {
    SILValue BitsVal;
    if (parseTypedValueRef(Val, B) ||
        P.parseToken(tok::comma, diag::expected_tok_in_sil_instr, ",") ||
        parseTypedValueRef(BitsVal, B) ||
        parseSILDebugLocation(InstLoc, B))
      return true;
    ResultVal = B.createRefToBridgeObject(InstLoc, Val, BitsVal);
    break;
  }

  case SILInstructionKind::CheckedCastAddrBranchInst: {
    Identifier consumptionKindToken;
    SourceLoc consumptionKindLoc;
    if (parseSILIdentifier(consumptionKindToken, consumptionKindLoc,
                           diag::expected_tok_in_sil_instr,
                           "cast consumption kind")) {
      return true;
    }
    // NOTE: BorrowAlways is not a supported cast kind for address types, so we
    // purposely do not parse it here.
    auto kind = llvm::StringSwitch<Optional<CastConsumptionKind>>(
                    consumptionKindToken.str())
                    .Case("take_always", CastConsumptionKind::TakeAlways)
                    .Case("take_on_success", CastConsumptionKind::TakeOnSuccess)
                    .Case("copy_on_success", CastConsumptionKind::CopyOnSuccess)
                    .Default(None);

    if (!kind) {
      P.diagnose(consumptionKindLoc, diag::expected_tok_in_sil_instr,
                 "cast consumption kind");
      return true;
    }
    auto consumptionKind = kind.getValue();

    if (parseSourceAndDestAddress() || parseConditionalBranchDestinations()
        || parseSILDebugLocation(InstLoc, B))
      return true;

    ResultVal = B.createCheckedCastAddrBranch(
        InstLoc, consumptionKind, SourceAddr, SourceType, DestAddr, TargetType,
        getBBForReference(SuccessBBName, SuccessBBLoc),
        getBBForReference(FailureBBName, FailureBBLoc));
    break;
  }
  case SILInstructionKind::UncheckedRefCastAddrInst:
    if (parseSourceAndDestAddress() || parseSILDebugLocation(InstLoc, B))
      return true;

    ResultVal = B.createUncheckedRefCastAddr(InstLoc, SourceAddr, SourceType,
                                             DestAddr, TargetType);
    break;

  case SILInstructionKind::UnconditionalCheckedCastAddrInst:
    if (parseSourceAndDestAddress() || parseSILDebugLocation(InstLoc, B))
      return true;

    ResultVal = B.createUnconditionalCheckedCastAddr(
        InstLoc, SourceAddr, SourceType, DestAddr, TargetType);
    break;

  case SILInstructionKind::UnconditionalCheckedCastValueInst:
    if (parseTypedValueRef(Val, B) || parseVerbatim("to") || parseSILType(Ty)
        || parseSILDebugLocation(InstLoc, B))
      return true;

    ResultVal = B.createUnconditionalCheckedCastValue(InstLoc, Val, Ty);
    break;

  case SILInstructionKind::UnconditionalCheckedCastInst:
    if (parseTypedValueRef(Val, B) || parseVerbatim("to") || parseSILType(Ty))
      return true;

    if (parseSILDebugLocation(InstLoc, B))
      return true;

    ResultVal = B.createUnconditionalCheckedCast(InstLoc, Val, Ty);
    break;

  case SILInstructionKind::CheckedCastBranchInst: {
    bool isExact = false;
    if (Opcode == SILInstructionKind::CheckedCastBranchInst &&
        parseSILOptional(isExact, *this, "exact"))
      return true;

    if (parseTypedValueRef(Val, B) || parseVerbatim("to") || parseSILType(Ty)
        || parseConditionalBranchDestinations())
      return true;

    ResultVal = B.createCheckedCastBranch(
        InstLoc, isExact, Val, Ty,
        getBBForReference(SuccessBBName, SuccessBBLoc),
        getBBForReference(FailureBBName, FailureBBLoc));
    break;
  }
  case SILInstructionKind::CheckedCastValueBranchInst:
    if (parseTypedValueRef(Val, B) || parseVerbatim("to") || parseSILType(Ty)
        || parseConditionalBranchDestinations())
      return true;

    ResultVal = B.createCheckedCastValueBranch(
        InstLoc, Val, Ty, getBBForReference(SuccessBBName, SuccessBBLoc),
        getBBForReference(FailureBBName, FailureBBLoc));
    break;

  case SILInstructionKind::MarkUninitializedInst: {
    if (P.parseToken(tok::l_square, diag::expected_tok_in_sil_instr, "["))
      return true;
    
    Identifier KindId;
    SourceLoc KindLoc = P.Tok.getLoc();
    if (P.consumeIf(tok::kw_var))
      KindId = P.Context.getIdentifier("var");
    else if (P.parseIdentifier(KindId, KindLoc,
                               diag::expected_tok_in_sil_instr, "kind"))
      return true;
    
    if (P.parseToken(tok::r_square, diag::expected_tok_in_sil_instr, "]"))
      return true;

    MarkUninitializedInst::Kind Kind;
    if (KindId.str() == "var")
      Kind = MarkUninitializedInst::Var;
    else if (KindId.str() == "rootself")
      Kind = MarkUninitializedInst::RootSelf;
    else if (KindId.str() == "crossmodulerootself")
      Kind = MarkUninitializedInst::CrossModuleRootSelf;
    else if (KindId.str() == "derivedself")
      Kind = MarkUninitializedInst::DerivedSelf;
    else if (KindId.str() == "derivedselfonly")
      Kind = MarkUninitializedInst::DerivedSelfOnly;
    else if (KindId.str() == "delegatingself")
      Kind = MarkUninitializedInst::DelegatingSelf;
    else if (KindId.str() == "delegatingselfallocated")
      Kind = MarkUninitializedInst::DelegatingSelfAllocated;
    else {
      P.diagnose(KindLoc, diag::expected_tok_in_sil_instr,
                 "var, rootself, crossmodulerootself, derivedself, "
                 "derivedselfonly, delegatingself, or delegatingselfallocated");
      return true;
    }

    if (parseTypedValueRef(Val, B) ||
        parseSILDebugLocation(InstLoc, B))
      return true;
    ResultVal = B.createMarkUninitialized(InstLoc, Val, Kind);
    break;
  }
  
  case SILInstructionKind::MarkFunctionEscapeInst: {
    SmallVector<SILValue, 4> OpList;
    do {
      if (parseTypedValueRef(Val, B)) return true;
      OpList.push_back(Val);
    } while (!peekSILDebugLocation(P) && P.consumeIf(tok::comma));

    if (parseSILDebugLocation(InstLoc, B))
      return true;
    ResultVal = B.createMarkFunctionEscape(InstLoc, OpList);
    break;
  }

  case SILInstructionKind::StoreInst: {
    UnresolvedValueName From;
    SourceLoc ToLoc, AddrLoc;
    Identifier ToToken;
    SILValue AddrVal;
    StoreOwnershipQualifier Qualifier;
    if (parseValueName(From) ||
        parseSILIdentifier(ToToken, ToLoc, diag::expected_tok_in_sil_instr,
                           "to"))
      return true;

    if (parseStoreOwnershipQualifier(Qualifier, *this))
      return true;

    if (parseTypedValueRef(AddrVal, AddrLoc, B) ||
        parseSILDebugLocation(InstLoc, B))
      return true;

    if (ToToken.str() != "to") {
      P.diagnose(ToLoc, diag::expected_tok_in_sil_instr, "to");
      return true;
    }

    if (!AddrVal->getType().isAddress()) {
      P.diagnose(AddrLoc, diag::sil_operand_not_address, "destination",
                 OpcodeName);
      return true;
    }

    SILType ValType = AddrVal->getType().getObjectType();

    ResultVal = B.createStore(InstLoc, getLocalValue(From, ValType, InstLoc, B),
                              AddrVal, Qualifier);
    break;
  }

  case SILInstructionKind::BeginAccessInst:
  case SILInstructionKind::BeginUnpairedAccessInst:
  case SILInstructionKind::EndAccessInst:
  case SILInstructionKind::EndUnpairedAccessInst: {
    ParsedEnum<SILAccessKind> kind;
    ParsedEnum<SILAccessEnforcement> enforcement;
    ParsedEnum<bool> aborting;
    ParsedEnum<bool> noNestedConflict;
    ParsedEnum<bool> fromBuiltin;

    bool isBeginAccess = (Opcode == SILInstructionKind::BeginAccessInst ||
                          Opcode == SILInstructionKind::BeginUnpairedAccessInst);
    bool wantsEnforcement = (isBeginAccess ||
                             Opcode == SILInstructionKind::EndUnpairedAccessInst);

    while (P.consumeIf(tok::l_square)) {
      Identifier ident;
      SourceLoc identLoc;
      if (parseSILIdentifier(ident, identLoc,
                             diag::expected_in_attribute_list)) {
        if (P.consumeIf(tok::r_square)) {
          continue;
        } else {
          return true;
        }
      }
      StringRef attr = ident.str();

      auto setEnforcement = [&](SILAccessEnforcement value) {
        maybeSetEnum(wantsEnforcement, enforcement, value, attr, identLoc);
      };
      auto setKind = [&](SILAccessKind value) {
        maybeSetEnum(isBeginAccess, kind, value, attr, identLoc);
      };
      auto setAborting = [&](bool value) {
        maybeSetEnum(!isBeginAccess, aborting, value, attr, identLoc);
      };
      auto setNoNestedConflict = [&](bool value) {
        maybeSetEnum(isBeginAccess, noNestedConflict, value, attr, identLoc);
      };
      auto setFromBuiltin = [&](bool value) {
        maybeSetEnum(Opcode != SILInstructionKind::EndAccessInst, fromBuiltin,
                     value, attr, identLoc);
      };

      if (attr == "unknown") {
        setEnforcement(SILAccessEnforcement::Unknown);
      } else if (attr == "static") {
        setEnforcement(SILAccessEnforcement::Static);
      } else if (attr == "dynamic") {
        setEnforcement(SILAccessEnforcement::Dynamic);
      } else if (attr == "unsafe") {
        setEnforcement(SILAccessEnforcement::Unsafe);
      } else if (attr == "init") {
        setKind(SILAccessKind::Init);
      } else if (attr == "read") {
        setKind(SILAccessKind::Read);
      } else if (attr == "modify") {
        setKind(SILAccessKind::Modify);
      } else if (attr == "deinit") {
        setKind(SILAccessKind::Deinit);
      } else if (attr == "abort") {
        setAborting(true);
      } else if (attr == "no_nested_conflict") {
        setNoNestedConflict(true);
      } else if (attr == "builtin") {
        setFromBuiltin(true);
      } else {
        P.diagnose(identLoc, diag::unknown_attribute, attr);
      }

      if (!P.consumeIf(tok::r_square))
        return true;
    }

    if (isBeginAccess && !kind.isSet()) {
      P.diagnose(OpcodeLoc, diag::sil_expected_access_kind, OpcodeName);
      kind.Value = SILAccessKind::Read;
    }

    if (wantsEnforcement && !enforcement.isSet()) {
      P.diagnose(OpcodeLoc, diag::sil_expected_access_enforcement, OpcodeName);
      enforcement.Value = SILAccessEnforcement::Unsafe;
    }

    if (!isBeginAccess && !aborting.isSet())
      aborting.Value = false;

    if (isBeginAccess && !noNestedConflict.isSet())
      noNestedConflict.Value = false;

    if (!fromBuiltin.isSet())
      fromBuiltin.Value = false;

    SILValue addrVal;
    SourceLoc addrLoc;
    if (parseTypedValueRef(addrVal, addrLoc, B))
      return true;

    SILValue bufferVal;
    SourceLoc bufferLoc;
    if (Opcode == SILInstructionKind::BeginUnpairedAccessInst &&
        (P.parseToken(tok::comma, diag::expected_tok_in_sil_instr, ",") ||
         parseTypedValueRef(bufferVal, bufferLoc, B)))
      return true;

    if (parseSILDebugLocation(InstLoc, B))
      return true;

    if (!addrVal->getType().isAddress()) {
      P.diagnose(addrLoc, diag::sil_operand_not_address, "operand",
                 OpcodeName);
      return true;
    }

    if (Opcode == SILInstructionKind::BeginAccessInst) {
      ResultVal =
          B.createBeginAccess(InstLoc, addrVal, *kind, *enforcement,
                              *noNestedConflict, *fromBuiltin);
    } else if (Opcode == SILInstructionKind::EndAccessInst) {
      ResultVal = B.createEndAccess(InstLoc, addrVal, *aborting);
    } else if (Opcode == SILInstructionKind::BeginUnpairedAccessInst) {
      ResultVal = B.createBeginUnpairedAccess(InstLoc, addrVal, bufferVal,
                                              *kind, *enforcement,
                                              *noNestedConflict, *fromBuiltin);
    } else {
      ResultVal = B.createEndUnpairedAccess(InstLoc, addrVal, *enforcement,
                                            *aborting, *fromBuiltin);
    }
    break;
  }

#define NEVER_OR_SOMETIMES_LOADABLE_CHECKED_REF_STORAGE(Name, ...) \
  case SILInstructionKind::Store##Name##Inst:
#include "swift/AST/ReferenceStorage.def"
  case SILInstructionKind::StoreBorrowInst:
  case SILInstructionKind::AssignInst: {
    UnresolvedValueName from;
    bool isRefStorage = false;
#define NEVER_OR_SOMETIMES_LOADABLE_CHECKED_REF_STORAGE(Name, ...) \
    isRefStorage |= Opcode == SILInstructionKind::Store##Name##Inst;
#include "swift/AST/ReferenceStorage.def"

    SourceLoc toLoc, addrLoc;
    Identifier toToken;
    SILValue addrVal;
    bool isInit = false;
    if (parseValueName(from) ||
        parseSILIdentifier(toToken, toLoc,
                           diag::expected_tok_in_sil_instr, "to") ||
        (isRefStorage && parseSILOptional(isInit, *this, "initialization")) ||
        parseTypedValueRef(addrVal, addrLoc, B) ||
        parseSILDebugLocation(InstLoc, B))
      return true;

    if (toToken.str() != "to") {
      P.diagnose(toLoc, diag::expected_tok_in_sil_instr, "to");
      return true;
    }

    if (!addrVal->getType().isAddress()) {
      P.diagnose(addrLoc, diag::sil_operand_not_address,
                 "destination", OpcodeName);
      return true;
    }

    if (Opcode == SILInstructionKind::StoreBorrowInst) {
      SILType valueTy = addrVal->getType().getObjectType();
      ResultVal = B.createStoreBorrow(
          InstLoc, getLocalValue(from, valueTy, InstLoc, B), addrVal);
      break;
    }

#define NEVER_OR_SOMETIMES_LOADABLE_CHECKED_REF_STORAGE(Name, ...) \
    if (Opcode == SILInstructionKind::Store##Name##Inst) { \
      auto refType = addrVal->getType().getAs<Name##StorageType>(); \
      if (!refType) { \
        P.diagnose(addrLoc, diag::sil_operand_not_ref_storage_address, \
                   "destination", OpcodeName, ReferenceOwnership::Name); \
        return true; \
      } \
      auto valueTy =SILType::getPrimitiveObjectType(refType.getReferentType());\
      ResultVal = B.createStore##Name(InstLoc, \
                                      getLocalValue(from, valueTy, InstLoc, B),\
                                      addrVal, IsInitialization_t(isInit)); \
      break; \
    }
#include "swift/AST/ReferenceStorage.def"

    SILType ValType = addrVal->getType().getObjectType();

    assert(Opcode == SILInstructionKind::AssignInst);
    ResultVal = B.createAssign(InstLoc,
                               getLocalValue(from, ValType, InstLoc, B),
                               addrVal);
    break;
  }
  case SILInstructionKind::AllocStackInst:
  case SILInstructionKind::MetatypeInst: {

    SILType Ty;
    if (parseSILType(Ty))
      return true;

    if (Opcode == SILInstructionKind::AllocStackInst) {
      SILDebugVariable VarInfo;
      if (parseSILDebugVar(VarInfo) ||
          parseSILDebugLocation(InstLoc, B))
        return true;
      ResultVal = B.createAllocStack(InstLoc, Ty, VarInfo);
    } else {
      assert(Opcode == SILInstructionKind::MetatypeInst);
      if (parseSILDebugLocation(InstLoc, B))
        return true;
      ResultVal = B.createMetatype(InstLoc, Ty);
    }
    break;
  }
  case SILInstructionKind::AllocRefInst:
  case SILInstructionKind::AllocRefDynamicInst: {
    bool IsObjC = false;
    bool OnStack = false;
    SmallVector<SILType, 2> ElementTypes;
    SmallVector<SILValue, 2> ElementCounts;
    while (P.consumeIf(tok::l_square)) {
      Identifier Id;
      parseSILIdentifier(Id, diag::expected_in_attribute_list);
      StringRef Optional = Id.str();
      if (Optional == "objc") {
        IsObjC = true;
      } else if (Optional == "stack") {
        OnStack = true;
      } else if (Optional == "tail_elems") {
        SILType ElemTy;
        if (parseSILType(ElemTy) ||
            !P.Tok.isAnyOperator() ||
            P.Tok.getText() != "*")
          return true;
        P.consumeToken();

        SILValue ElemCount;
        if (parseTypedValueRef(ElemCount, B))
          return true;

        ElementTypes.push_back(ElemTy);
        ElementCounts.push_back(ElemCount);
      } else {
        return true;
      }
      P.parseToken(tok::r_square, diag::expected_in_attribute_list);
    }
    SILValue Metadata;
    if (Opcode == SILInstructionKind::AllocRefDynamicInst) {
      if (parseTypedValueRef(Metadata, B) ||
          P.parseToken(tok::comma, diag::expected_tok_in_sil_instr, ","))
        return true;
    }

    SILType ObjectType;
    if (parseSILType(ObjectType))
      return true;

    if (parseSILDebugLocation(InstLoc, B))
      return true;

    if (IsObjC && !ElementTypes.empty()) {
      P.diagnose(P.Tok, diag::sil_objc_with_tail_elements);
      return true;
    }
    if (Opcode == SILInstructionKind::AllocRefDynamicInst) {
      if (OnStack)
        return true;

      ResultVal = B.createAllocRefDynamic(InstLoc, Metadata, ObjectType,
                                          IsObjC, ElementTypes, ElementCounts);
    } else {
      ResultVal = B.createAllocRef(InstLoc, ObjectType, IsObjC, OnStack,
                                   ElementTypes, ElementCounts);
    }
    break;
  }

  case SILInstructionKind::DeallocStackInst:
    if (parseTypedValueRef(Val, B) ||
        parseSILDebugLocation(InstLoc, B))
      return true;
    ResultVal = B.createDeallocStack(InstLoc, Val);
    break;
  case SILInstructionKind::DeallocRefInst: {
    bool OnStack = false;
    if (parseSILOptional(OnStack, *this, "stack"))
      return true;

    if (parseTypedValueRef(Val, B) ||
        parseSILDebugLocation(InstLoc, B))
      return true;
    ResultVal = B.createDeallocRef(InstLoc, Val, OnStack);
    break;
  }
  case SILInstructionKind::DeallocPartialRefInst: {
    SILValue Metatype, Instance;
    if (parseTypedValueRef(Instance, B) ||
        P.parseToken(tok::comma, diag::expected_tok_in_sil_instr, ",") ||
        parseTypedValueRef(Metatype, B) ||
        parseSILDebugLocation(InstLoc, B))
      return true;

    ResultVal = B.createDeallocPartialRef(InstLoc, Instance, Metatype);
    break;
  }
  case SILInstructionKind::DeallocBoxInst:
    if (parseTypedValueRef(Val, B) ||
        parseSILDebugLocation(InstLoc, B))
      return true;

    ResultVal = B.createDeallocBox(InstLoc, Val);
    break;
  case SILInstructionKind::ValueMetatypeInst:
  case SILInstructionKind::ExistentialMetatypeInst: {
    SILType Ty;
    if (parseSILType(Ty) ||
        P.parseToken(tok::comma, diag::expected_tok_in_sil_instr, ",") ||
        parseTypedValueRef(Val, B) ||
        parseSILDebugLocation(InstLoc, B))
      return true;
    switch (Opcode) {
    default: llvm_unreachable("Out of sync with parent switch");
    case SILInstructionKind::ValueMetatypeInst:
      ResultVal = B.createValueMetatype(InstLoc, Ty, Val);
      break;
    case SILInstructionKind::ExistentialMetatypeInst:
      ResultVal = B.createExistentialMetatype(InstLoc, Ty, Val);
      break;
    case SILInstructionKind::DeallocBoxInst:
      ResultVal = B.createDeallocBox(InstLoc, Val);
      break;
    }
    break;
  }
  case SILInstructionKind::DeallocExistentialBoxInst: {
    CanType ConcreteTy;
    if (parseTypedValueRef(Val, B)
        || P.parseToken(tok::comma, diag::expected_tok_in_sil_instr, ",")
        || P.parseToken(tok::sil_dollar, diag::expected_tok_in_sil_instr, "$")
        || parseASTType(ConcreteTy)
        || parseSILDebugLocation(InstLoc, B))
      return true;
    
    ResultVal = B.createDeallocExistentialBox(InstLoc, ConcreteTy, Val);
    break;
  }
  case SILInstructionKind::TupleInst: {
    // Tuple instructions have two different syntaxes, one for simple tuple
    // types, one for complicated ones.
    if (P.Tok.isNot(tok::sil_dollar)) {
      // If there is no type, parse the simple form.
      if (P.parseToken(tok::l_paren, diag::expected_tok_in_sil_instr, "("))
        return true;
      
      // TODO: Check for a type here.  This is how tuples with "interesting"
      // types are described.
      
      // This form is used with tuples that have elements with no names or
      // default values.
      SmallVector<TupleTypeElt, 4> TypeElts;
      if (P.Tok.isNot(tok::r_paren)) {
        do {
          if (parseTypedValueRef(Val, B)) return true;
          OpList.push_back(Val);
          TypeElts.push_back(Val->getType().getASTType());
        } while (P.consumeIf(tok::comma));
      }
      HadError |= P.parseToken(tok::r_paren,
                               diag::expected_tok_in_sil_instr,")");

      auto Ty = TupleType::get(TypeElts, P.Context);
      auto Ty2 = SILType::getPrimitiveObjectType(Ty->getCanonicalType());
      if (parseSILDebugLocation(InstLoc, B))
        return true;
      ResultVal = B.createTuple(InstLoc, Ty2, OpList);
      break;
    }
    
    // Otherwise, parse the fully general form.
    SILType Ty;
    if (parseSILType(Ty) ||
        P.parseToken(tok::l_paren, diag::expected_tok_in_sil_instr, "("))
      return true;
    
    TupleType *TT = Ty.getAs<TupleType>();
    if (TT == nullptr) {
      P.diagnose(OpcodeLoc, diag::expected_tuple_type_in_tuple);
      return true;
    }
    
    SmallVector<TupleTypeElt, 4> TypeElts;
    if (P.Tok.isNot(tok::r_paren)) {
      do {
        if (TypeElts.size() > TT->getNumElements()) {
          P.diagnose(P.Tok, diag::sil_tuple_inst_wrong_value_count,
                     TT->getNumElements());
          return true;
        }
        Type EltTy = TT->getElement(TypeElts.size()).getType();
        if (parseValueRef(Val,
                 SILType::getPrimitiveObjectType(EltTy->getCanonicalType()),
                          RegularLocation(P.Tok.getLoc()), B))
          return true;
        OpList.push_back(Val);
        TypeElts.push_back(Val->getType().getASTType());
      } while (P.consumeIf(tok::comma));
    }
    HadError |= P.parseToken(tok::r_paren,
                             diag::expected_tok_in_sil_instr,")");

    if (TypeElts.size() != TT->getNumElements()) {
      P.diagnose(OpcodeLoc, diag::sil_tuple_inst_wrong_value_count,
                 TT->getNumElements());
      return true;
    }

    if (parseSILDebugLocation(InstLoc, B))
      return true;
    ResultVal = B.createTuple(InstLoc, Ty, OpList);
    break;
  }
  case SILInstructionKind::EnumInst: {
    SILType Ty;
    SILDeclRef Elt;
    SILValue Operand;
    if (parseSILType(Ty) ||
        P.parseToken(tok::comma, diag::expected_tok_in_sil_instr, ",") ||
        parseSILDeclRef(Elt))
      return true;
    
    if (P.Tok.is(tok::comma) && !peekSILDebugLocation(P)) {
      P.consumeToken(tok::comma);
      if (parseTypedValueRef(Operand, B))
        return true;
    }
    
    if (parseSILDebugLocation(InstLoc, B))
      return true;
    ResultVal = B.createEnum(InstLoc, Operand,
                              cast<EnumElementDecl>(Elt.getDecl()), Ty);
    break;
  }
  case SILInstructionKind::InitEnumDataAddrInst:
  case SILInstructionKind::UncheckedEnumDataInst:
  case SILInstructionKind::UncheckedTakeEnumDataAddrInst: {
    SILValue Operand;
    SILDeclRef EltRef;
    if (parseTypedValueRef(Operand, B) ||
        P.parseToken(tok::comma, diag::expected_tok_in_sil_instr, ",") ||
        parseSILDeclRef(EltRef) ||
        parseSILDebugLocation(InstLoc, B))
      return true;
    
    EnumElementDecl *Elt = cast<EnumElementDecl>(EltRef.getDecl());
    auto ResultTy = Operand->getType().getEnumElementType(Elt, SILMod);
    
    switch (Opcode) {
    case swift::SILInstructionKind::InitEnumDataAddrInst:
      ResultVal = B.createInitEnumDataAddr(InstLoc, Operand, Elt, ResultTy);
      break;
    case swift::SILInstructionKind::UncheckedTakeEnumDataAddrInst:
      ResultVal = B.createUncheckedTakeEnumDataAddr(InstLoc, Operand, Elt,
                                                    ResultTy);
      break;
    case swift::SILInstructionKind::UncheckedEnumDataInst:
      ResultVal = B.createUncheckedEnumData(InstLoc, Operand, Elt, ResultTy);
      break;
    default:
      llvm_unreachable("switch out of sync");
    }
    break;
  }
  case SILInstructionKind::InjectEnumAddrInst: {
    SILValue Operand;
    SILDeclRef EltRef;
    if (parseTypedValueRef(Operand, B) ||
        P.parseToken(tok::comma, diag::expected_tok_in_sil_instr, ",") ||
        parseSILDeclRef(EltRef) ||
        parseSILDebugLocation(InstLoc, B))
      return true;
    
    EnumElementDecl *Elt = cast<EnumElementDecl>(EltRef.getDecl());
    ResultVal = B.createInjectEnumAddr(InstLoc, Operand, Elt);
    break;
  }
  case SILInstructionKind::TupleElementAddrInst:
  case SILInstructionKind::TupleExtractInst: {
    SourceLoc NameLoc;
    if (parseTypedValueRef(Val, B) ||
        P.parseToken(tok::comma, diag::expected_tok_in_sil_instr, ","))
      return true;

    unsigned Field = 0;
    TupleType *TT = Val->getType().getAs<TupleType>();
    if (P.Tok.isNot(tok::integer_literal) ||
        parseIntegerLiteral(P.Tok.getText(), 10, Field) ||
        Field >= TT->getNumElements()) {
      P.diagnose(P.Tok, diag::sil_tuple_inst_wrong_field);
      return true;
    }
    P.consumeToken(tok::integer_literal);
    if (parseSILDebugLocation(InstLoc, B))
      return true;
    auto ResultTy = TT->getElement(Field).getType()->getCanonicalType();
    if (Opcode == SILInstructionKind::TupleElementAddrInst)
      ResultVal = B.createTupleElementAddr(InstLoc, Val, Field,
                                  SILType::getPrimitiveAddressType(ResultTy));
    else
      ResultVal = B.createTupleExtract(InstLoc, Val, Field,
                          SILType::getPrimitiveObjectType(ResultTy));
    break;
  }
  case SILInstructionKind::ReturnInst: {
    if (parseTypedValueRef(Val, B) ||
        parseSILDebugLocation(InstLoc, B))
      return true;
    ResultVal = B.createReturn(InstLoc, Val);
    break;
  }
  case SILInstructionKind::ThrowInst: {
    if (parseTypedValueRef(Val, B) ||
        parseSILDebugLocation(InstLoc, B))
      return true;
    ResultVal = B.createThrow(InstLoc, Val);
    break;
  }
  case SILInstructionKind::UnwindInst: {
    if (parseSILDebugLocation(InstLoc, B))
      return true;
    ResultVal = B.createUnwind(InstLoc);
    break;
  }
  case SILInstructionKind::YieldInst: {
    SmallVector<SILValue, 6> values;

    // Parse a parenthesized (unless length-1), comma-separated list
    // of yielded values.
    if (P.consumeIf(tok::l_paren)) {
      if (!P.Tok.is(tok::r_paren)) {
        do {
          if (parseTypedValueRef(Val, B))
            return true;
          values.push_back(Val);
        } while (P.consumeIf(tok::comma));
      }

      if (P.parseToken(tok::r_paren, diag::expected_tok_in_sil_instr, ")"))
        return true;

    } else {
      if (parseTypedValueRef(Val, B))
        return true;
      values.push_back(Val);
    }

    Identifier resumeName, unwindName;
    SourceLoc resumeLoc, unwindLoc;
    if (P.parseToken(tok::comma, diag::expected_tok_in_sil_instr, ",") ||
        parseVerbatim("resume") ||
        parseSILIdentifier(resumeName, resumeLoc,
                           diag::expected_sil_block_name) ||
        P.parseToken(tok::comma, diag::expected_tok_in_sil_instr, ",") ||
        parseVerbatim("unwind") ||
        parseSILIdentifier(unwindName, unwindLoc,
                           diag::expected_sil_block_name) ||
        parseSILDebugLocation(InstLoc, B))
      return true;

    auto resumeBB = getBBForReference(resumeName, resumeLoc);
    auto unwindBB = getBBForReference(unwindName, unwindLoc);
    ResultVal = B.createYield(InstLoc, values, resumeBB, unwindBB);
    break;
  }
  case SILInstructionKind::BranchInst: {
    Identifier BBName;
    SourceLoc NameLoc;
    if (parseSILIdentifier(BBName, NameLoc, diag::expected_sil_block_name))
      return true;

    SmallVector<SILValue, 6> Args;
    if (parseSILBBArgsAtBranch(Args, B))
      return true;

    if (parseSILDebugLocation(InstLoc, B))
      return true;

    // Note, the basic block here could be a reference to an undefined
    // basic block, which will be parsed later on.
    ResultVal = B.createBranch(InstLoc, getBBForReference(BBName, NameLoc),
                               Args);
    break;
  }
  case SILInstructionKind::CondBranchInst: {
    UnresolvedValueName Cond;
    Identifier BBName, BBName2;
    SourceLoc NameLoc, NameLoc2;
    SmallVector<SILValue, 6> Args, Args2;
    if (parseValueName(Cond) ||
        P.parseToken(tok::comma, diag::expected_tok_in_sil_instr, ",") ||
        parseSILIdentifier(BBName, NameLoc, diag::expected_sil_block_name) ||
        parseSILBBArgsAtBranch(Args, B) ||
        P.parseToken(tok::comma, diag::expected_tok_in_sil_instr, ",") ||
        parseSILIdentifier(BBName2, NameLoc2,
                           diag::expected_sil_block_name) ||
        parseSILBBArgsAtBranch(Args2, B) ||
        parseSILDebugLocation(InstLoc, B))
      return true;

    auto I1Ty =
      SILType::getBuiltinIntegerType(1, SILMod.getASTContext());
    SILValue CondVal = getLocalValue(Cond, I1Ty, InstLoc, B);
    ResultVal = B.createCondBranch(InstLoc, CondVal,
                                   getBBForReference(BBName, NameLoc),
                                   Args,
                                   getBBForReference(BBName2, NameLoc2),
                                   Args2);
    break;
  }
  case SILInstructionKind::UnreachableInst:
    if (parseSILDebugLocation(InstLoc, B))
      return true;
    ResultVal = B.createUnreachable(InstLoc);
    break;
    
  case SILInstructionKind::ClassMethodInst:
  case SILInstructionKind::SuperMethodInst:
  case SILInstructionKind::ObjCMethodInst:
  case SILInstructionKind::ObjCSuperMethodInst: {
    SILDeclRef Member;
    SILType MethodTy;
    SourceLoc TyLoc;
    SmallVector<ValueDecl *, 4> values;
    if (parseTypedValueRef(Val, B) ||
        P.parseToken(tok::comma, diag::expected_tok_in_sil_instr, ","))
      return true;

    if (parseSILDeclRef(Member, true))
      return true;

    if (P.parseToken(tok::comma, diag::expected_tok_in_sil_instr, ",") ||
        parseSILType(MethodTy, TyLoc) ||
        parseSILDebugLocation(InstLoc, B))
      return true;

    switch (Opcode) {
    default: llvm_unreachable("Out of sync with parent switch");
    case SILInstructionKind::ClassMethodInst:
      ResultVal = B.createClassMethod(InstLoc, Val, Member, MethodTy);
      break;
    case SILInstructionKind::SuperMethodInst:
      ResultVal = B.createSuperMethod(InstLoc, Val, Member, MethodTy);
      break;
    case SILInstructionKind::ObjCMethodInst:
      ResultVal = B.createObjCMethod(InstLoc, Val, Member, MethodTy);
      break;
    case SILInstructionKind::ObjCSuperMethodInst:
      ResultVal = B.createObjCSuperMethod(InstLoc, Val, Member, MethodTy);
      break;
    }
    break;
  }
  case SILInstructionKind::WitnessMethodInst: {
    CanType LookupTy;
    SILDeclRef Member;
    SILType MethodTy;
    SourceLoc TyLoc;
    if (P.parseToken(tok::sil_dollar, diag::expected_tok_in_sil_instr, "$") ||
        parseASTType(LookupTy) ||
        P.parseToken(tok::comma, diag::expected_tok_in_sil_instr, ","))
      return true;
    if (parseSILDeclRef(Member, true))
      return true;
    // Optional operand.
    SILValue Operand;
    if (P.Tok.is(tok::comma)) {
      P.consumeToken(tok::comma);
      if (parseTypedValueRef(Operand, B))
        return true;
    }
    if (P.parseToken(tok::colon, diag::expected_tok_in_sil_instr, ":") ||
        parseSILType(MethodTy, TyLoc) ||
        parseSILDebugLocation(InstLoc, B))
      return true;

    // If LookupTy is a non-archetype, look up its conformance.
    ProtocolDecl *proto
      = dyn_cast<ProtocolDecl>(Member.getDecl()->getDeclContext());
    if (!proto) {
      P.diagnose(TyLoc, diag::sil_witness_method_not_protocol);
      return true;
    }
    auto conformance = P.SF.getParentModule()->lookupConformance(LookupTy, proto);
    if (!conformance) {
      P.diagnose(TyLoc, diag::sil_witness_method_type_does_not_conform);
      return true;
    }

    ResultVal = B.createWitnessMethod(InstLoc, LookupTy, *conformance, Member,
                                      MethodTy);
    break;
  }
  case SILInstructionKind::CopyAddrInst: {
    bool IsTake = false, IsInit = false;
    UnresolvedValueName SrcLName;
    SILValue DestLVal;
    SourceLoc ToLoc, DestLoc;
    Identifier ToToken;
    if (parseSILOptional(IsTake, *this, "take") || parseValueName(SrcLName) ||
        parseSILIdentifier(ToToken, ToLoc,
                           diag::expected_tok_in_sil_instr, "to") ||
        parseSILOptional(IsInit, *this, "initialization") ||
        parseTypedValueRef(DestLVal, DestLoc, B) ||
        parseSILDebugLocation(InstLoc, B))
      return true;

    if (ToToken.str() != "to") {
      P.diagnose(ToLoc, diag::expected_tok_in_sil_instr, "to");
      return true;
    }

    if (!DestLVal->getType().isAddress()) {
      P.diagnose(DestLoc, diag::sil_invalid_instr_operands);
      return true;
    }

    SILValue SrcLVal = getLocalValue(SrcLName, DestLVal->getType(), InstLoc, B);
    ResultVal = B.createCopyAddr(InstLoc, SrcLVal, DestLVal,
                                 IsTake_t(IsTake),
                                 IsInitialization_t(IsInit));
    break;
  }
  case SILInstructionKind::BindMemoryInst: {
    SILValue IndexVal;
    Identifier ToToken;
    SourceLoc ToLoc;
    SILType EltTy;
    if (parseTypedValueRef(Val, B) ||
        P.parseToken(tok::comma, diag::expected_tok_in_sil_instr, ",") ||
        parseTypedValueRef(IndexVal, B) ||
        parseSILIdentifier(ToToken, ToLoc,
                           diag::expected_tok_in_sil_instr, "to") ||
        parseSILType(EltTy) ||
        parseSILDebugLocation(InstLoc, B))
      return true;

    if (ToToken.str() != "to") {
      P.diagnose(ToLoc, diag::expected_tok_in_sil_instr, "to");
      return true;
    }
    ResultVal = B.createBindMemory(InstLoc, Val, IndexVal, EltTy);
    break;
  }
  case SILInstructionKind::ObjectInst:
  case SILInstructionKind::StructInst: {
    SILType Ty;
    if (parseSILType(Ty) ||
        P.parseToken(tok::l_paren, diag::expected_tok_in_sil_instr, "("))
      return true;

    // Parse a list of SILValue.
    bool OpsAreTailElems = false;
    unsigned NumBaseElems = 0;
    if (P.Tok.isNot(tok::r_paren)) {
      do {
        if (Opcode == SILInstructionKind::ObjectInst) {
          if (parseSILOptional(OpsAreTailElems, *this, "tail_elems"))
            return true;
        }
        if (parseTypedValueRef(Val, B)) return true;
        OpList.push_back(Val);
        if (!OpsAreTailElems)
          NumBaseElems = OpList.size();
      } while (P.consumeIf(tok::comma));
    }
    if (P.parseToken(tok::r_paren,
                     diag::expected_tok_in_sil_instr,")") ||
        parseSILDebugLocation(InstLoc, B))
      return true;

    if (Opcode == SILInstructionKind::StructInst) {
      ResultVal = B.createStruct(InstLoc, Ty, OpList);
    } else {
      ResultVal = B.createObject(InstLoc, Ty, OpList, NumBaseElems);
    }
    break;
  }
  case SILInstructionKind::StructElementAddrInst:
  case SILInstructionKind::StructExtractInst: {
    ValueDecl *FieldV;
    SourceLoc NameLoc = P.Tok.getLoc();
    if (parseTypedValueRef(Val, B) ||
        P.parseToken(tok::comma, diag::expected_tok_in_sil_instr, ",") ||
        parseSILDottedPath(FieldV) ||
        parseSILDebugLocation(InstLoc, B))
      return true;
    if (!FieldV || !isa<VarDecl>(FieldV)) {
      P.diagnose(NameLoc, diag::sil_struct_inst_wrong_field);
      return true;
    }
    VarDecl *Field = cast<VarDecl>(FieldV);

    // FIXME: substitution means this type should be explicit to improve
    // performance.
    auto ResultTy = Val->getType().getFieldType(Field, SILMod);
    if (Opcode == SILInstructionKind::StructElementAddrInst)
      ResultVal = B.createStructElementAddr(InstLoc, Val, Field,
                                            ResultTy.getAddressType());
    else
      ResultVal = B.createStructExtract(InstLoc, Val, Field,
                                        ResultTy.getObjectType());
    break;
  }
  case SILInstructionKind::RefElementAddrInst: {
    ValueDecl *FieldV;
    SourceLoc NameLoc;
    if (parseTypedValueRef(Val, B) ||
        P.parseToken(tok::comma, diag::expected_tok_in_sil_instr, ",") ||
        parseSILDottedPath(FieldV) ||
        parseSILDebugLocation(InstLoc, B))
      return true;
    if (!FieldV || !isa<VarDecl>(FieldV)) {
      P.diagnose(NameLoc, diag::sil_ref_inst_wrong_field);
      return true;
    }
    VarDecl *Field = cast<VarDecl>(FieldV);
    auto ResultTy = Val->getType().getFieldType(Field, SILMod);
    ResultVal = B.createRefElementAddr(InstLoc, Val, Field, ResultTy);
    break;
  }
  case SILInstructionKind::RefTailAddrInst: {
    SourceLoc NameLoc;
    SILType ResultObjTy;
    if (parseTypedValueRef(Val, B) ||
        P.parseToken(tok::comma, diag::expected_tok_in_sil_instr, ",") ||
        parseSILType(ResultObjTy) ||
        parseSILDebugLocation(InstLoc, B))
      return true;
    SILType ResultTy = ResultObjTy.getAddressType();
    ResultVal = B.createRefTailAddr(InstLoc, Val, ResultTy);
    break;
  }
  case SILInstructionKind::IndexAddrInst: {
    SILValue IndexVal;
    if (parseTypedValueRef(Val, B) ||
        P.parseToken(tok::comma, diag::expected_tok_in_sil_instr, ",") ||
        parseTypedValueRef(IndexVal, B) ||
        parseSILDebugLocation(InstLoc, B))
      return true;
    ResultVal = B.createIndexAddr(InstLoc, Val, IndexVal);
    break;
  }
  case SILInstructionKind::TailAddrInst: {
    SILValue IndexVal;
    SILType ResultObjTy;
    if (parseTypedValueRef(Val, B) ||
        P.parseToken(tok::comma, diag::expected_tok_in_sil_instr, ",") ||
        parseTypedValueRef(IndexVal, B) ||
        P.parseToken(tok::comma, diag::expected_tok_in_sil_instr, ",") ||
        parseSILType(ResultObjTy) ||
        parseSILDebugLocation(InstLoc, B))
      return true;
    SILType ResultTy = ResultObjTy.getAddressType();
    ResultVal = B.createTailAddr(InstLoc, Val, IndexVal, ResultTy);
    break;
  }
  case SILInstructionKind::IndexRawPointerInst: {
    SILValue IndexVal;
    if (parseTypedValueRef(Val, B) ||
        P.parseToken(tok::comma, diag::expected_tok_in_sil_instr, ",") ||
        parseTypedValueRef(IndexVal, B) ||
        parseSILDebugLocation(InstLoc, B))
      return true;
    ResultVal = B.createIndexRawPointer(InstLoc, Val, IndexVal);
    break;
  }
  case SILInstructionKind::ObjCProtocolInst: {
    Identifier ProtocolName;
    SILType Ty;
    if (P.parseToken(tok::pound, diag::expected_sil_constant) ||
        parseSILIdentifier(ProtocolName, diag::expected_sil_constant) ||
        P.parseToken(tok::colon, diag::expected_tok_in_sil_instr, ":") ||
        parseSILType(Ty) ||
        parseSILDebugLocation(InstLoc, B))
      return true;
    // Find the decl for the protocol name.
    ValueDecl *VD;
    SmallVector<ValueDecl*, 4> CurModuleResults;
    // Perform a module level lookup on the first component of the
    // fully-qualified name.
    P.SF.getParentModule()->lookupValue(ModuleDecl::AccessPathTy(), ProtocolName,
                                        NLKind::UnqualifiedLookup,
                                        CurModuleResults);
    assert(CurModuleResults.size() == 1);
    VD = CurModuleResults[0];
    ResultVal = B.createObjCProtocol(InstLoc, cast<ProtocolDecl>(VD), Ty);
    break;
  }
  case SILInstructionKind::AllocGlobalInst: {
    Identifier GlobalName;
    SourceLoc IdLoc;
    if (P.parseToken(tok::at_sign, diag::expected_sil_value_name) ||
        parseSILIdentifier(GlobalName, IdLoc, diag::expected_sil_value_name) ||
        parseSILDebugLocation(InstLoc, B))
      return true;

    // Go through list of global variables in the SILModule.
    SILGlobalVariable *global = SILMod.lookUpGlobalVariable(GlobalName.str());
    if (!global) {
      P.diagnose(IdLoc, diag::sil_global_variable_not_found, GlobalName);
      return true;
    }

    ResultVal = B.createAllocGlobal(InstLoc, global);
    break;
  }
  case SILInstructionKind::GlobalAddrInst:
  case SILInstructionKind::GlobalValueInst: {
    Identifier GlobalName;
    SourceLoc IdLoc;
    SILType Ty;
    if (P.parseToken(tok::at_sign, diag::expected_sil_value_name) ||
        parseSILIdentifier(GlobalName, IdLoc, diag::expected_sil_value_name) ||
        P.parseToken(tok::colon, diag::expected_tok_in_sil_instr, ":") ||
        parseSILType(Ty) ||
        parseSILDebugLocation(InstLoc, B))
      return true;

    // Go through list of global variables in the SILModule.
    SILGlobalVariable *global = SILMod.lookUpGlobalVariable(GlobalName.str());
    if (!global) {
      P.diagnose(IdLoc, diag::sil_global_variable_not_found, GlobalName);
      return true;
    }

    SILType expectedType = (Opcode == SILInstructionKind::GlobalAddrInst ?
                            global->getLoweredType().getAddressType() :
                            global->getLoweredType());
    if (expectedType != Ty) {
      P.diagnose(IdLoc, diag::sil_value_use_type_mismatch, GlobalName.str(),
                 global->getLoweredType().getASTType(),
                 Ty.getASTType());
      return true;
    }

    if (Opcode == SILInstructionKind::GlobalAddrInst) {
      ResultVal = B.createGlobalAddr(InstLoc, global);
    } else {
      ResultVal = B.createGlobalValue(InstLoc, global);
    }
    break;
  }
  case SILInstructionKind::SelectEnumInst:
  case SILInstructionKind::SelectEnumAddrInst: {
    if (parseTypedValueRef(Val, B))
      return true;

    SmallVector<std::pair<EnumElementDecl*, UnresolvedValueName>, 4>
      CaseValueNames;
    Optional<UnresolvedValueName> DefaultValueName;
    while (P.consumeIf(tok::comma)) {
      Identifier BBName;
      SourceLoc BBLoc;
      // Parse 'default' sil-value.
     UnresolvedValueName tmp;
      if (P.consumeIf(tok::kw_default)) {
        if (parseValueName(tmp))
          return true;
        DefaultValueName = tmp;
        break;
      }

      // Parse 'case' sil-decl-ref ':' sil-value.
      if (P.consumeIf(tok::kw_case)) {
        SILDeclRef ElemRef;
        if (parseSILDeclRef(ElemRef))
          return true;
        assert(ElemRef.hasDecl() && isa<EnumElementDecl>(ElemRef.getDecl()));
        P.parseToken(tok::colon, diag::expected_tok_in_sil_instr, ":");
        parseValueName(tmp);
        CaseValueNames.push_back(std::make_pair(
                                     cast<EnumElementDecl>(ElemRef.getDecl()),
                                     tmp));
        continue;
      }

      P.diagnose(P.Tok, diag::expected_tok_in_sil_instr, "case or default");
      return true;
    }
    
    // Parse the type of the result operands.
    SILType ResultType;
    if (P.parseToken(tok::colon, diag::expected_tok_in_sil_instr, ":")
        || parseSILType(ResultType) ||
        parseSILDebugLocation(InstLoc, B))
      return true;
    
    // Resolve the results.
    SmallVector<std::pair<EnumElementDecl*, SILValue>, 4> CaseValues;
    SILValue DefaultValue;
    if (DefaultValueName)
      DefaultValue = getLocalValue(*DefaultValueName, ResultType, InstLoc, B);
    for (auto &caseName : CaseValueNames)
      CaseValues.push_back(std::make_pair(
          caseName.first,
          getLocalValue(caseName.second, ResultType, InstLoc, B)));

    if (Opcode == SILInstructionKind::SelectEnumInst)
      ResultVal = B.createSelectEnum(InstLoc, Val, ResultType,
                                     DefaultValue, CaseValues);
    else
      ResultVal = B.createSelectEnumAddr(InstLoc, Val, ResultType,
                                         DefaultValue, CaseValues);
    break;
  }
      
  case SILInstructionKind::SwitchEnumInst:
  case SILInstructionKind::SwitchEnumAddrInst: {
    if (parseTypedValueRef(Val, B))
      return true;

    SmallVector<std::pair<EnumElementDecl*, SILBasicBlock*>, 4> CaseBBs;
    SILBasicBlock *DefaultBB = nullptr;
    while (!peekSILDebugLocation(P) && P.consumeIf(tok::comma)) {
      Identifier BBName;
      SourceLoc BBLoc;
      // Parse 'default' sil-identifier.
      if (P.consumeIf(tok::kw_default)) {
        parseSILIdentifier(BBName, BBLoc, diag::expected_sil_block_name);
        DefaultBB = getBBForReference(BBName, BBLoc);
        break;
      }

      // Parse 'case' sil-decl-ref ':' sil-identifier.
      if (P.consumeIf(tok::kw_case)) {
        SILDeclRef ElemRef;
        if (parseSILDeclRef(ElemRef))
          return true;
        assert(ElemRef.hasDecl() && isa<EnumElementDecl>(ElemRef.getDecl()));
        P.parseToken(tok::colon, diag::expected_tok_in_sil_instr, ":");
        parseSILIdentifier(BBName, BBLoc, diag::expected_sil_block_name);
        CaseBBs.push_back( {cast<EnumElementDecl>(ElemRef.getDecl()),
                            getBBForReference(BBName, BBLoc)} );
        continue;
      }

      P.diagnose(P.Tok, diag::expected_tok_in_sil_instr, "case or default");
      return true;
    }
    if (parseSILDebugLocation(InstLoc, B))
      return true;
    if (Opcode == SILInstructionKind::SwitchEnumInst)
      ResultVal = B.createSwitchEnum(InstLoc, Val, DefaultBB, CaseBBs);
    else
      ResultVal = B.createSwitchEnumAddr(InstLoc, Val, DefaultBB, CaseBBs);
    break;
  }
  case SILInstructionKind::SwitchValueInst: {
    if (parseTypedValueRef(Val, B))
      return true;

    SmallVector<std::pair<SILValue, SILBasicBlock *>, 4> CaseBBs;
    SILBasicBlock *DefaultBB = nullptr;
    while (!peekSILDebugLocation(P) && P.consumeIf(tok::comma)) {
      Identifier BBName;
      SourceLoc BBLoc;
      SILValue CaseVal;
      
      // Parse 'default' sil-identifier.
      if (P.consumeIf(tok::kw_default)) {
        parseSILIdentifier(BBName, BBLoc, diag::expected_sil_block_name);
        DefaultBB = getBBForReference(BBName, BBLoc);
        break;
      }

      // Parse 'case' value-ref ':' sil-identifier.
      if (P.consumeIf(tok::kw_case)) {
        if (parseValueRef(CaseVal, Val->getType(),
                          RegularLocation(P.Tok.getLoc()), B)) {
          // TODO: Issue a proper error message here
          P.diagnose(P.Tok, diag::expected_tok_in_sil_instr, "reference to a value");
          return true;
        }

        auto intTy = Val->getType().getAs<BuiltinIntegerType>();
        auto functionTy = Val->getType().getAs<SILFunctionType>();
        if (!intTy && !functionTy) {
          P.diagnose(P.Tok, diag::sil_integer_literal_not_integer_type);
          return true;
        }

        if (intTy) {
          // If it is a switch on an integer type, check that all case values
          // are integer literals or undef.
          if (!isa<SILUndef>(CaseVal)) {
            auto *IL = dyn_cast<IntegerLiteralInst>(CaseVal);
            if (!IL) {
              P.diagnose(P.Tok, diag::sil_integer_literal_not_integer_type);
              return true;
            }
            APInt CaseValue = IL->getValue();

            if (CaseValue.getBitWidth() != intTy->getGreatestWidth())
              CaseVal = B.createIntegerLiteral(
                  IL->getLoc(), Val->getType(),
                  CaseValue.zextOrTrunc(intTy->getGreatestWidth()));
          }
        }

        if (functionTy) {
          // If it is a switch on a function type, check that all case values
          // are function references or undef.
          if (!isa<SILUndef>(CaseVal)) {
            auto *FR = dyn_cast<FunctionRefInst>(CaseVal);
            if (!FR) {
              if (auto *CF = dyn_cast<ConvertFunctionInst>(CaseVal)) {
                FR = dyn_cast<FunctionRefInst>(CF->getOperand());
              }
            }
            if (!FR) {
              P.diagnose(P.Tok, diag::sil_integer_literal_not_integer_type);
              return true;
            }
          }
        }

        P.parseToken(tok::colon, diag::expected_tok_in_sil_instr, ":");
        parseSILIdentifier(BBName, BBLoc, diag::expected_sil_block_name);
        CaseBBs.push_back({CaseVal, getBBForReference(BBName, BBLoc)});
        continue;
      }

      P.diagnose(P.Tok, diag::expected_tok_in_sil_instr, "case or default");
      return true;
    }
    if (parseSILDebugLocation(InstLoc, B))
      return true;
    ResultVal = B.createSwitchValue(InstLoc, Val, DefaultBB, CaseBBs);
    break;
  }
  case SILInstructionKind::SelectValueInst: {
    if (parseTypedValueRef(Val, B))
      return true;

    SmallVector<std::pair<UnresolvedValueName, UnresolvedValueName>, 4>
      CaseValueAndResultNames;
    Optional<UnresolvedValueName> DefaultResultName;
    while (P.consumeIf(tok::comma)) {
      Identifier BBName;
      SourceLoc BBLoc;
      // Parse 'default' sil-value.
      UnresolvedValueName tmp;
      if (P.consumeIf(tok::kw_default)) {
        if (parseValueName(tmp))
          return true;
        DefaultResultName = tmp;
        break;
      }

      // Parse 'case' sil-decl-ref ':' sil-value.
      if (P.consumeIf(tok::kw_case)) {
        UnresolvedValueName casevalue;
        parseValueName(casevalue);
        P.parseToken(tok::colon, diag::expected_tok_in_sil_instr, ":");
        parseValueName(tmp);
        CaseValueAndResultNames.push_back(std::make_pair(
                                          casevalue,
                                          tmp));
        continue;
      }

      P.diagnose(P.Tok, diag::expected_tok_in_sil_instr, "case or default");
      return true;
    }

    if (!DefaultResultName) {
      P.diagnose(P.Tok, diag::expected_tok_in_sil_instr, "default");
      return true;
    }

    // Parse the type of the result operands.
    SILType ResultType;
    if (P.parseToken(tok::colon, diag::expected_tok_in_sil_instr, ":") ||
        parseSILType(ResultType) ||
        parseSILDebugLocation(InstLoc, B))
      return true;

    // Resolve the results.
    SmallVector<std::pair<SILValue, SILValue>, 4> CaseValues;
    SILValue DefaultValue;
    if (DefaultResultName)
      DefaultValue = getLocalValue(*DefaultResultName, ResultType, InstLoc, B);
    SILType ValType = Val->getType();
    for (auto &caseName : CaseValueAndResultNames)
      CaseValues.push_back(std::make_pair(
          getLocalValue(caseName.first, ValType, InstLoc, B),
          getLocalValue(caseName.second, ResultType, InstLoc, B)));

    ResultVal = B.createSelectValue(InstLoc, Val, ResultType,
                                    DefaultValue, CaseValues);
    break;
  }
  case SILInstructionKind::DeinitExistentialAddrInst: {
    if (parseTypedValueRef(Val, B) ||
        parseSILDebugLocation(InstLoc, B))
      return true;
    ResultVal = B.createDeinitExistentialAddr(InstLoc, Val);
    break;
  }
  case SILInstructionKind::DeinitExistentialValueInst: {
    if (parseTypedValueRef(Val, B) || parseSILDebugLocation(InstLoc, B))
      return true;
    ResultVal = B.createDeinitExistentialValue(InstLoc, Val);
    break;
  }
  case SILInstructionKind::InitExistentialAddrInst: {
    CanType Ty;
    SourceLoc TyLoc;
    if (parseTypedValueRef(Val, B) ||
        P.parseToken(tok::comma, diag::expected_tok_in_sil_instr, ",") ||
        P.parseToken(tok::sil_dollar, diag::expected_tok_in_sil_instr, "$") ||
        parseASTType(Ty, TyLoc) ||
        parseSILDebugLocation(InstLoc, B))
      return true;
    
    // Lower the type at the abstraction level of the existential.
    auto archetype
      = OpenedArchetypeType::get(Val->getType().getASTType())
        ->getCanonicalType();
    
    SILType LoweredTy = SILMod.Types.getLoweredType(
                                    Lowering::AbstractionPattern(archetype), Ty)
      .getAddressType();
    
    // Collect conformances for the type.
    ArrayRef<ProtocolConformanceRef> conformances
      = collectExistentialConformances(P, Ty, TyLoc,
                                       Val->getType().getASTType());
    
    ResultVal = B.createInitExistentialAddr(InstLoc, Val, Ty, LoweredTy,
                                        conformances);
    break;
  }
  case SILInstructionKind::InitExistentialValueInst: {
    CanType FormalConcreteTy;
    SILType ExistentialTy;
    SourceLoc TyLoc;

    if (parseTypedValueRef(Val, B) ||
        P.parseToken(tok::comma, diag::expected_tok_in_sil_instr, ",") ||
        P.parseToken(tok::sil_dollar, diag::expected_tok_in_sil_instr, "$") ||
        parseASTType(FormalConcreteTy, TyLoc) ||
        P.parseToken(tok::comma, diag::expected_tok_in_sil_instr, ",") ||
        parseSILType(ExistentialTy) || parseSILDebugLocation(InstLoc, B))
      return true;

    ArrayRef<ProtocolConformanceRef> conformances =
        collectExistentialConformances(P, FormalConcreteTy, TyLoc,
                                       ExistentialTy.getASTType());

    ResultVal = B.createInitExistentialValue(
        InstLoc, ExistentialTy, FormalConcreteTy, Val, conformances);
    break;
  }
  case SILInstructionKind::AllocExistentialBoxInst: {
    SILType ExistentialTy;
    CanType ConcreteFormalTy;
    SourceLoc TyLoc;
    
    if (parseSILType(ExistentialTy) ||
        P.parseToken(tok::comma, diag::expected_tok_in_sil_instr, ",") ||
        P.parseToken(tok::sil_dollar, diag::expected_tok_in_sil_instr, "$") ||
        parseASTType(ConcreteFormalTy, TyLoc) ||
        parseSILDebugLocation(InstLoc, B))
      return true;
    
    // Collect conformances for the type.
    ArrayRef<ProtocolConformanceRef> conformances
      = collectExistentialConformances(P, ConcreteFormalTy, TyLoc,
                                       ExistentialTy.getASTType());
    
    ResultVal = B.createAllocExistentialBox(InstLoc, ExistentialTy,
                                            ConcreteFormalTy, conformances);
    
    break;
  }
  case SILInstructionKind::InitExistentialRefInst: {
    CanType FormalConcreteTy;
    SILType ExistentialTy;
    SourceLoc TyLoc;

    if (parseTypedValueRef(Val, B) ||
        P.parseToken(tok::colon, diag::expected_tok_in_sil_instr, ":") ||
        P.parseToken(tok::sil_dollar, diag::expected_tok_in_sil_instr, "$") ||
        parseASTType(FormalConcreteTy, TyLoc) ||
        P.parseToken(tok::comma, diag::expected_tok_in_sil_instr, ",") ||
        parseSILType(ExistentialTy) ||
        parseSILDebugLocation(InstLoc, B))
      return true;
    
    ArrayRef<ProtocolConformanceRef> conformances
      = collectExistentialConformances(P, FormalConcreteTy, TyLoc,
                            ExistentialTy.getASTType());

    // FIXME: Conformances in InitExistentialRefInst is currently not included
    // in SIL.rst.
    ResultVal = B.createInitExistentialRef(InstLoc, ExistentialTy,
                                           FormalConcreteTy, Val,
                                           conformances);
    break;
  }
  case SILInstructionKind::InitExistentialMetatypeInst: {
    SourceLoc TyLoc;
    SILType ExistentialTy;
    if (parseTypedValueRef(Val, B) ||
        P.parseToken(tok::comma, diag::expected_tok_in_sil_instr, ",") ||
        parseSILType(ExistentialTy, TyLoc) ||
        parseSILDebugLocation(InstLoc, B))
      return true;

    auto baseExType = ExistentialTy.getASTType();
    auto formalConcreteType = Val->getType().getASTType();
    while (auto instExType = dyn_cast<ExistentialMetatypeType>(baseExType)) {
      baseExType = instExType.getInstanceType();
      formalConcreteType =
        cast<MetatypeType>(formalConcreteType).getInstanceType();
    }

    ArrayRef<ProtocolConformanceRef> conformances
      = collectExistentialConformances(P, formalConcreteType, TyLoc,
                                       baseExType);
    
    ResultVal = B.createInitExistentialMetatype(InstLoc, Val, ExistentialTy,
                                                conformances);
    break;
  }
  case SILInstructionKind::DynamicMethodBranchInst: {
    SILDeclRef Member;
    Identifier BBName, BBName2;
    SourceLoc NameLoc, NameLoc2;
    if (parseTypedValueRef(Val, B) ||
        P.parseToken(tok::comma, diag::expected_tok_in_sil_instr, ",") ||
        parseSILDeclRef(Member) ||
        P.parseToken(tok::comma, diag::expected_tok_in_sil_instr, ",") ||
        parseSILIdentifier(BBName, NameLoc, diag::expected_sil_block_name) ||
        P.parseToken(tok::comma, diag::expected_tok_in_sil_instr, ",") ||
        parseSILIdentifier(BBName2, NameLoc2,
                           diag::expected_sil_block_name) ||
        parseSILDebugLocation(InstLoc, B))
      return true;

    ResultVal = B.createDynamicMethodBranch(InstLoc, Val, Member,
                                            getBBForReference(BBName, NameLoc),
                                            getBBForReference(BBName2,
                                                              NameLoc2));
    break;
  }
  case SILInstructionKind::ProjectBlockStorageInst: {
    if (parseTypedValueRef(Val, B) ||
        parseSILDebugLocation(InstLoc, B))
      return true;
    
    ResultVal = B.createProjectBlockStorage(InstLoc, Val);
    break;
  }
  case SILInstructionKind::InitBlockStorageHeaderInst: {
    Identifier invoke, type;
    SourceLoc invokeLoc, typeLoc;
    
    UnresolvedValueName invokeName;
    SILType invokeTy;
    GenericEnvironment *invokeGenericEnv;
    
    SILType blockType;
    SmallVector<ParsedSubstitution, 4> parsedSubs;

    
    if (parseTypedValueRef(Val, B) ||
        P.parseToken(tok::comma, diag::expected_tok_in_sil_instr, ",") ||
        parseSILIdentifier(invoke, invokeLoc,
                           diag::expected_tok_in_sil_instr, "invoke") ||
        parseValueName(invokeName) ||
        parseSubstitutions(parsedSubs) ||
        P.parseToken(tok::colon, diag::expected_tok_in_sil_instr, ":") ||
        parseSILType(invokeTy, invokeGenericEnv) ||
        P.parseToken(tok::comma, diag::expected_tok_in_sil_instr, ",") ||
        parseSILIdentifier(type, typeLoc,
                           diag::expected_tok_in_sil_instr, "type") ||
        parseSILType(blockType) ||
        parseSILDebugLocation(InstLoc, B))
      return true;
    
    if (invoke.str() != "invoke") {
      P.diagnose(invokeLoc, diag::expected_tok_in_sil_instr, "invoke");
      return true;
    }
    if (type.str() != "type") {
      P.diagnose(invokeLoc, diag::expected_tok_in_sil_instr, "type");
      return true;
    }
    
    auto invokeVal = getLocalValue(invokeName, invokeTy, InstLoc, B);

    SubstitutionMap subMap;
    if (!parsedSubs.empty()) {
      if (!invokeGenericEnv) {
        P.diagnose(typeLoc, diag::sil_substitutions_on_non_polymorphic_type);
        return true;
      }

      subMap = getApplySubstitutionsFromParsed(*this, invokeGenericEnv,
                                               parsedSubs);
      if (!subMap)
        return true;
    }
    
    ResultVal = B.createInitBlockStorageHeader(InstLoc, Val, invokeVal,
                                               blockType, subMap);
    break;
  }
  }

  // Match the results clause if we had one.
  if (resultClauseBegin.isValid()) {
    auto results = ResultVal->getResults();
    if (results.size() != resultNames.size()) {
      P.diagnose(resultClauseBegin, diag::wrong_result_count_in_sil_instr,
                 results.size());
    } else {
      for (size_t i : indices(results)) {
        setLocalValue(results[i], resultNames[i].first, resultNames[i].second);
      }
    }
  }

  return false;
}

bool SILParser::parseCallInstruction(SILLocation InstLoc,
                                     SILInstructionKind Opcode, SILBuilder &B,
                                     SILInstruction *&ResultVal) {
  UnresolvedValueName FnName;
  SmallVector<UnresolvedValueName, 4> ArgNames;

  auto PartialApplyConvention = ParameterConvention::Direct_Owned;
  bool IsNonThrowingApply = false;
  bool IsNoEscape = false;
  StringRef AttrName;

  while (parseSILOptional(AttrName, *this)) {
    if (AttrName.equals("nothrow"))
      IsNonThrowingApply = true;
    else if (AttrName.equals("callee_guaranteed"))
      PartialApplyConvention = ParameterConvention::Direct_Guaranteed;
    else if (AttrName.equals("on_stack"))
      IsNoEscape = true;
    else
      return true;
  }
  
  if (parseValueName(FnName))
    return true;
  SmallVector<ParsedSubstitution, 4> parsedSubs;
  if (parseSubstitutions(parsedSubs))
    return true;
    
  if (P.parseToken(tok::l_paren, diag::expected_tok_in_sil_instr, "("))
    return true;

  if (P.Tok.isNot(tok::r_paren)) {
    do {
      UnresolvedValueName Arg;
      if (parseValueName(Arg)) return true;
      ArgNames.push_back(Arg);
    } while (P.consumeIf(tok::comma));
  }

  SILType Ty;
  SourceLoc TypeLoc;
  GenericEnvironment *GenericEnv = nullptr;
  if (P.parseToken(tok::r_paren, diag::expected_tok_in_sil_instr, ")") ||
      P.parseToken(tok::colon, diag::expected_tok_in_sil_instr, ":") ||
      parseSILType(Ty, TypeLoc, GenericEnv))
    return true;

  auto FTI = Ty.getAs<SILFunctionType>();
  if (!FTI) {
    P.diagnose(TypeLoc, diag::expected_sil_type_kind, "be a function");
    return true;
  }

  SubstitutionMap subs;
  if (!parsedSubs.empty()) {
    if (!GenericEnv) {
      P.diagnose(TypeLoc, diag::sil_substitutions_on_non_polymorphic_type);
      return true;
    }
    subs = getApplySubstitutionsFromParsed(*this, GenericEnv, parsedSubs);
    if (!subs)
      return true;
  }

  SILValue FnVal = getLocalValue(FnName, Ty, InstLoc, B);

  SILType FnTy = FnVal->getType();
  CanSILFunctionType substFTI = FTI;
  if (!subs.empty()) {
    auto silFnTy = FnTy.castTo<SILFunctionType>();
    substFTI
      = silFnTy->substGenericArgs(SILMod, subs);
    FnTy = SILType::getPrimitiveObjectType(substFTI);
  }
  SILFunctionConventions substConv(substFTI, B.getModule());

  // Validate the operand count.
  if (substConv.getNumSILArguments() != ArgNames.size() &&
      Opcode != SILInstructionKind::PartialApplyInst) {
    P.diagnose(TypeLoc, diag::expected_sil_type_kind,
               "to have the same number of arg names as arg types");
    return true;
  }

  // Validate the coroutine kind.
  if (Opcode == SILInstructionKind::ApplyInst ||
      Opcode == SILInstructionKind::TryApplyInst) {
    if (FTI->getCoroutineKind() != SILCoroutineKind::None) {
      P.diagnose(TypeLoc, diag::expected_sil_type_kind,
                 "to not be a coroutine");
      return true;
    }
  } else if (Opcode == SILInstructionKind::BeginApplyInst) {
    if (FTI->getCoroutineKind() != SILCoroutineKind::YieldOnce) {
      P.diagnose(TypeLoc, diag::expected_sil_type_kind,
                 "to be a yield_once coroutine");
      return true;
    }
  } else {
    assert(Opcode == SILInstructionKind::PartialApplyInst);
    // partial_apply accepts all kinds of function
  }

  switch (Opcode) {
  default: llvm_unreachable("Unexpected case");
  case SILInstructionKind::ApplyInst : {
    if (parseSILDebugLocation(InstLoc, B))
      return true;

    unsigned ArgNo = 0;
    SmallVector<SILValue, 4> Args;
    for (auto &ArgName : ArgNames) {
      SILType expectedTy = substConv.getSILArgumentType(ArgNo++);
      Args.push_back(getLocalValue(ArgName, expectedTy, InstLoc, B));
    }

    ResultVal = B.createApply(InstLoc, FnVal, subs, Args, IsNonThrowingApply);
    break;
  }
  case SILInstructionKind::BeginApplyInst: {
    if (parseSILDebugLocation(InstLoc, B))
      return true;
    
    unsigned ArgNo = 0;
    SmallVector<SILValue, 4> Args;
    for (auto &ArgName : ArgNames) {
      SILType expectedTy = substConv.getSILArgumentType(ArgNo++);
      Args.push_back(getLocalValue(ArgName, expectedTy, InstLoc, B));
    }

    ResultVal =
      B.createBeginApply(InstLoc, FnVal, subs, Args, IsNonThrowingApply);
    break;
  }
  case SILInstructionKind::PartialApplyInst: {
    if (parseSILDebugLocation(InstLoc, B))
      return true;

    // Compute the result type of the partial_apply, based on which arguments
    // are getting applied.
    SmallVector<SILValue, 4> Args;
    unsigned ArgNo = substConv.getNumSILArguments() - ArgNames.size();
    for (auto &ArgName : ArgNames) {
      SILType expectedTy = substConv.getSILArgumentType(ArgNo++);
      Args.push_back(getLocalValue(ArgName, expectedTy, InstLoc, B));
    }

    // FIXME: Why the arbitrary order difference in IRBuilder type argument?
    ResultVal = B.createPartialApply(
        InstLoc, FnVal, subs, Args, PartialApplyConvention,
        IsNoEscape ? PartialApplyInst::OnStackKind::OnStack
                   : PartialApplyInst::OnStackKind::NotOnStack);
    break;
  }
  case SILInstructionKind::TryApplyInst: {
    Identifier normalBBName, errorBBName;
    SourceLoc normalBBLoc, errorBBLoc;
    if (P.parseToken(tok::comma, diag::expected_tok_in_sil_instr, ",") ||
        parseVerbatim("normal") ||
        parseSILIdentifier(normalBBName, normalBBLoc,
                           diag::expected_sil_block_name) ||
        P.parseToken(tok::comma, diag::expected_tok_in_sil_instr, ",") ||
        parseVerbatim("error") ||
        parseSILIdentifier(errorBBName, errorBBLoc,
                           diag::expected_sil_block_name) ||
        parseSILDebugLocation(InstLoc, B))
      return true;

    unsigned argNo = 0;
    SmallVector<SILValue, 4> args;
    for (auto &argName : ArgNames) {
      SILType expectedTy = substConv.getSILArgumentType(argNo++);
      args.push_back(getLocalValue(argName, expectedTy, InstLoc, B));
    }

    SILBasicBlock *normalBB = getBBForReference(normalBBName, normalBBLoc);
    SILBasicBlock *errorBB = getBBForReference(errorBBName, errorBBLoc);
    ResultVal = B.createTryApply(InstLoc, FnVal, subs, args, normalBB, errorBB);
    break;
  }
  }
  return false;
}

bool SILParser::parseSILFunctionRef(SILLocation InstLoc,
                                    SILFunction *&ResultFn) {
  Identifier Name;
  SILType Ty;
  SourceLoc Loc = P.Tok.getLoc();
  if (parseGlobalName(Name) ||
      P.parseToken(tok::colon, diag::expected_sil_colon_value_ref) ||
      parseSILType(Ty))
    return true;

  auto FnTy = Ty.getAs<SILFunctionType>();
  if (!FnTy || !Ty.isObject()) {
    P.diagnose(Loc, diag::expected_sil_function_type);
    return true;
  }
  
  ResultFn = getGlobalNameForReference(Name, FnTy, Loc);
  return false;
}

/// True if the current token sequence looks like the start of a SIL
/// instruction. This can be one of:
///
/// 1. %name
/// 2. ()
/// 3. (%name1
/// 4. identifier | keyword
///   where the identifier is not followed by a ':' or '(', or it is
///   followed by '(' and is an instruction name.  The exceptions here
///   are for recognizing block names.
bool SILParser::isStartOfSILInstruction() {
  if (P.Tok.is(tok::sil_local_name))
    return true;
  if (P.Tok.is(tok::l_paren) &&
      (P.peekToken().is(tok::sil_local_name) || P.peekToken().is(tok::r_paren)))
    return true;
  if (P.Tok.is(tok::identifier) || P.Tok.isKeyword()) {
    auto &peek = P.peekToken();
    if (peek.is(tok::l_paren))
      return getOpcodeByName(P.Tok.getText()).hasValue();
    return !peek.is(tok::colon);
  }
  return false;
}

///   sil-basic-block:
///     sil-instruction+
///     identifier sil-bb-argument-list? ':' sil-instruction+
///   sil-bb-argument-list:
///     '(' sil-typed-valueref (',' sil-typed-valueref)+ ')'
bool SILParser::parseSILBasicBlock(SILBuilder &B) {
  SILBasicBlock *BB;

  // The basic block name is optional.
  if (P.Tok.is(tok::sil_local_name)) {
    BB = getBBForDefinition(Identifier(), SourceLoc());
  } else {
    Identifier BBName;
    SourceLoc NameLoc;
    if (parseSILIdentifier(BBName, NameLoc, diag::expected_sil_block_name))
      return true;

    BB = getBBForDefinition(BBName, NameLoc);
    // For now, since we always assume that PhiArguments have
    // ValueOwnershipKind::Any, do not parse or do anything special. Eventually
    // we will parse the convention.
    bool IsEntry = BB->isEntry();

    // If there is a basic block argument list, process it.
    if (P.consumeIf(tok::l_paren)) {
      do {
        SILType Ty;
        ValueOwnershipKind OwnershipKind = ValueOwnershipKind::Any;
        SourceLoc NameLoc;
        StringRef Name = P.Tok.getText();
        if (P.parseToken(tok::sil_local_name, NameLoc,
                         diag::expected_sil_value_name) ||
            P.parseToken(tok::colon, diag::expected_sil_colon_value_ref))
          return true;

        // If SILOwnership is enabled and we are not assuming that we are
        // parsing unqualified SIL, look for printed value ownership kinds.
        if (F->hasOwnership() &&
            parseSILOwnership(OwnershipKind))
          return true;

        if (parseSILType(Ty))
          return true;

        SILArgument *Arg;
        if (IsEntry) {
          Arg = BB->createFunctionArgument(Ty);
        } else {
          Arg = BB->createPhiArgument(Ty, OwnershipKind);
        }
        setLocalValue(Arg, Name, NameLoc);
      } while (P.consumeIf(tok::comma));
      
      if (P.parseToken(tok::r_paren, diag::sil_basicblock_arg_rparen))
        return true;
    }
    
    if (P.parseToken(tok::colon, diag::expected_sil_block_colon))
      return true;
  }
  
  // Make sure the block is at the end of the function so that forward
  // references don't affect block layout.
  F->getBlocks().remove(BB);
  F->getBlocks().push_back(BB);

  B.setInsertionPoint(BB);
  do {
    if (parseSILInstruction(B))
      return true;
    // Evaluate how the just parsed instruction effects this functions Ownership
    // Qualification. For more details, see the comment on the
    // FunctionOwnershipEvaluator class.
    SILInstruction *ParsedInst = &*BB->rbegin();
    if (BB->getParent()->hasOwnership() &&
        !OwnershipEvaluator.evaluate(ParsedInst)) {
      P.diagnose(ParsedInst->getLoc().getSourceLoc(),
                 diag::found_unqualified_instruction_in_qualified_function,
                 F->getName());
    }
  } while (isStartOfSILInstruction());

  return false;
}

///   decl-sil:   [[only in SIL mode]]
///     'sil' sil-linkage '@' identifier ':' sil-type decl-sil-body?
///   decl-sil-body:
///     '{' sil-basic-block+ '}'
bool SILParserTUState::parseDeclSIL(Parser &P) {
  // Inform the lexer that we're lexing the body of the SIL declaration.  Do
  // this before we consume the 'sil' token so that all later tokens are
  // properly handled.
  Lexer::SILBodyRAII Tmp(*P.L);

  P.consumeToken(tok::kw_sil);

  SILParser FunctionState(P);

  Optional<SILLinkage> FnLinkage;
  Identifier FnName;
  SILType FnType;
  SourceLoc FnNameLoc;

  Scope S(&P, ScopeKind::TopLevel);
  bool isTransparent = false;
  IsSerialized_t isSerialized = IsNotSerialized;
  bool isCanonical = false;
  IsDynamicallyReplaceable_t isDynamic = IsNotDynamic;
  bool hasOwnershipSSA = false;
  IsThunk_t isThunk = IsNotThunk;
  bool isGlobalInit = false, isWeakLinked = false;
  bool isWithoutActuallyEscapingThunk = false;
  Inline_t inlineStrategy = InlineDefault;
  OptimizationMode optimizationMode = OptimizationMode::NotSet;
  SmallVector<std::string, 1> Semantics;
  SmallVector<ParsedSpecAttr, 4> SpecAttrs;
  // SWIFT_ENABLE_TENSORFLOW
  SmallVector<SILDifferentiableAttr *, 4> DiffAttrs;
  ValueDecl *ClangDecl = nullptr;
  EffectsKind MRK = EffectsKind::Unspecified;
  SILFunction *DynamicallyReplacedFunction = nullptr;
  Identifier objCReplacementFor;
  if (parseSILLinkage(FnLinkage, P) ||
<<<<<<< HEAD
      parseDeclSILOptional(&isTransparent, &isSerialized, &isCanonical,
                           &isThunk, &isDynamic, &DynamicallyReplacedFunction,
                           &objCReplacementFor, &isGlobalInit, &inlineStrategy,
                           &optimizationMode, nullptr, &isWeakLinked,
                           &isWithoutActuallyEscapingThunk, &Semantics,
                           // SWIFT_ENABLE_TENSORFLOW
                           &SpecAttrs, &DiffAttrs, &ClangDecl, &MRK,
                           FunctionState, M) ||
=======
      parseDeclSILOptional(
          &isTransparent, &isSerialized, &isCanonical, &hasOwnershipSSA,
          &isThunk, &isDynamic, &DynamicallyReplacedFunction,
          &objCReplacementFor, &isGlobalInit, &inlineStrategy, &optimizationMode, nullptr,
          &isWeakLinked, &isWithoutActuallyEscapingThunk, &Semantics,
          &SpecAttrs, &ClangDecl, &MRK, FunctionState, M) ||
>>>>>>> 07b1905d
      P.parseToken(tok::at_sign, diag::expected_sil_function_name) ||
      P.parseIdentifier(FnName, FnNameLoc, diag::expected_sil_function_name) ||
      P.parseToken(tok::colon, diag::expected_sil_type))
    return true;
  {
    // Construct a Scope for the function body so TypeAliasDecl can be added to
    // the scope.
    Scope Body(&P, ScopeKind::FunctionBody);
    GenericEnvironment *GenericEnv;
    if (FunctionState.parseSILType(FnType, GenericEnv, true /*IsFuncDecl*/))
      return true;
    auto SILFnType = FnType.getAs<SILFunctionType>();
    if (!SILFnType || !FnType.isObject()) {
      P.diagnose(FnNameLoc, diag::expected_sil_function_type);
      return true;
    }
  
    FunctionState.F =
      FunctionState.getGlobalNameForDefinition(FnName, SILFnType, FnNameLoc);
    FunctionState.F->setBare(IsBare);
    FunctionState.F->setTransparent(IsTransparent_t(isTransparent));
    FunctionState.F->setSerialized(IsSerialized_t(isSerialized));
    FunctionState.F->setWasDeserializedCanonical(isCanonical);
    if (!hasOwnershipSSA)
      FunctionState.F->setOwnershipEliminated();
    FunctionState.F->setThunk(IsThunk_t(isThunk));
    FunctionState.F->setIsDynamic(isDynamic);
    FunctionState.F->setDynamicallyReplacedFunction(
        DynamicallyReplacedFunction);
    if (!objCReplacementFor.empty())
      FunctionState.F->setObjCReplacement(objCReplacementFor);
    FunctionState.F->setGlobalInit(isGlobalInit);
    FunctionState.F->setWeakLinked(isWeakLinked);
    FunctionState.F->setWithoutActuallyEscapingThunk(
      isWithoutActuallyEscapingThunk);
    FunctionState.F->setInlineStrategy(inlineStrategy);
    FunctionState.F->setOptimizationMode(optimizationMode);
    // SWIFT_ENABLE_TENSORFLOW
    for (auto &Attr : DiffAttrs)
      FunctionState.F->addDifferentiableAttr(Attr);
    FunctionState.F->setEffectsKind(MRK);
    if (ClangDecl)
      FunctionState.F->setClangNodeOwner(ClangDecl);
    for (auto &Attr : Semantics) {
      FunctionState.F->addSemanticsAttr(Attr);
    }
    // Now that we have a SILFunction parse the body, if present.

    bool isDefinition = false;
    SourceLoc LBraceLoc = P.Tok.getLoc();

    if (P.consumeIf(tok::l_brace)) {
      isDefinition = true;

      FunctionState.ContextGenericEnv = GenericEnv;
      FunctionState.F->setGenericEnvironment(GenericEnv);

      if (GenericEnv && !SpecAttrs.empty()) {
        for (auto &Attr : SpecAttrs) {
          SmallVector<Requirement, 4> requirements;
          // Resolve types and convert requirements.
          FunctionState.convertRequirements(FunctionState.F,
                                            Attr.requirements, requirements);
          FunctionState.F->addSpecializeAttr(SILSpecializeAttr::create(
              FunctionState.F->getModule(), requirements, Attr.exported,
              Attr.kind));
        }
      }

      // SWIFT_ENABLE_TENSORFLOW
      for (auto &attr : DiffAttrs) {
        // Resolve where clause requirements.
        // If no where clause, continue.
        if (!attr->getWhereClause())
          continue;
        SmallVector<Requirement, 2> requirements;
        FunctionState.convertRequirements(
            FunctionState.F, attr->getWhereClause()->getRequirements(),
            requirements);
        attr->setRequirements(requirements);
      }

      // Parse the basic block list.
      FunctionState.OwnershipEvaluator.reset(FunctionState.F);
      SILOpenedArchetypesTracker OpenedArchetypesTracker(FunctionState.F);
      SILBuilder B(*FunctionState.F);
      // Track the archetypes just like SILGen. This
      // is required for adding typedef operands to instructions.
      B.setOpenedArchetypesTracker(&OpenedArchetypesTracker);

      // Define a callback to be invoked on the deserialized types.
      auto OldParsedTypeCallback = FunctionState.ParsedTypeCallback;
      SWIFT_DEFER {
        FunctionState.ParsedTypeCallback = OldParsedTypeCallback;
      };

      FunctionState.ParsedTypeCallback = [&OpenedArchetypesTracker](Type ty) {
        OpenedArchetypesTracker.registerUsedOpenedArchetypes(
          ty->getCanonicalType());
      };

      do {
        if (FunctionState.parseSILBasicBlock(B))
          return true;
      } while (P.Tok.isNot(tok::r_brace) && P.Tok.isNot(tok::eof));

      SourceLoc RBraceLoc;
      P.parseMatchingToken(tok::r_brace, RBraceLoc, diag::expected_sil_rbrace,
                           LBraceLoc);

      // Check that there are no unresolved forward definitions of opened
      // archetypes.
      if (OpenedArchetypesTracker.hasUnresolvedOpenedArchetypeDefinitions())
        llvm_unreachable(
            "All forward definitions of opened archetypes should be resolved");
    }

    FunctionState.F->setLinkage(resolveSILLinkage(FnLinkage, isDefinition));
  }

  if (FunctionState.diagnoseProblems())
    return true;

  // If SIL parsing succeeded, verify the generated SIL.
  if (!P.Diags.hadAnyError())
    FunctionState.F->verify();

  return false;
}

///   decl-sil-stage:   [[only in SIL mode]]
///     'sil_stage' ('raw' | 'canonical')
bool SILParserTUState::parseDeclSILStage(Parser &P) {
  SourceLoc stageLoc = P.consumeToken(tok::kw_sil_stage);
  if (!P.Tok.is(tok::identifier)) {
    P.diagnose(P.Tok, diag::expected_sil_stage_name);
    return true;
  }
  SILStage stage;
  if (P.Tok.isContextualKeyword("raw")) {
    stage = SILStage::Raw;
    P.consumeToken();
  } else if (P.Tok.isContextualKeyword("canonical")) {
    stage = SILStage::Canonical;
    P.consumeToken();
  } else if (P.Tok.isContextualKeyword("lowered")) {
    stage = SILStage::Lowered;
    P.consumeToken();
  } else {
    P.diagnose(P.Tok, diag::expected_sil_stage_name);
    P.consumeToken();
    return true;
  }
  
  if (DidParseSILStage) {
    P.diagnose(stageLoc, diag::multiple_sil_stage_decls);
    return false;
  }
  
  M.setStage(stage);
  DidParseSILStage = true;
  return false;
}

/// Lookup a global variable declaration from its demangled name.
///
/// A variable declaration exists for all sil_global variables defined in
/// Swift. A Swift global defined outside this module will be exposed
/// via an addressor rather than as a sil_global. Globals imported
/// from clang will produce a sil_global but will not have any corresponding
/// VarDecl.
///
/// FIXME: lookupGlobalDecl() can handle collisions between private or
/// fileprivate global variables in the same SIL Module, but the typechecker
/// will still incorrectly diagnose this as an "invalid redeclaration" and give
/// all but the first declaration an error type.
static Optional<VarDecl *> lookupGlobalDecl(Identifier GlobalName,
                                            SILLinkage GlobalLinkage,
                                            SILType GlobalType, Parser &P) {
  // Create a set of DemangleOptions to produce the global variable's
  // identifier, which is used as a search key in the declaration context.
  Demangle::DemangleOptions demangleOpts;
  demangleOpts.QualifyEntities = false;
  demangleOpts.ShowPrivateDiscriminators = false;
  demangleOpts.DisplayEntityTypes = false;
  std::string GlobalDeclName = Demangle::demangleSymbolAsString(
    GlobalName.str(), demangleOpts);

  SmallVector<ValueDecl *, 4> CurModuleResults;
  P.SF.getParentModule()->lookupValue(
      {}, P.Context.getIdentifier(GlobalDeclName), NLKind::UnqualifiedLookup,
      CurModuleResults);
  // Bail-out on clang-imported globals.
  if (CurModuleResults.empty())
    return nullptr;

  // private and fileprivate globals of the same name may be merged into a
  // single SIL module. Find the declaration with the correct type and
  // linkage. (If multiple globals have the same type and linkage then it
  // doesn't matter which declaration we use).
  for (ValueDecl *ValDecl : CurModuleResults) {
    auto *VD = cast<VarDecl>(ValDecl);
    CanType DeclTy = VD->getType()->getCanonicalType();
    if (DeclTy == GlobalType.getASTType()
        && getDeclSILLinkage(VD) == GlobalLinkage) {
      return VD;
    }
  }
  return None;
}

/// decl-sil-global: [[only in SIL mode]]
///   'sil_global' sil-linkage @name : sil-type [external]
bool SILParserTUState::parseSILGlobal(Parser &P) {
  // Inform the lexer that we're lexing the body of the SIL declaration.
  Lexer::SILBodyRAII Tmp(*P.L);

  P.consumeToken(tok::kw_sil_global);
  Optional<SILLinkage> GlobalLinkage;
  Identifier GlobalName;
  SILType GlobalType;
  SourceLoc NameLoc;
  IsSerialized_t isSerialized = IsNotSerialized;
  bool isLet = false;

  Scope S(&P, ScopeKind::TopLevel);
  SILParser State(P);
  if (parseSILLinkage(GlobalLinkage, P) ||
      // SWIFT_ENABLE_TENSORFLOW
      parseDeclSILOptional(nullptr, &isSerialized, nullptr, nullptr, nullptr,
                           nullptr, nullptr, nullptr, nullptr, nullptr, nullptr,
<<<<<<< HEAD
                           nullptr, State, M) ||
=======
                           &isLet, nullptr, nullptr, nullptr, nullptr, nullptr, nullptr, State, M) ||
>>>>>>> 07b1905d
      P.parseToken(tok::at_sign, diag::expected_sil_value_name) ||
      P.parseIdentifier(GlobalName, NameLoc, diag::expected_sil_value_name) ||
      P.parseToken(tok::colon, diag::expected_sil_type))
    return true;

  if (State.parseSILType(GlobalType))
    return true;

  // Non-external global variables are definitions by default.
  if (!GlobalLinkage.hasValue())
    GlobalLinkage = SILLinkage::DefaultForDefinition;

  // Lookup the global variable declaration for this sil_global.
  auto VD =
      lookupGlobalDecl(GlobalName, GlobalLinkage.getValue(), GlobalType, P);
  if (!VD) {
    P.diagnose(NameLoc, diag::sil_global_variable_not_found, GlobalName);
    return true;
  }
  auto *GV = SILGlobalVariable::create(
      M, GlobalLinkage.getValue(), isSerialized, GlobalName.str(), GlobalType,
      RegularLocation(NameLoc), VD.getValue());

  GV->setLet(isLet);
  // Parse static initializer if exists.
  if (State.P.consumeIf(tok::equal) && State.P.consumeIf(tok::l_brace)) {
    SILBuilder B(GV);
    do {
      State.parseSILInstruction(B);
    } while (! State.P.consumeIf(tok::r_brace));
  }
  return false;
}

/// decl-sil-property: [[only in SIL mode]]
///   'sil_property' sil-decl-ref '(' sil-key-path-pattern-component ')'

bool SILParserTUState::parseSILProperty(Parser &P) {
  Lexer::SILBodyRAII Tmp(*P.L);

  auto loc = P.consumeToken(tok::kw_sil_property);
  auto InstLoc = RegularLocation(loc);
  SILParser SP(P);
  
  IsSerialized_t Serialized = IsNotSerialized;
  if (parseDeclSILOptional(nullptr, &Serialized, nullptr, nullptr, nullptr,
                           nullptr, nullptr, nullptr, nullptr, nullptr, nullptr,
<<<<<<< HEAD
                           nullptr, nullptr, nullptr, nullptr, nullptr, nullptr,
                           nullptr, SP, M))
=======
                           nullptr, nullptr, nullptr, nullptr, nullptr, nullptr, nullptr, SP, M))
>>>>>>> 07b1905d
    return true;
  
  ValueDecl *VD;
  
  if (SP.parseSILDottedPath(VD))
    return true;
  
  GenericParamList *generics;
  GenericEnvironment *patternEnv;
  Scope toplevelScope(&P, ScopeKind::TopLevel);
  Scope genericsScope(&P, ScopeKind::Generics);
  generics = P.maybeParseGenericParams().getPtrOrNull();
  patternEnv = handleSILGenericParams(P.Context, generics, &P.SF);
  
  if (patternEnv) {
    if (patternEnv->getGenericSignature()->getCanonicalSignature()
           != VD->getInnermostDeclContext()->getGenericSignatureOfContext()
                ->getCanonicalSignature()) {
      P.diagnose(loc, diag::sil_property_generic_signature_mismatch);
      return true;
    }
  } else {
    if (VD->getInnermostDeclContext()->getGenericSignatureOfContext()) {
      P.diagnose(loc, diag::sil_property_generic_signature_mismatch);
      return true;
    }
  }

  Identifier ComponentKind;
  Optional<KeyPathPatternComponent> Component;
  SourceLoc ComponentLoc;
  SmallVector<SILType, 4> OperandTypes;

  if (P.parseToken(tok::l_paren, diag::expected_tok_in_sil_instr, "("))
    return true;
  
  if (!P.consumeIf(tok::r_paren)) {
    KeyPathPatternComponent parsedComponent;
    if (P.parseIdentifier(ComponentKind, ComponentLoc,
                          diag::expected_tok_in_sil_instr, "component kind")
        || SP.parseKeyPathPatternComponent(parsedComponent, OperandTypes,
                 ComponentLoc, ComponentKind, InstLoc,
                 patternEnv)
        || P.parseToken(tok::r_paren, diag::expected_tok_in_sil_instr, ")"))
      return true;
    
    Component = std::move(parsedComponent);
  }
  
  SILProperty::create(M, Serialized,
                      cast<AbstractStorageDecl>(VD), Component);
  return false;
}

/// decl-sil-vtable: [[only in SIL mode]]
///   'sil_vtable' ClassName decl-sil-vtable-body
/// decl-sil-vtable-body:
///   '{' sil-vtable-entry* '}'
/// sil-vtable-entry:
///   SILDeclRef ':' SILFunctionName
bool SILParserTUState::parseSILVTable(Parser &P) {
  P.consumeToken(tok::kw_sil_vtable);
  SILParser VTableState(P);

  IsSerialized_t Serialized = IsNotSerialized;
  // SWIFT_ENABLE_TENSORFLOW
  if (parseDeclSILOptional(nullptr, &Serialized, nullptr, nullptr, nullptr,
                           nullptr, nullptr, nullptr, nullptr, nullptr, nullptr,
<<<<<<< HEAD
                           nullptr, nullptr, nullptr, nullptr, nullptr, nullptr,
                           nullptr, VTableState, M))
=======
                           nullptr, nullptr, nullptr, nullptr, nullptr, nullptr, nullptr,
                           VTableState, M))
>>>>>>> 07b1905d
    return true;

  // Parse the class name.
  Identifier Name;
  SourceLoc Loc;
  if (VTableState.parseSILIdentifier(Name, Loc,
                                     diag::expected_sil_value_name))
    return true;

  // Find the class decl.
  llvm::PointerUnion<ValueDecl*, ModuleDecl *> Res = lookupTopDecl(P, Name);
  assert(Res.is<ValueDecl*>() && "Class look-up should return a Decl");
  ValueDecl *VD = Res.get<ValueDecl*>();
  if (!VD) {
    P.diagnose(Loc, diag::sil_vtable_class_not_found, Name);
    return true;
  }

  auto *theClass = dyn_cast<ClassDecl>(VD);
  if (!theClass) {
    P.diagnose(Loc, diag::sil_vtable_class_not_found, Name);
    return true;
  }

  SourceLoc LBraceLoc = P.Tok.getLoc();
  P.consumeToken(tok::l_brace);

  // We need to turn on InSILBody to parse SILDeclRef.
  Lexer::SILBodyRAII Tmp(*P.L);
  Scope S(&P, ScopeKind::TopLevel);
  // Parse the entry list.
  std::vector<SILVTable::Entry> vtableEntries;
  if (P.Tok.isNot(tok::r_brace)) {
    do {
      SILDeclRef Ref;
      Identifier FuncName;
      SourceLoc FuncLoc;
      if (VTableState.parseSILDeclRef(Ref, true))
        return true;
      SILFunction *Func = nullptr;
      Optional<SILLinkage> Linkage = SILLinkage::Private;
      if (P.Tok.is(tok::kw_nil)) {
        P.consumeToken();
      } else {
        if (P.parseToken(tok::colon, diag::expected_sil_vtable_colon) ||
            parseSILLinkage(Linkage, P) ||
            P.parseToken(tok::at_sign, diag::expected_sil_function_name) ||
            VTableState.parseSILIdentifier(FuncName, FuncLoc,
                                           diag::expected_sil_value_name))
        return true;
        Func = M.lookUpFunction(FuncName.str());
        if (!Func) {
          P.diagnose(FuncLoc, diag::sil_vtable_func_not_found, FuncName);
          return true;
        }
        if (!Linkage)
          Linkage = stripExternalFromLinkage(Func->getLinkage());
      }

      auto Kind = SILVTable::Entry::Kind::Normal;
      if (P.Tok.is(tok::l_square)) {
        P.consumeToken(tok::l_square);
        if (P.Tok.isNot(tok::identifier)) {
          P.diagnose(P.Tok.getLoc(), diag::sil_vtable_bad_entry_kind);
          return true;
        }

        if (P.Tok.getText() == "override") {
          P.consumeToken();
          Kind = SILVTable::Entry::Kind::Override;
        } else if (P.Tok.getText() == "inherited") {
          P.consumeToken();
          Kind = SILVTable::Entry::Kind::Inherited;
        } else {
          P.diagnose(P.Tok.getLoc(), diag::sil_vtable_bad_entry_kind);
          return true;
        }

        if (P.parseToken(tok::r_square, diag::sil_vtable_expect_rsquare))
          return true;
      }

      vtableEntries.emplace_back(Ref, Func, Kind, Linkage.getValue());
    } while (P.Tok.isNot(tok::r_brace) && P.Tok.isNot(tok::eof));
  }

  SourceLoc RBraceLoc;
  P.parseMatchingToken(tok::r_brace, RBraceLoc, diag::expected_sil_rbrace,
                       LBraceLoc);

  SILVTable::create(M, theClass, Serialized, vtableEntries);
  return false;
}

static ProtocolDecl *parseProtocolDecl(Parser &P, SILParser &SP) {
  Identifier DeclName;
  SourceLoc DeclLoc;
  if (SP.parseSILIdentifier(DeclName, DeclLoc, diag::expected_sil_value_name))
    return nullptr;

  // Find the protocol decl. The protocol can be imported.
  llvm::PointerUnion<ValueDecl*, ModuleDecl *> Res = lookupTopDecl(P, DeclName);
  assert(Res.is<ValueDecl*>() && "Protocol look-up should return a Decl");
  ValueDecl *VD = Res.get<ValueDecl*>();
  if (!VD) {
    P.diagnose(DeclLoc, diag::sil_witness_protocol_not_found, DeclName);
    return nullptr;
  }
  auto *proto = dyn_cast<ProtocolDecl>(VD);
  if (!proto)
    P.diagnose(DeclLoc, diag::sil_witness_protocol_not_found, DeclName);
  return proto;
}

static AssociatedTypeDecl *parseAssociatedTypeDecl(Parser &P, SILParser &SP,
                                                   ProtocolDecl *proto) {
  Identifier DeclName;
  SourceLoc DeclLoc;
  if (SP.parseSILIdentifier(DeclName, DeclLoc, diag::expected_sil_value_name))
    return nullptr;
  // We can return multiple decls, for now, we use the first lookup result.
  // One example is two decls when searching for Generator of Sequence:
  // one from Sequence, the other from _Sequence_Type.
  SmallVector<ValueDecl *, 4> values;
  auto VD = lookupMember(P, proto->getInterfaceType(), DeclName, DeclLoc,
                         values, true/*ExpectMultipleResults*/);
  if (!VD) {
    P.diagnose(DeclLoc, diag::sil_witness_assoc_not_found, DeclName);
    return nullptr;
  }
  return dyn_cast<AssociatedTypeDecl>(VD);
}

static bool parseAssociatedTypePath(SILParser &SP,
                                    SmallVectorImpl<Identifier> &path) {
  do {
    Identifier name;
    SourceLoc loc;
    if (SP.parseSILIdentifier(name, loc, diag::expected_sil_value_name))
      return false;
    path.push_back(name);
  } while (SP.P.consumeIf(tok::period));

  return true;
}

static bool matchesAssociatedTypePath(CanType assocType,
                                      ArrayRef<Identifier> path) {
  if (auto memberType = dyn_cast<DependentMemberType>(assocType)) {
    return (!path.empty() &&
            memberType->getName() == path.back() &&
            matchesAssociatedTypePath(memberType.getBase(), path.drop_back()));
  } else {
    assert(isa<GenericTypeParamType>(assocType));
    return path.empty();
  }
}

static CanType parseAssociatedTypePath(Parser &P, SILParser &SP,
                                       ProtocolDecl *proto) {
  SourceLoc loc = SP.P.Tok.getLoc();
  SmallVector<Identifier, 4> path;
  if (!parseAssociatedTypePath(SP, path))
    return CanType();

  // This is only used for parsing associated conformances, so we can
  // go ahead and just search the requirement signature for something that
  // matches the path.
  for (auto &reqt : proto->getRequirementSignature()) {
    if (reqt.getKind() != RequirementKind::Conformance)
      continue;
    CanType assocType = reqt.getFirstType()->getCanonicalType();
    if (matchesAssociatedTypePath(assocType, path))
      return assocType;
  }

  SmallString<128> name;
  name += path[0].str();
  for (auto elt : makeArrayRef(path).slice(1)) {
    name += '.';
    name += elt.str();
  }
  P.diagnose(loc, diag::sil_witness_assoc_conf_not_found, name);
  return CanType();
}

static bool isSelfConformance(Type conformingType, ProtocolDecl *protocol) {
  if (auto protoTy = conformingType->getAs<ProtocolType>())
    return protoTy->getDecl() == protocol;
  return false;
}

static Optional<ProtocolConformanceRef> parseRootProtocolConformance(Parser &P,
           SILParser &SP, Type ConformingTy, ProtocolDecl *&proto,
           ConformanceContext context) {
  Identifier ModuleKeyword, ModuleName;
  SourceLoc Loc, KeywordLoc;
  proto = parseProtocolDecl(P, SP);
  if (!proto)
    return None;
      
  if (P.parseIdentifier(ModuleKeyword, KeywordLoc,
                        diag::expected_tok_in_sil_instr, "module") ||
      SP.parseSILIdentifier(ModuleName, Loc,
                            diag::expected_sil_value_name))
    return None;

  if (ModuleKeyword.str() != "module") {
    P.diagnose(KeywordLoc, diag::expected_tok_in_sil_instr, "module");
    return None;
  }

  // Calling lookupConformance on a BoundGenericType will return a specialized
  // conformance. We use UnboundGenericType to find the normal conformance.
  Type lookupTy = ConformingTy;
  if (auto bound = lookupTy->getAs<BoundGenericType>())
    lookupTy = bound->getDecl()->getDeclaredType();
  auto lookup = P.SF.getParentModule()->lookupConformance(lookupTy, proto);
  if (!lookup) {
    P.diagnose(KeywordLoc, diag::sil_witness_protocol_conformance_not_found);
    return None;
  }

  // Use a concrete self-conformance if we're parsing this for a witness table.
  if (context == ConformanceContext::WitnessTable &&
      !lookup->isConcrete() &&
      isSelfConformance(ConformingTy, proto)) {
    lookup = ProtocolConformanceRef(P.Context.getSelfConformance(proto));
  }

  return lookup;
}

///  protocol-conformance ::= normal-protocol-conformance
///  protocol-conformance ::=
///    generic-parameter-list? type: 'inherit' '(' protocol-conformance ')'
///  protocol-conformance ::=
///    generic-parameter-list? type: 'specialize' '<' substitution* '>'
///    '(' protocol-conformance ')'
///  normal-protocol-conformance ::=
///    generic-parameter-list? type: protocolName module ModuleName
/// Note that generic-parameter-list is already parsed before calling this.
Optional<ProtocolConformanceRef> SILParser::parseProtocolConformance(
           ProtocolDecl *&proto,
           GenericEnvironment *&genericEnv,
           ConformanceContext context,
           ProtocolDecl *defaultForProto) {
  // Parse generic params for the protocol conformance. We need to make sure
  // they have the right scope.
  Optional<Scope> GenericsScope;
  if (context == ConformanceContext::Ordinary)
    GenericsScope.emplace(&P, ScopeKind::Generics);

  // Make sure we don't leave it uninitialized in the caller
  genericEnv = nullptr;

  auto *genericParams = P.maybeParseGenericParams().getPtrOrNull();
  if (genericParams) {
    genericEnv = handleSILGenericParams(P.Context, genericParams, &P.SF);
  }

  auto retVal = parseProtocolConformanceHelper(proto, genericEnv, context,
                                               defaultForProto);

  if (GenericsScope) {
    GenericsScope.reset();
  }
  return retVal;
}

Optional<ProtocolConformanceRef> SILParser::parseProtocolConformanceHelper(
                                    ProtocolDecl *&proto,
                                    GenericEnvironment *witnessEnv,
                                    ConformanceContext context,
                                    ProtocolDecl *defaultForProto) {
  // Parse AST type.
  ParserResult<TypeRepr> TyR = P.parseType();
  if (TyR.isNull())
    return None;
  TypeLoc Ty = TyR.get();
  if (defaultForProto) {
    bindProtocolSelfInTypeRepr(Ty, defaultForProto);
  }

  if (performTypeLocChecking(Ty, /*IsSILType=*/ false, witnessEnv,
                             defaultForProto))
    return None;
  auto ConformingTy = Ty.getType();

  if (P.parseToken(tok::colon, diag::expected_sil_witness_colon))
    return None;

  if (P.Tok.is(tok::identifier) && P.Tok.getText() == "specialize") {
    P.consumeToken();

    // Parse substitutions for specialized conformance.
    SmallVector<ParsedSubstitution, 4> parsedSubs;
    if (parseSubstitutions(parsedSubs, witnessEnv, defaultForProto))
      return None;

    if (P.parseToken(tok::l_paren, diag::expected_sil_witness_lparen))
      return None;
    ProtocolDecl *dummy;
    GenericEnvironment *specializedEnv;
    auto genericConform =
        parseProtocolConformance(dummy, specializedEnv,
                                 ConformanceContext::Ordinary,
                                 defaultForProto);
    if (!genericConform || !genericConform->isConcrete())
      return None;
    if (P.parseToken(tok::r_paren, diag::expected_sil_witness_rparen))
      return None;

    SubstitutionMap subMap =
      getApplySubstitutionsFromParsed(*this, specializedEnv, parsedSubs);
    if (!subMap)
      return None;

    auto result = P.Context.getSpecializedConformance(
      ConformingTy, genericConform->getConcrete(), subMap);
    return ProtocolConformanceRef(result);
  }

  if (P.Tok.is(tok::identifier) && P.Tok.getText() == "inherit") {
    P.consumeToken();

    if (P.parseToken(tok::l_paren, diag::expected_sil_witness_lparen))
      return None;
    auto baseConform = parseProtocolConformance(defaultForProto,
                                                ConformanceContext::Ordinary);
    if (!baseConform || !baseConform->isConcrete())
      return None;
    if (P.parseToken(tok::r_paren, diag::expected_sil_witness_rparen))
      return None;

    auto result = P.Context.getInheritedConformance(ConformingTy,
                                                    baseConform->getConcrete());
    return ProtocolConformanceRef(result);
  }

  auto retVal =
    parseRootProtocolConformance(P, *this, ConformingTy, proto, context);
  return retVal;
}

/// Parser a single SIL vtable entry and add it to either \p witnessEntries
/// or \c conditionalConformances.
static bool parseSILVTableEntry(
         Parser &P,
         SILModule &M,
         ProtocolDecl *proto,
         GenericEnvironment *witnessEnv,
         SILParser &witnessState,
         bool isDefaultWitnessTable,
         std::vector<SILWitnessTable::Entry> &witnessEntries,
         std::vector<SILWitnessTable::ConditionalConformance>
           &conditionalConformances) {
  ProtocolDecl *defaultForProto = isDefaultWitnessTable ? proto : nullptr;
  Identifier EntryKeyword;
  SourceLoc KeywordLoc;
  if (P.parseIdentifier(EntryKeyword, KeywordLoc,
        diag::expected_tok_in_sil_instr,
        "method, associated_type, associated_type_protocol, base_protocol"
        ", no_default"))
    return true;

  if (EntryKeyword.str() == "no_default") {
    witnessEntries.push_back(SILDefaultWitnessTable::Entry());
    return false;
  }

  if (EntryKeyword.str() == "base_protocol") {
    ProtocolDecl *proto = parseProtocolDecl(P, witnessState);
    if (!proto)
      return true;
    if (P.parseToken(tok::colon, diag::expected_sil_witness_colon))
      return true;
    auto conform =
      witnessState.parseProtocolConformance(defaultForProto,
                                            ConformanceContext::Ordinary);
    if (!conform || !conform->isConcrete()) // Ignore this witness entry for now.
      return false;

    witnessEntries.push_back(SILWitnessTable::BaseProtocolWitness{
      proto, conform->getConcrete()
    });
    return false;
  }

  if (EntryKeyword.str() == "associated_type_protocol" ||
      EntryKeyword.str() == "conditional_conformance") {
    if (P.parseToken(tok::l_paren, diag::expected_sil_witness_lparen))
      return true;
    CanType assocOrSubject;
    if (EntryKeyword.str() == "associated_type_protocol") {
      assocOrSubject = parseAssociatedTypePath(P, witnessState, proto);
    } else {
      // Parse AST type.
      ParserResult<TypeRepr> TyR = P.parseType();
      if (TyR.isNull())
        return true;
      TypeLoc Ty = TyR.get();
      if (isDefaultWitnessTable)
        bindProtocolSelfInTypeRepr(Ty, proto);
      if (swift::performTypeLocChecking(P.Context, Ty,
                                        /*isSILMode=*/false,
                                        /*isSILType=*/false,
                                        witnessEnv,
                                        &P.SF))
        return true;

      assocOrSubject = Ty.getType()->getCanonicalType();
    }
    if (!assocOrSubject)
      return true;
    if (P.parseToken(tok::colon, diag::expected_sil_witness_colon))
      return true;
    ProtocolDecl *proto = parseProtocolDecl(P, witnessState);
    if (!proto)
      return true;
    if (P.parseToken(tok::r_paren, diag::expected_sil_witness_rparen) ||
        P.parseToken(tok::colon, diag::expected_sil_witness_colon))
      return true;

    ProtocolConformanceRef conformance(proto);
    if (P.Tok.getText() != "dependent") {
      auto concrete =
        witnessState.parseProtocolConformance(defaultForProto,
                                              ConformanceContext::Ordinary);
      if (!concrete && !concrete->isConcrete()) // Ignore this for now.
        return false;
      conformance = *concrete;
    } else {
      P.consumeToken();
    }

    if (EntryKeyword.str() == "associated_type_protocol")
      witnessEntries.push_back(
          SILWitnessTable::AssociatedTypeProtocolWitness{assocOrSubject,
                                                         proto,
                                                         conformance});
    else
      conditionalConformances.push_back(
          SILWitnessTable::ConditionalConformance{assocOrSubject,
                                                  conformance});

    return false;
  }

  if (EntryKeyword.str() == "associated_type") {
    AssociatedTypeDecl *assoc = parseAssociatedTypeDecl(P, witnessState,
                                                        proto);
    if (!assoc)
      return true;
    if (P.parseToken(tok::colon, diag::expected_sil_witness_colon))
      return true;

    // Parse AST type.
    ParserResult<TypeRepr> TyR = P.parseType();
    if (TyR.isNull())
      return true;
    TypeLoc Ty = TyR.get();
    if (isDefaultWitnessTable)
      bindProtocolSelfInTypeRepr(Ty, proto);
    if (swift::performTypeLocChecking(P.Context, Ty,
                                      /*isSILMode=*/false,
                                      /*isSILType=*/false,
                                      witnessEnv,
                                      &P.SF))
      return true;

    witnessEntries.push_back(SILWitnessTable::AssociatedTypeWitness{
      assoc, Ty.getType()->getCanonicalType()
    });
    return false;
  }

  if (EntryKeyword.str() != "method") {
    P.diagnose(KeywordLoc, diag::expected_tok_in_sil_instr, "method");
    return true;
  }

  SILDeclRef Ref;


  Identifier FuncName;
  SourceLoc FuncLoc;
  if (witnessState.parseSILDeclRef(Ref, true) ||
      P.parseToken(tok::colon, diag::expected_sil_witness_colon))
    return true;

  SILFunction *Func = nullptr;
  if (P.Tok.is(tok::kw_nil)) {
    P.consumeToken();
  } else {
    if (P.parseToken(tok::at_sign, diag::expected_sil_function_name) ||
        witnessState.parseSILIdentifier(FuncName, FuncLoc,
                                        diag::expected_sil_value_name))
      return true;

    Func = M.lookUpFunction(FuncName.str());
    if (!Func) {
      P.diagnose(FuncLoc, diag::sil_witness_func_not_found, FuncName);
      return true;
    }
  }

  witnessEntries.push_back(SILWitnessTable::MethodWitness{
    Ref, Func
  });

  return false;
}

/// decl-sil-witness ::= 'sil_witness_table' sil-linkage?
///                      normal-protocol-conformance decl-sil-witness-body
/// normal-protocol-conformance ::=
///   generic-parameter-list? type: protocolName module ModuleName
/// decl-sil-witness-body:
///   '{' sil-witness-entry* '}'
/// sil-witness-entry:
///   method SILDeclRef ':' @SILFunctionName
///   associated_type AssociatedTypeDeclName: Type
///   associated_type_protocol (AssocName: ProtocolName):
///                              protocol-conformance|dependent
///   base_protocol ProtocolName: protocol-conformance
bool SILParserTUState::parseSILWitnessTable(Parser &P) {
  P.consumeToken(tok::kw_sil_witness_table);
  SILParser WitnessState(P);
  
  // Parse the linkage.
  Optional<SILLinkage> Linkage;
  parseSILLinkage(Linkage, P);
  
  IsSerialized_t isSerialized = IsNotSerialized;
  // SWIFT_ENABLE_TENSORFLOW
  if (parseDeclSILOptional(nullptr, &isSerialized, nullptr, nullptr, nullptr,
                           nullptr, nullptr, nullptr, nullptr, nullptr, nullptr,
<<<<<<< HEAD
                           nullptr, nullptr, nullptr, nullptr, nullptr, nullptr,
                           nullptr, WitnessState, M))
=======
                           nullptr, nullptr, nullptr, nullptr, nullptr, nullptr, nullptr,
                           WitnessState, M))
>>>>>>> 07b1905d
    return true;

  Scope S(&P, ScopeKind::TopLevel);
  // We should use WitnessTableBody. This ensures that the generic params
  // are visible.
  Optional<Scope> BodyScope;
  BodyScope.emplace(&P, ScopeKind::FunctionBody);

  // Parse the protocol conformance.
  ProtocolDecl *proto;
  GenericEnvironment *witnessEnv;
  auto conf = WitnessState.parseProtocolConformance(proto,
                                                    witnessEnv,
                                              ConformanceContext::WitnessTable,
                                                    nullptr);
  WitnessState.ContextGenericEnv = witnessEnv;

  // FIXME: should we really allow a specialized or inherited conformance here?
  auto theConformance =
    (conf && conf->isConcrete())
      ? conf->getConcrete()->getRootConformance()
      : nullptr;

  SILWitnessTable *wt = nullptr;
  if (theConformance) {
    wt = M.lookUpWitnessTable(theConformance, false);
    assert((!wt || wt->isDeclaration()) &&
           "Attempting to create duplicate witness table.");
  }

  // If we don't have an lbrace, then this witness table is a declaration.
  if (P.Tok.getKind() != tok::l_brace) {
    // Default to public external linkage.
    if (!Linkage)
      Linkage = SILLinkage::PublicExternal;
    // We ignore empty witness table without normal protocol conformance.
    if (!wt && theConformance)
      wt = SILWitnessTable::create(M, *Linkage, theConformance);
    BodyScope.reset();
    return false;
  }

  if (!theConformance) {
    P.diagnose(P.Tok, diag::sil_witness_protocol_conformance_not_found);
    return true;
  }

  SourceLoc LBraceLoc = P.Tok.getLoc();
  P.consumeToken(tok::l_brace);

  // We need to turn on InSILBody to parse SILDeclRef.
  Lexer::SILBodyRAII Tmp(*P.L);
  // Parse the entry list.
  std::vector<SILWitnessTable::Entry> witnessEntries;
  std::vector<SILWitnessTable::ConditionalConformance> conditionalConformances;

  if (P.Tok.isNot(tok::r_brace)) {
    do {
      if (parseSILVTableEntry(P, M, proto, witnessEnv, WitnessState, false,
                              witnessEntries, conditionalConformances))
        return true;
    } while (P.Tok.isNot(tok::r_brace) && P.Tok.isNot(tok::eof));
  }

  SourceLoc RBraceLoc;
  P.parseMatchingToken(tok::r_brace, RBraceLoc, diag::expected_sil_rbrace,
                       LBraceLoc);
  
  // Default to public linkage.
  if (!Linkage)
    Linkage = SILLinkage::Public;

  if (!wt)
    wt = SILWitnessTable::create(M, *Linkage, theConformance);
  else
    wt->setLinkage(*Linkage);
  wt->convertToDefinition(witnessEntries, conditionalConformances,
                          isSerialized);
  BodyScope.reset();
  return false;
}

/// decl-sil-default-witness ::= 'sil_default_witness_table' 
///                              sil-linkage identifier
///                              decl-sil-default-witness-body
/// decl-sil-default-witness-body:
///   '{' sil-default-witness-entry* '}'
/// sil-default-witness-entry:
///   sil-witness-entry
///   'no_default'
bool SILParserTUState::parseSILDefaultWitnessTable(Parser &P) {
  P.consumeToken(tok::kw_sil_default_witness_table);
  SILParser WitnessState(P);
  
  // Parse the linkage.
  Optional<SILLinkage> Linkage;
  parseSILLinkage(Linkage, P);
  
  Scope S(&P, ScopeKind::TopLevel);
  // We should use WitnessTableBody. This ensures that the generic params
  // are visible.
  Optional<Scope> BodyScope;
  BodyScope.emplace(&P, ScopeKind::FunctionBody);

  // Parse the protocol.
  ProtocolDecl *protocol = parseProtocolDecl(P, WitnessState);
  if (!protocol)
    return true;

  // Parse the body.
  SourceLoc LBraceLoc = P.Tok.getLoc();
  P.consumeToken(tok::l_brace);

  // We need to turn on InSILBody to parse SILDeclRef.
  Lexer::SILBodyRAII Tmp(*P.L);

  // Parse the entry list.
  std::vector<SILWitnessTable::Entry> witnessEntries;
  std::vector<SILWitnessTable::ConditionalConformance> conditionalConformances;

  if (P.Tok.isNot(tok::r_brace)) {
    do {
      if (parseSILVTableEntry(P, M, protocol, protocol->getGenericEnvironment(),
                              WitnessState, true, witnessEntries,
                              conditionalConformances))
        return true;
    } while (P.Tok.isNot(tok::r_brace) && P.Tok.isNot(tok::eof));
  }

  SourceLoc RBraceLoc;
  P.parseMatchingToken(tok::r_brace, RBraceLoc, diag::expected_sil_rbrace,
                       LBraceLoc);
  
  // Default to public linkage.
  if (!Linkage)
    Linkage = SILLinkage::Public;

  SILDefaultWitnessTable::create(M, *Linkage, protocol, witnessEntries);
  BodyScope.reset();
  return false;
}

llvm::Optional<llvm::coverage::Counter> SILParser::parseSILCoverageExpr(
    llvm::coverage::CounterExpressionBuilder &Builder) {
  if (P.Tok.is(tok::integer_literal)) {
    unsigned CounterId;
    if (parseInteger(CounterId, diag::sil_coverage_invalid_counter))
      return None;
    return llvm::coverage::Counter::getCounter(CounterId);
  }

  if (P.Tok.is(tok::identifier)) {
    Identifier Zero;
    SourceLoc Loc;
    if (parseSILIdentifier(Zero, Loc, diag::sil_coverage_invalid_counter))
      return None;
    if (Zero.str() != "zero") {
      P.diagnose(Loc, diag::sil_coverage_invalid_counter);
      return None;
    }
    return llvm::coverage::Counter::getZero();
  }

  if (P.Tok.is(tok::l_paren)) {
    P.consumeToken(tok::l_paren);
    auto LHS = parseSILCoverageExpr(Builder);
    if (!LHS)
      return None;
    Identifier Operator;
    SourceLoc Loc;
    if (P.parseAnyIdentifier(Operator, Loc,
                             diag::sil_coverage_invalid_operator))
      return None;
    if (Operator.str() != "+" && Operator.str() != "-") {
      P.diagnose(Loc, diag::sil_coverage_invalid_operator);
      return None;
    }
    auto RHS = parseSILCoverageExpr(Builder);
    if (!RHS)
      return None;
    if (P.parseToken(tok::r_paren, diag::sil_coverage_expected_rparen))
      return None;

    if (Operator.str() == "+")
      return Builder.add(*LHS, *RHS);
    return Builder.subtract(*LHS, *RHS);
  }

  P.diagnose(P.Tok, diag::sil_coverage_invalid_counter);
  return None;
}

/// decl-sil-coverage-map ::= 'sil_coverage_map' CoveredName PGOFuncName CoverageHash
///                           decl-sil-coverage-body
/// decl-sil-coverage-body:
///   '{' sil-coverage-entry* '}'
/// sil-coverage-entry:
///   sil-coverage-loc ':' sil-coverage-expr
/// sil-coverage-loc:
///   StartLine ':' StartCol '->' EndLine ':' EndCol
/// sil-coverage-expr:
///   ...
bool SILParserTUState::parseSILCoverageMap(Parser &P) {
  P.consumeToken(tok::kw_sil_coverage_map);
  SILParser State(P);

  // Parse the filename.
  Identifier Filename;
  SourceLoc FileLoc;
  if (State.parseSILIdentifier(Filename, FileLoc,
                               diag::expected_sil_value_name))
    return true;

  // Parse the covered name.
  if (!P.Tok.is(tok::string_literal)) {
    P.diagnose(P.Tok, diag::sil_coverage_expected_quote);
    return true;
  }
  StringRef FuncName = P.Tok.getText().drop_front().drop_back();
  P.consumeToken();

  // Parse the PGO func name.
  if (!P.Tok.is(tok::string_literal)) {
    P.diagnose(P.Tok, diag::sil_coverage_expected_quote);
    return true;
  }
  StringRef PGOFuncName = P.Tok.getText().drop_front().drop_back();
  P.consumeToken();

  uint64_t Hash;
  if (State.parseInteger(Hash, diag::sil_coverage_invalid_hash))
    return true;

  if (!P.Tok.is(tok::l_brace)) {
    P.diagnose(P.Tok, diag::sil_coverage_expected_lbrace);
    return true;
  }
  SourceLoc LBraceLoc = P.Tok.getLoc();
  P.consumeToken(tok::l_brace);

  llvm::coverage::CounterExpressionBuilder Builder;
  std::vector<SILCoverageMap::MappedRegion> Regions;
  bool BodyHasError = false;
  if (P.Tok.isNot(tok::r_brace)) {
    do {
      unsigned StartLine, StartCol, EndLine, EndCol;
      if (State.parseInteger(StartLine, diag::sil_coverage_expected_loc) ||
          P.parseToken(tok::colon, diag::sil_coverage_expected_loc) ||
          State.parseInteger(StartCol, diag::sil_coverage_expected_loc) ||
          P.parseToken(tok::arrow, diag::sil_coverage_expected_arrow) ||
          State.parseInteger(EndLine, diag::sil_coverage_expected_loc) ||
          P.parseToken(tok::colon, diag::sil_coverage_expected_loc) ||
          State.parseInteger(EndCol, diag::sil_coverage_expected_loc)) {
        BodyHasError = true;
        break;
      }

      if (P.parseToken(tok::colon, diag::sil_coverage_expected_colon)) {
        BodyHasError = true;
        break;
      }

      auto Counter = State.parseSILCoverageExpr(Builder);
      if (!Counter) {
        BodyHasError = true;
        break;
      }

      Regions.emplace_back(StartLine, StartCol, EndLine, EndCol, *Counter);
    } while (P.Tok.isNot(tok::r_brace) && P.Tok.isNot(tok::eof));
  }
  if (BodyHasError)
    P.skipUntilDeclRBrace();

  SourceLoc RBraceLoc;
  P.parseMatchingToken(tok::r_brace, RBraceLoc, diag::expected_sil_rbrace,
                       LBraceLoc);

  if (!BodyHasError)
    SILCoverageMap::create(M, Filename.str(), FuncName.str(), PGOFuncName.str(),
                           Hash, Regions, Builder.getExpressions());
  return false;
}

/// sil-scope-ref ::= 'scope' [0-9]+
/// sil-scope ::= 'sil_scope' [0-9]+ '{'
///                 debug-loc
///                 'parent' scope-parent
///                 ('inlined_at' sil-scope-ref)?
///               '}'
/// scope-parent ::= sil-function-name ':' sil-type
/// scope-parent ::= sil-scope-ref
/// debug-loc ::= 'loc' string-literal ':' [0-9]+ ':' [0-9]+
bool SILParserTUState::parseSILScope(Parser &P) {
  P.consumeToken(tok::kw_sil_scope);
  SILParser ScopeState(P);

  SourceLoc SlotLoc = P.Tok.getLoc();
  unsigned Slot;
  if (ScopeState.parseInteger(Slot, diag::sil_invalid_scope_slot))
    return true;

  SourceLoc LBraceLoc = P.Tok.getLoc();
  P.consumeToken(tok::l_brace);

  StringRef Key = P.Tok.getText();
  RegularLocation Loc{SILLocation::DebugLoc()};
  if (Key == "loc")
    if (ScopeState.parseSILLocation(Loc))
      return true;
  ScopeState.parseVerbatim("parent");
  Identifier FnName;
  SILDebugScope *Parent = nullptr;
  SILFunction *ParentFn = nullptr;
  if (P.Tok.is(tok::integer_literal)) {
    /// scope-parent ::= sil-scope-ref
    if (ScopeState.parseScopeRef(Parent))
      return true;
  } else {
    /// scope-parent ::= sil-function-name
    SILType Ty;
    SourceLoc FnLoc = P.Tok.getLoc();
    // We need to turn on InSILBody to parse the function reference.
    Lexer::SILBodyRAII Tmp(*P.L);
    GenericEnvironment *IgnoredEnv;
    Scope S(&P, ScopeKind::TopLevel);
    Scope Body(&P, ScopeKind::FunctionBody);
    if ((ScopeState.parseGlobalName(FnName)) ||
        P.parseToken(tok::colon, diag::expected_sil_colon_value_ref) ||
        ScopeState.parseSILType(Ty, IgnoredEnv, true))
      return true;

    // The function doesn't exist yet. Create a zombie forward declaration.
    auto FnTy = Ty.getAs<SILFunctionType>();
    if (!FnTy || !Ty.isObject()) {
      P.diagnose(FnLoc, diag::expected_sil_function_type);
      return true;
    }
    ParentFn = ScopeState.getGlobalNameForReference(FnName, FnTy, FnLoc, true);
    ScopeState.TUState.PotentialZombieFns.insert(ParentFn);
  }

  SILDebugScope *InlinedAt = nullptr;
  if (P.Tok.getText() == "inlined_at") {
    P.consumeToken();
    if (ScopeState.parseScopeRef(InlinedAt))
      return true;
  }

  SourceLoc RBraceLoc;
  P.parseMatchingToken(tok::r_brace, RBraceLoc, diag::expected_sil_rbrace,
                       LBraceLoc);

  auto &Scope = ScopeSlots[Slot];
  if (Scope) {
    P.diagnose(SlotLoc, diag::sil_scope_redefined, Slot);
    return true;
  }

  Scope = new (M) SILDebugScope(Loc, ParentFn, Parent, InlinedAt);
  return false;
}<|MERGE_RESOLUTION|>--- conflicted
+++ resolved
@@ -5922,23 +5922,13 @@
   SILFunction *DynamicallyReplacedFunction = nullptr;
   Identifier objCReplacementFor;
   if (parseSILLinkage(FnLinkage, P) ||
-<<<<<<< HEAD
-      parseDeclSILOptional(&isTransparent, &isSerialized, &isCanonical,
-                           &isThunk, &isDynamic, &DynamicallyReplacedFunction,
-                           &objCReplacementFor, &isGlobalInit, &inlineStrategy,
-                           &optimizationMode, nullptr, &isWeakLinked,
-                           &isWithoutActuallyEscapingThunk, &Semantics,
-                           // SWIFT_ENABLE_TENSORFLOW
-                           &SpecAttrs, &DiffAttrs, &ClangDecl, &MRK,
-                           FunctionState, M) ||
-=======
       parseDeclSILOptional(
           &isTransparent, &isSerialized, &isCanonical, &hasOwnershipSSA,
           &isThunk, &isDynamic, &DynamicallyReplacedFunction,
           &objCReplacementFor, &isGlobalInit, &inlineStrategy, &optimizationMode, nullptr,
           &isWeakLinked, &isWithoutActuallyEscapingThunk, &Semantics,
-          &SpecAttrs, &ClangDecl, &MRK, FunctionState, M) ||
->>>>>>> 07b1905d
+          // SWIFT_ENABLE_TENSORFLOW
+          &SpecAttrs, &DiffAttrs, &ClangDecl, &MRK, FunctionState, M) ||
       P.parseToken(tok::at_sign, diag::expected_sil_function_name) ||
       P.parseIdentifier(FnName, FnNameLoc, diag::expected_sil_function_name) ||
       P.parseToken(tok::colon, diag::expected_sil_type))
@@ -6170,11 +6160,7 @@
       // SWIFT_ENABLE_TENSORFLOW
       parseDeclSILOptional(nullptr, &isSerialized, nullptr, nullptr, nullptr,
                            nullptr, nullptr, nullptr, nullptr, nullptr, nullptr,
-<<<<<<< HEAD
-                           nullptr, State, M) ||
-=======
-                           &isLet, nullptr, nullptr, nullptr, nullptr, nullptr, nullptr, State, M) ||
->>>>>>> 07b1905d
+                           &isLet, nullptr, nullptr, nullptr, nullptr, nullptr, nullptr, nullptr, State, M) ||
       P.parseToken(tok::at_sign, diag::expected_sil_value_name) ||
       P.parseIdentifier(GlobalName, NameLoc, diag::expected_sil_value_name) ||
       P.parseToken(tok::colon, diag::expected_sil_type))
@@ -6222,12 +6208,7 @@
   IsSerialized_t Serialized = IsNotSerialized;
   if (parseDeclSILOptional(nullptr, &Serialized, nullptr, nullptr, nullptr,
                            nullptr, nullptr, nullptr, nullptr, nullptr, nullptr,
-<<<<<<< HEAD
-                           nullptr, nullptr, nullptr, nullptr, nullptr, nullptr,
-                           nullptr, SP, M))
-=======
-                           nullptr, nullptr, nullptr, nullptr, nullptr, nullptr, nullptr, SP, M))
->>>>>>> 07b1905d
+                           nullptr, nullptr, nullptr, nullptr, nullptr, nullptr, nullptr, nullptr, SP, M))
     return true;
   
   ValueDecl *VD;
@@ -6295,14 +6276,9 @@
   IsSerialized_t Serialized = IsNotSerialized;
   // SWIFT_ENABLE_TENSORFLOW
   if (parseDeclSILOptional(nullptr, &Serialized, nullptr, nullptr, nullptr,
-                           nullptr, nullptr, nullptr, nullptr, nullptr, nullptr,
-<<<<<<< HEAD
-                           nullptr, nullptr, nullptr, nullptr, nullptr, nullptr,
-                           nullptr, VTableState, M))
-=======
+                           nullptr, nullptr, nullptr, nullptr, nullptr, nullptr, nullptr,
                            nullptr, nullptr, nullptr, nullptr, nullptr, nullptr, nullptr,
                            VTableState, M))
->>>>>>> 07b1905d
     return true;
 
   // Parse the class name.
@@ -6840,14 +6816,9 @@
   IsSerialized_t isSerialized = IsNotSerialized;
   // SWIFT_ENABLE_TENSORFLOW
   if (parseDeclSILOptional(nullptr, &isSerialized, nullptr, nullptr, nullptr,
-                           nullptr, nullptr, nullptr, nullptr, nullptr, nullptr,
-<<<<<<< HEAD
-                           nullptr, nullptr, nullptr, nullptr, nullptr, nullptr,
-                           nullptr, WitnessState, M))
-=======
+                           nullptr, nullptr, nullptr, nullptr, nullptr, nullptr, nullptr,
                            nullptr, nullptr, nullptr, nullptr, nullptr, nullptr, nullptr,
                            WitnessState, M))
->>>>>>> 07b1905d
     return true;
 
   Scope S(&P, ScopeKind::TopLevel);
