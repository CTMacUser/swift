//===--- ClangImporter.cpp - Import Clang Modules -------------------------===//
//
// This source file is part of the Swift.org open source project
//
// Copyright (c) 2014 - 2018 Apple Inc. and the Swift project authors
// Licensed under Apache License v2.0 with Runtime Library Exception
//
// See https://swift.org/LICENSE.txt for license information
// See https://swift.org/CONTRIBUTORS.txt for the list of Swift project authors
//
//===----------------------------------------------------------------------===//
//
// This file implements support for loading Clang modules into Swift.
//
//===----------------------------------------------------------------------===//
#include "swift/ClangImporter/ClangImporter.h"
#include "CFTypeInfo.h"
#include "ClangDerivedConformances.h"
#include "ClangDiagnosticConsumer.h"
#include "ClangIncludePaths.h"
#include "ImporterImpl.h"
#include "SwiftDeclSynthesizer.h"
#include "swift/AST/ASTContext.h"
#include "swift/AST/Builtins.h"
#include "swift/AST/ClangModuleLoader.h"
#include "swift/AST/ConcreteDeclRef.h"
#include "swift/AST/Decl.h"
#include "swift/AST/DiagnosticEngine.h"
#include "swift/AST/DiagnosticsClangImporter.h"
#include "swift/AST/DiagnosticsSema.h"
#include "swift/AST/Evaluator.h"
#include "swift/AST/IRGenOptions.h"
#include "swift/AST/ImportCache.h"
#include "swift/AST/LinkLibrary.h"
#include "swift/AST/Module.h"
#include "swift/AST/ModuleNameLookup.h"
#include "swift/AST/NameLookup.h"
#include "swift/AST/NameLookupRequests.h"
#include "swift/AST/PrettyStackTrace.h"
#include "swift/AST/SourceFile.h"
#include "swift/AST/Type.h"
#include "swift/AST/TypeCheckRequests.h"
#include "swift/AST/Types.h"
#include "swift/Basic/Assertions.h"
#include "swift/Basic/Defer.h"
#include "swift/Basic/LLVM.h"
#include "swift/Basic/Platform.h"
#include "swift/Basic/Range.h"
#include "swift/Basic/SourceLoc.h"
#include "swift/Basic/StringExtras.h"
#include "swift/Basic/Version.h"
#include "swift/ClangImporter/ClangImporterRequests.h"
#include "swift/ClangImporter/ClangModule.h"
#include "swift/Frontend/CompileJobCacheKey.h"
#include "swift/Parse/ParseVersion.h"
#include "swift/Strings.h"
#include "swift/Subsystems.h"
#include "clang/AST/ASTContext.h"
#include "clang/AST/Decl.h"
#include "clang/AST/DeclBase.h"
#include "clang/AST/DeclCXX.h"
#include "clang/AST/DeclTemplate.h"
#include "clang/AST/Mangle.h"
#include "clang/AST/TemplateBase.h"
#include "clang/AST/Type.h"
#include "clang/Basic/DiagnosticOptions.h"
#include "clang/Basic/FileEntry.h"
#include "clang/Basic/IdentifierTable.h"
#include "clang/Basic/LangStandard.h"
#include "clang/Basic/MacroBuilder.h"
#include "clang/Basic/Module.h"
#include "clang/Basic/Specifiers.h"
#include "clang/Basic/TargetInfo.h"
#include "clang/CAS/CASOptions.h"
#include "clang/CAS/IncludeTree.h"
#include "clang/CodeGen/ObjectFilePCHContainerWriter.h"
#include "clang/Frontend/CompilerInvocation.h"
#include "clang/Frontend/FrontendActions.h"
#include "clang/Frontend/FrontendOptions.h"
#include "clang/Frontend/IncludeTreePPActions.h"
#include "clang/Frontend/TextDiagnosticPrinter.h"
#include "clang/Frontend/Utils.h"
#include "clang/Index/IndexingAction.h"
#include "clang/Lex/Preprocessor.h"
#include "clang/Lex/PreprocessorOptions.h"
#include "clang/Parse/Parser.h"
#include "clang/Rewrite/Frontend/Rewriters.h"
#include "clang/Sema/DelayedDiagnostic.h"
#include "clang/Sema/Lookup.h"
#include "clang/Sema/Sema.h"
#include "clang/Serialization/ASTReader.h"
#include "clang/Serialization/ASTWriter.h"
#include "clang/Serialization/ObjectFilePCHContainerReader.h"
#include "clang/Tooling/DependencyScanning/ModuleDepCollector.h"
#include "clang/Tooling/DependencyScanning/ScanAndUpdateArgs.h"
#include "llvm/ADT/IntrusiveRefCntPtr.h"
#include "llvm/ADT/STLExtras.h"
#include "llvm/ADT/SmallVector.h"
#include "llvm/ADT/StringExtras.h"
#include "llvm/ADT/StringRef.h"
#include "llvm/ADT/TypeSwitch.h"
#include "llvm/CAS/CASReference.h"
#include "llvm/CAS/ObjectStore.h"
#include "llvm/Support/Casting.h"
#include "llvm/Support/CrashRecoveryContext.h"
#include "llvm/Support/Error.h"
#include "llvm/Support/ErrorHandling.h"
#include "llvm/Support/FileCollector.h"
#include "llvm/Support/FileSystem.h"
#include "llvm/Support/Memory.h"
#include "llvm/Support/Path.h"
#include "llvm/Support/PrefixMapper.h"
#include "llvm/Support/VirtualFileSystem.h"
#include "llvm/TextAPI/InterfaceFile.h"
#include "llvm/TextAPI/TextAPIReader.h"
#include <algorithm>
#include <memory>
#include <optional>
#include <string>
#include <utility>

using namespace swift;
using namespace importer;

// Commonly-used Clang classes.
using clang::CompilerInstance;
using clang::CompilerInvocation;

#pragma mark Internal data structures

namespace {
  class HeaderImportCallbacks : public clang::PPCallbacks {
    ClangImporter::Implementation &Impl;
  public:
    HeaderImportCallbacks(ClangImporter::Implementation &impl)
      : Impl(impl) {}

    void handleImport(const clang::Module *imported) {
      if (!imported)
        return;
      Impl.ImportedHeaderExports.push_back(
          const_cast<clang::Module *>(imported));
    }

    void InclusionDirective(
        clang::SourceLocation HashLoc, const clang::Token &IncludeTok,
        StringRef FileName, bool IsAngled, clang::CharSourceRange FilenameRange,
        clang::OptionalFileEntryRef File, StringRef SearchPath,
        StringRef RelativePath, const clang::Module *SuggestedModule,
        bool ModuleImported,
        clang::SrcMgr::CharacteristicKind FileType) override {
      handleImport(ModuleImported ? SuggestedModule : nullptr);
    }

    void moduleImport(clang::SourceLocation ImportLoc,
                              clang::ModuleIdPath Path,
                              const clang::Module *Imported) override {
      handleImport(Imported);
    }
  };

  class PCHDeserializationCallbacks : public clang::ASTDeserializationListener {
    ClangImporter::Implementation &Impl;
  public:
    explicit PCHDeserializationCallbacks(ClangImporter::Implementation &impl)
      : Impl(impl) {}
    void ModuleImportRead(clang::serialization::SubmoduleID ID,
                          clang::SourceLocation ImportLoc) override {
      if (Impl.IsReadingBridgingPCH) {
        Impl.PCHImportedSubmodules.push_back(ID);
      }
    }
  };

  class HeaderParsingASTConsumer : public clang::ASTConsumer {
    SmallVector<clang::DeclGroupRef, 4> DeclGroups;
    PCHDeserializationCallbacks PCHCallbacks;
  public:
    explicit HeaderParsingASTConsumer(ClangImporter::Implementation &impl)
      : PCHCallbacks(impl) {}
    void
    HandleTopLevelDeclInObjCContainer(clang::DeclGroupRef decls) override {
      DeclGroups.push_back(decls);
    }

    ArrayRef<clang::DeclGroupRef> getAdditionalParsedDecls() {
      return DeclGroups;
    }

    clang::ASTDeserializationListener *GetASTDeserializationListener() override {
      return &PCHCallbacks;
    }

    void reset() {
      DeclGroups.clear();
    }
  };

  class ParsingAction : public clang::ASTFrontendAction {
    ClangImporter &Importer;
    ClangImporter::Implementation &Impl;
    const ClangImporterOptions &ImporterOpts;
    std::string SwiftPCHHash;
  public:
    explicit ParsingAction(ClangImporter &importer,
                           ClangImporter::Implementation &impl,
                           const ClangImporterOptions &importerOpts,
                           std::string swiftPCHHash)
      : Importer(importer), Impl(impl), ImporterOpts(importerOpts),
        SwiftPCHHash(swiftPCHHash) {}
    std::unique_ptr<clang::ASTConsumer>
    CreateASTConsumer(clang::CompilerInstance &CI, StringRef InFile) override {
      return std::make_unique<HeaderParsingASTConsumer>(Impl);
    }
    bool BeginSourceFileAction(clang::CompilerInstance &CI) override {
      auto PCH =
          Importer.getOrCreatePCH(ImporterOpts, SwiftPCHHash, /*Cached=*/true);
      if (PCH.has_value()) {
        Impl.getClangInstance()->getPreprocessorOpts().ImplicitPCHInclude =
            PCH.value();
        Impl.IsReadingBridgingPCH = true;
        Impl.setSinglePCHImport(PCH.value());
      }

      return true;
    }
  };

  class StdStringMemBuffer : public llvm::MemoryBuffer {
    const std::string storage;
    const std::string name;
  public:
    StdStringMemBuffer(std::string &&source, StringRef name)
        : storage(std::move(source)), name(name.str()) {
      init(storage.data(), storage.data() + storage.size(),
           /*null-terminated=*/true);
    }

    StringRef getBufferIdentifier() const override {
      return name;
    }

    BufferKind getBufferKind() const override {
      return MemoryBuffer_Malloc;
    }
  };

  class ZeroFilledMemoryBuffer : public llvm::MemoryBuffer {
    const std::string name;
  public:
    explicit ZeroFilledMemoryBuffer(size_t size, StringRef name)
        : name(name.str()) {
      assert(size > 0);
      std::error_code error;
      llvm::sys::MemoryBlock memory =
          llvm::sys::Memory::allocateMappedMemory(size, nullptr,
                                                  llvm::sys::Memory::MF_READ,
                                                  error);
      assert(!error && "failed to allocated read-only zero-filled memory");
      init(static_cast<char *>(memory.base()),
           static_cast<char *>(memory.base()) + memory.allocatedSize() - 1,
           /*null-terminated*/true);
    }

    ~ZeroFilledMemoryBuffer() override {
      llvm::sys::MemoryBlock memory{const_cast<char *>(getBufferStart()),
        getBufferSize()};
      std::error_code error = llvm::sys::Memory::releaseMappedMemory(memory);
      assert(!error && "failed to deallocate read-only zero-filled memory");
      (void)error;
    }

    ZeroFilledMemoryBuffer(const ZeroFilledMemoryBuffer &) = delete;
    ZeroFilledMemoryBuffer(ZeroFilledMemoryBuffer &&) = delete;
    void operator=(const ZeroFilledMemoryBuffer &) = delete;
    void operator=(ZeroFilledMemoryBuffer &&) = delete;

    StringRef getBufferIdentifier() const override {
      return name;
    }
    BufferKind getBufferKind() const override {
      return MemoryBuffer_MMap;
    }
  };
} // end anonymous namespace

namespace {
class BridgingPPTracker : public clang::PPCallbacks {
  ClangImporter::Implementation &Impl;

public:
  BridgingPPTracker(ClangImporter::Implementation &Impl)
    : Impl(Impl) {}

private:
  static unsigned getNumModuleIdentifiers(const clang::Module *Mod) {
    unsigned Result = 1;
    while (Mod->Parent) {
      Mod = Mod->Parent;
      ++Result;
    }
    return Result;
  }

  void InclusionDirective(clang::SourceLocation HashLoc,
                          const clang::Token &IncludeTok, StringRef FileName,
                          bool IsAngled, clang::CharSourceRange FilenameRange,
                          clang::OptionalFileEntryRef File,
                          StringRef SearchPath, StringRef RelativePath,
                          const clang::Module *SuggestedModule,
                          bool ModuleImported,
                          clang::SrcMgr::CharacteristicKind FileType) override {
    if (!ModuleImported) {
      if (File)
        Impl.BridgeHeaderFiles.insert(*File);
      return;
    }
    // Synthesize identifier locations.
    SmallVector<clang::SourceLocation, 4> IdLocs;
    for (unsigned I = 0, E = getNumModuleIdentifiers(SuggestedModule); I != E; ++I)
      IdLocs.push_back(HashLoc);
    handleImport(HashLoc, IdLocs, SuggestedModule);
  }

  void moduleImport(clang::SourceLocation ImportLoc,
                    clang::ModuleIdPath Path,
                    const clang::Module *Imported) override {
    if (!Imported)
      return;
    SmallVector<clang::SourceLocation, 4> IdLocs;
    for (auto &P : Path)
      IdLocs.push_back(P.getLoc());
    handleImport(ImportLoc, IdLocs, Imported);
  }

  void handleImport(clang::SourceLocation ImportLoc,
                    ArrayRef<clang::SourceLocation> IdLocs,
                    const clang::Module *Imported) {
    clang::ASTContext &ClangCtx = Impl.getClangASTContext();
    clang::ImportDecl *ClangImport = clang::ImportDecl::Create(ClangCtx,
                                            ClangCtx.getTranslationUnitDecl(),
                                            ImportLoc,
                                           const_cast<clang::Module*>(Imported),
                                            IdLocs);
    Impl.BridgeHeaderTopLevelImports.push_back(ClangImport);
  }

  void MacroDefined(const clang::Token &MacroNameTok,
                    const clang::MacroDirective *MD) override {
    Impl.BridgeHeaderMacros.push_back(MacroNameTok.getIdentifierInfo());
  }
};

class ClangImporterDependencyCollector : public clang::DependencyCollector
{
  llvm::StringSet<> ExcludedPaths;
  /// The FileCollector is used by LLDB to generate reproducers. It's not used
  /// by Swift to track dependencies.
  std::shared_ptr<llvm::FileCollectorBase> FileCollector;
  const IntermoduleDepTrackingMode Mode;

public:
  ClangImporterDependencyCollector(
      IntermoduleDepTrackingMode Mode,
      std::shared_ptr<llvm::FileCollectorBase> FileCollector)
      : FileCollector(FileCollector), Mode(Mode) {}

  void excludePath(StringRef filename) {
    ExcludedPaths.insert(filename);
  }

  bool isClangImporterSpecialName(StringRef Filename) {
    using ImporterImpl = ClangImporter::Implementation;
    return (Filename == ImporterImpl::moduleImportBufferName
            || Filename == ImporterImpl::bridgingHeaderBufferName);
  }

  bool needSystemDependencies() override {
    return Mode == IntermoduleDepTrackingMode::IncludeSystem;
  }

  bool sawDependency(StringRef Filename, bool FromClangModule,
                     bool IsSystem, bool IsClangModuleFile,
                     bool IsMissing) override {
    if (!clang::DependencyCollector::sawDependency(Filename, FromClangModule,
                                                   IsSystem, IsClangModuleFile,
                                                   IsMissing))
      return false;
    // Currently preserving older ClangImporter behavior of ignoring .pcm
    // file dependencies, but possibly revisit?
    if (IsClangModuleFile
        || isClangImporterSpecialName(Filename)
        || ExcludedPaths.count(Filename))
      return false;
    return true;
  }

  void maybeAddDependency(StringRef Filename, bool FromModule, bool IsSystem,
                          bool IsModuleFile, bool IsMissing) override {
    if (FileCollector)
      FileCollector->addFile(Filename);
    clang::DependencyCollector::maybeAddDependency(
        Filename, FromModule, IsSystem, IsModuleFile, IsMissing);
  }
};
} // end anonymous namespace

std::shared_ptr<clang::DependencyCollector>
ClangImporter::createDependencyCollector(
    IntermoduleDepTrackingMode Mode,
    std::shared_ptr<llvm::FileCollectorBase> FileCollector) {
  return std::make_shared<ClangImporterDependencyCollector>(Mode,
                                                            FileCollector);
}

bool ClangImporter::isKnownCFTypeName(llvm::StringRef name) {
  return CFPointeeInfo::isKnownCFTypeName(name);
}

void ClangImporter::Implementation::addBridgeHeaderTopLevelDecls(
    clang::Decl *D) {
  if (shouldIgnoreBridgeHeaderTopLevelDecl(D))
    return;

  BridgeHeaderTopLevelDecls.push_back(D);
}

bool importer::isForwardDeclOfType(const clang::Decl *D) {
  if (auto *ID = dyn_cast<clang::ObjCInterfaceDecl>(D)) {
    if (!ID->isThisDeclarationADefinition())
      return true;
  } else if (auto PD = dyn_cast<clang::ObjCProtocolDecl>(D)) {
    if (!PD->isThisDeclarationADefinition())
      return true;
  } else if (auto TD = dyn_cast<clang::TagDecl>(D)) {
    if (!TD->isThisDeclarationADefinition())
      return true;
  }
  return false;
}

bool ClangImporter::Implementation::shouldIgnoreBridgeHeaderTopLevelDecl(
    clang::Decl *D) {
  return importer::isForwardDeclOfType(D);
}

ClangImporter::ClangImporter(ASTContext &ctx, DependencyTracker *tracker,
                             DWARFImporterDelegate *dwarfImporterDelegate)
    : ClangModuleLoader(tracker),
      Impl(*new Implementation(ctx, tracker, dwarfImporterDelegate)) {}

ClangImporter::~ClangImporter() {
  delete &Impl;
}

#pragma mark Module loading

static bool clangSupportsPragmaAttributeWithSwiftAttr() {
  clang::AttributeCommonInfo swiftAttrInfo(clang::SourceRange(),
     clang::AttributeCommonInfo::AT_SwiftAttr,
     clang::AttributeCommonInfo::Form::GNU());
  auto swiftAttrParsedInfo = clang::ParsedAttrInfo::get(swiftAttrInfo);
  return swiftAttrParsedInfo.IsSupportedByPragmaAttribute;
}

static inline bool isPCHFilenameExtension(StringRef path) {
  return llvm::sys::path::extension(path)
    .ends_with(file_types::getExtension(file_types::TY_PCH));
}

void importer::getNormalInvocationArguments(
    std::vector<std::string> &invocationArgStrs, ASTContext &ctx,
    bool ignoreClangTarget) {
  const auto &LangOpts = ctx.LangOpts;
  llvm::Triple triple = LangOpts.Target;
  // Use clang specific target triple if given.
  if (LangOpts.ClangTarget.has_value() && !ignoreClangTarget) {
    triple = LangOpts.ClangTarget.value();
  }
  auto canonicalTriple = getCanonicalTriple(triple);
  if (canonicalTriple.has_value() &&
      !areTriplesStrictlyEqual(*canonicalTriple, triple))
    triple = *canonicalTriple;

  SearchPathOptions &searchPathOpts = ctx.SearchPathOpts;
  ClangImporterOptions &importerOpts = ctx.ClangImporterOpts;
  auto languageVersion = ctx.LangOpts.EffectiveLanguageVersion;

  auto bridgingPCH = importerOpts.getPCHInputPath();
  if (!bridgingPCH.empty())
    invocationArgStrs.insert(invocationArgStrs.end(),
                             {"-include-pch", bridgingPCH});

  // If there are no shims in the resource dir, add a search path in the SDK.
  SmallString<128> shimsPath(searchPathOpts.RuntimeResourcePath);
  llvm::sys::path::append(shimsPath, "shims");
  if (!llvm::sys::fs::exists(shimsPath)) {
    shimsPath = searchPathOpts.getSDKPath();
    llvm::sys::path::append(shimsPath, "usr", "lib", "swift", "shims");
    invocationArgStrs.insert(invocationArgStrs.end(),
                             {"-isystem", std::string(shimsPath.str())});
  }

  // Construct the invocation arguments for the current target.
  // Add target-independent options first.
  invocationArgStrs.insert(invocationArgStrs.end(), {
      // Don't emit LLVM IR.
      "-fsyntax-only",

      // Enable block support.
      "-fblocks",

      languageVersion.preprocessorDefinition("__swift__", {10000, 100, 1}),

      "-fretain-comments-from-system-headers",

      "-isystem", searchPathOpts.RuntimeResourcePath,
  });

  if (LangOpts.hasFeature(Feature::Embedded)) {
    invocationArgStrs.insert(invocationArgStrs.end(), {"-D__swift_embedded__"});
  }

  // Enable Position Independence.  `-fPIC` is not supported on Windows, which
  // is implicitly position independent.
  if (!triple.isOSWindows())
    invocationArgStrs.insert(invocationArgStrs.end(), {"-fPIC"});

  // Enable modules.
  invocationArgStrs.insert(invocationArgStrs.end(), {
      "-fmodules",
      "-Xclang", "-fmodule-feature", "-Xclang", "swift"
  });

  bool EnableCXXInterop = LangOpts.EnableCXXInterop;

  if (LangOpts.EnableObjCInterop) {
    invocationArgStrs.insert(invocationArgStrs.end(), {"-fobjc-arc"});
    // TODO: Investigate whether 7.0 is a suitable default version.
    if (!triple.isOSDarwin())
      invocationArgStrs.insert(invocationArgStrs.end(),
                               {"-fobjc-runtime=ios-7.0"});

    invocationArgStrs.insert(invocationArgStrs.end(), {
      "-x", EnableCXXInterop ? "objective-c++" : "objective-c",
    });
  } else {
    invocationArgStrs.insert(invocationArgStrs.end(), {
      "-x", EnableCXXInterop ? "c++" : "c",
    });
  }

  {
    const clang::LangStandard &stdcxx =
#if defined(CLANG_DEFAULT_STD_CXX)
        *clang::LangStandard::getLangStandardForName(CLANG_DEFAULT_STD_CXX);
#else
        clang::LangStandard::getLangStandardForKind(
            clang::LangStandard::lang_gnucxx17);
#endif

    const clang::LangStandard &stdc =
#if defined(CLANG_DEFAULT_STD_C)
        *clang::LangStandard::getLangStandardForName(CLANG_DEFAULT_STD_C);
#else
        clang::LangStandard::getLangStandardForKind(
            clang::LangStandard::lang_gnu11);
#endif

    invocationArgStrs.insert(invocationArgStrs.end(), {
      (Twine("-std=") + StringRef(EnableCXXInterop ? stdcxx.getName()
                                                   : stdc.getName())).str()
    });
  }

  if (LangOpts.EnableCXXInterop) {
    if (auto path = getCxxShimModuleMapPath(searchPathOpts, LangOpts, triple)) {
      invocationArgStrs.push_back((Twine("-fmodule-map-file=") + *path).str());
    }
  }

  if (LangOpts.hasFeature(Feature::SafeInteropWrappers))
    invocationArgStrs.push_back("-fexperimental-bounds-safety-attributes");

  // Set C language options.
  if (triple.isOSDarwin()) {
    invocationArgStrs.insert(invocationArgStrs.end(), {
      // Avoid including the iso646.h header because some headers from OS X
      // frameworks are broken by it.
      "-D_ISO646_H_", "-D__ISO646_H",

      // Request new APIs from AppKit.
      "-DSWIFT_SDK_OVERLAY_APPKIT_EPOCH=2",

      // Request new APIs from Foundation.
      "-DSWIFT_SDK_OVERLAY_FOUNDATION_EPOCH=8",

      // Request new APIs from SceneKit.
      "-DSWIFT_SDK_OVERLAY2_SCENEKIT_EPOCH=3",

      // Request new APIs from GameplayKit.
      "-DSWIFT_SDK_OVERLAY_GAMEPLAYKIT_EPOCH=1",

      // Request new APIs from SpriteKit.
      "-DSWIFT_SDK_OVERLAY_SPRITEKIT_EPOCH=1",

      // Request new APIs from CoreImage.
      "-DSWIFT_SDK_OVERLAY_COREIMAGE_EPOCH=2",

      // Request new APIs from libdispatch.
      "-DSWIFT_SDK_OVERLAY_DISPATCH_EPOCH=2",

      // Request new APIs from libpthread
      "-DSWIFT_SDK_OVERLAY_PTHREAD_EPOCH=1",

      // Request new APIs from CoreGraphics.
      "-DSWIFT_SDK_OVERLAY_COREGRAPHICS_EPOCH=0",

      // Request new APIs from UIKit.
      "-DSWIFT_SDK_OVERLAY_UIKIT_EPOCH=2",

      // Backwards compatibility for headers that were checking this instead of
      // '__swift__'.
      "-DSWIFT_CLASS_EXTRA=",
    });

    // Indicate that using '__attribute__((swift_attr))' with '@Sendable' and
    // '@_nonSendable' on Clang declarations is fully supported, including the
    // 'attribute push' pragma.
    if (clangSupportsPragmaAttributeWithSwiftAttr())
      invocationArgStrs.push_back("-D__SWIFT_ATTR_SUPPORTS_SENDABLE_DECLS=1");

    if (triple.isXROS()) {
      // FIXME: This is a gnarly hack until some macros get adjusted in the SDK.
      invocationArgStrs.insert(invocationArgStrs.end(), {
        "-DOS_OBJECT_HAVE_OBJC_SUPPORT=1",
      });
    }

    // Get the version of this compiler and pass it to C/Objective-C
    // declarations.
    auto V = version::getCurrentCompilerVersion();
    if (!V.empty()) {
      // Note: Prior to Swift 5.7, the "Y" version component was omitted and the
      // "X" component resided in its digits.
      invocationArgStrs.insert(invocationArgStrs.end(), {
        V.preprocessorDefinition("__SWIFT_COMPILER_VERSION",
                                 {1000000000000,   // X
                                     1000000000,   // Y
                                        1000000,   // Z
                                           1000,   // a
                                              1}), // b
      });
    }
  } else {
    // Ideally we should turn this on for all Glibc targets that are actually
    // using Glibc or a libc that respects that flag. This will cause some
    // source breakage however (specifically with strerror_r()) on Linux
    // without a workaround.
    if (triple.isOSFuchsia() || triple.isAndroid() || triple.isMusl()) {
      // Many of the modern libc features are hidden behind feature macros like
      // _GNU_SOURCE or _XOPEN_SOURCE.
      invocationArgStrs.insert(invocationArgStrs.end(), {
        "-D_GNU_SOURCE",
      });
    }

    if (triple.isOSWindows()) {
      switch (triple.getArch()) {
      default: llvm_unreachable("unsupported Windows architecture");
      case llvm::Triple::arm:
      case llvm::Triple::thumb:
        invocationArgStrs.insert(invocationArgStrs.end(), {"-D_ARM_"});
        break;
      case llvm::Triple::aarch64:
      case llvm::Triple::aarch64_32:
        invocationArgStrs.insert(invocationArgStrs.end(), {"-D_ARM64_"});
        break;
      case llvm::Triple::x86:
        invocationArgStrs.insert(invocationArgStrs.end(), {"-D_X86_"});
        break;
      case llvm::Triple::x86_64:
        invocationArgStrs.insert(invocationArgStrs.end(), {"-D_AMD64_"});
        break;
      }
    }
  }

  if (LangOpts.UseStaticStandardLibrary)
    invocationArgStrs.push_back("-DSWIFT_STATIC_STDLIB");

  // If we support SendingArgsAndResults, set the -D flag to signal that it
  // is supported.
  if (LangOpts.hasFeature(Feature::SendingArgsAndResults))
    invocationArgStrs.push_back("-D__SWIFT_ATTR_SUPPORTS_SENDING=1");

  // Indicate that the compiler will respect macros applied to imported
  // declarations via '__attribute__((swift_attr("@...")))'.
  if (LangOpts.hasFeature(Feature::MacrosOnImports))
    invocationArgStrs.push_back("-D__SWIFT_ATTR_SUPPORTS_MACROS=1");

  if (searchPathOpts.getSDKPath().empty()) {
    invocationArgStrs.push_back("-Xclang");
    invocationArgStrs.push_back("-nostdsysteminc");
  } else {
    if (triple.isWindowsMSVCEnvironment()) {
      llvm::SmallString<261> path; // MAX_PATH + 1
      path = searchPathOpts.getSDKPath();
      llvm::sys::path::append(path, "usr", "include");
      llvm::sys::path::native(path);

      invocationArgStrs.push_back("-isystem");
      invocationArgStrs.push_back(std::string(path.str()));
    } else {
      // On Darwin, Clang uses -isysroot to specify the include
      // system root. On other targets, it seems to use --sysroot.
      if (triple.isOSDarwin()) {
        invocationArgStrs.push_back("-isysroot");
        invocationArgStrs.push_back(searchPathOpts.getSDKPath().str());
      } else {
        if (auto sysroot = searchPathOpts.getSysRoot()) {
          invocationArgStrs.push_back("--sysroot");
          invocationArgStrs.push_back(sysroot->str());
        } else {
          invocationArgStrs.push_back("--sysroot");
          invocationArgStrs.push_back(searchPathOpts.getSDKPath().str());
        }
      }
    }
  }

  const std::string &moduleCachePath = importerOpts.ModuleCachePath;
  const std::string &scannerCachePath = importerOpts.ClangScannerModuleCachePath;
  // If a scanner cache is specified, this must be a scanning action. Prefer this
  // path for the Clang scanner to cache its Scanning PCMs.
  if (!scannerCachePath.empty()) {
    invocationArgStrs.push_back("-fmodules-cache-path=");
    invocationArgStrs.back().append(scannerCachePath);
  } else if (!moduleCachePath.empty() && !importerOpts.DisableImplicitClangModules) {
    invocationArgStrs.push_back("-fmodules-cache-path=");
    invocationArgStrs.back().append(moduleCachePath);
  }

  if (importerOpts.DisableImplicitClangModules) {
    invocationArgStrs.push_back("-fno-implicit-modules");
    invocationArgStrs.push_back("-fno-implicit-module-maps");
  }

  if (ctx.SearchPathOpts.DisableModulesValidateSystemDependencies) {
    invocationArgStrs.push_back("-fno-modules-validate-system-headers");
  } else {
    invocationArgStrs.push_back("-fmodules-validate-system-headers");
  }

  if (importerOpts.DetailedPreprocessingRecord) {
    invocationArgStrs.insert(invocationArgStrs.end(), {
      "-Xclang", "-detailed-preprocessing-record",
      "-Xclang", "-fmodule-format=raw",
    });
  } else {
    invocationArgStrs.insert(invocationArgStrs.end(), {
      "-Xclang", "-fmodule-format=obj",
    });
  }

  // Enable API notes alongside headers/in frameworks.
  invocationArgStrs.push_back("-fapinotes-modules");
  invocationArgStrs.push_back("-fapinotes-swift-version=" +
                              languageVersion.asAPINotesVersionString());

  // Prefer `-sdk` paths.
  if (!searchPathOpts.getSDKPath().empty()) {
    llvm::SmallString<261> path{searchPathOpts.getSDKPath()};
    llvm::sys::path::append(path, "usr", "lib", "swift", "apinotes");

    invocationArgStrs.push_back("-iapinotes-modules");
    invocationArgStrs.push_back(path.str().str());
  }

  // Fallback to "legacy" `-resource-dir` paths.
  {
    llvm::SmallString<261> path{searchPathOpts.RuntimeResourcePath};
    llvm::sys::path::append(path, "apinotes");

    invocationArgStrs.push_back("-iapinotes-modules");
    invocationArgStrs.push_back(path.str().str());
  }

  if (importerOpts.LoadVersionIndependentAPINotes)
    invocationArgStrs.insert(invocationArgStrs.end(),
                             {"-fswift-version-independent-apinotes"});
}

static void
getEmbedBitcodeInvocationArguments(std::vector<std::string> &invocationArgStrs,
                                   ASTContext &ctx) {
  invocationArgStrs.insert(invocationArgStrs.end(), {
    // Backend mode.
    "-fembed-bitcode",

    // ...but Clang isn't doing the emission.
    "-fsyntax-only",

    "-x", "ir",
  });
}

void
importer::addCommonInvocationArguments(
    std::vector<std::string> &invocationArgStrs,
    ASTContext &ctx, bool requiresBuiltinHeadersInSystemModules,
    bool ignoreClangTarget) {
  using ImporterImpl = ClangImporter::Implementation;
  llvm::Triple triple = ctx.LangOpts.Target;
  // Use clang specific target triple if given.
  if (ctx.LangOpts.ClangTarget.has_value() && !ignoreClangTarget) {
    triple = ctx.LangOpts.ClangTarget.value();
  }
  auto canonicalTriple = getCanonicalTriple(triple);
  if (canonicalTriple.has_value() &&
      !areTriplesStrictlyEqual(*canonicalTriple, triple))
    triple = *canonicalTriple;

  SearchPathOptions &searchPathOpts = ctx.SearchPathOpts;
  const ClangImporterOptions &importerOpts = ctx.ClangImporterOpts;

  invocationArgStrs.push_back("-target");
  invocationArgStrs.push_back(triple.str());

  if (ctx.LangOpts.SDKVersion) {
    invocationArgStrs.push_back("-Xclang");
    invocationArgStrs.push_back(
        "-target-sdk-version=" + ctx.LangOpts.SDKVersion->getAsString());
  }

  invocationArgStrs.push_back(ImporterImpl::moduleImportBufferName);

  if (ctx.LangOpts.EnableAppExtensionRestrictions) {
    invocationArgStrs.push_back("-fapplication-extension");
  }

  if (!importerOpts.TargetCPU.empty()) {
    switch (triple.getArch()) {
    case llvm::Triple::x86:
    case llvm::Triple::x86_64:
      // For x86, `-mcpu` is deprecated and an alias of `-mtune`. We need to
      // pass `-march` and `-mtune` to behave like `-mcpu` on other targets.
      invocationArgStrs.push_back("-march=" + importerOpts.TargetCPU);
      invocationArgStrs.push_back("-mtune=" + importerOpts.TargetCPU);
      break;
    default:
      invocationArgStrs.push_back("-mcpu=" + importerOpts.TargetCPU);
      break;
    }
  } else if (triple.getArch() == llvm::Triple::systemz) {
    invocationArgStrs.push_back("-march=z13");
  }

  if (triple.getArch() == llvm::Triple::x86_64) {
    // Enable double wide atomic intrinsics on every x86_64 target.
    // (This is the default on Darwin, but not so on other platforms.)
    invocationArgStrs.push_back("-mcx16");
  }

  if (triple.isOSDarwin()) {
    if (auto variantTriple = ctx.LangOpts.TargetVariant) {
      // Passing the -target-variant along to clang causes clang's
      // CodeGenerator to emit zippered .o files.
      invocationArgStrs.push_back("-darwin-target-variant");
      if (ctx.LangOpts.ClangTargetVariant.has_value() && !ignoreClangTarget)
        variantTriple = ctx.LangOpts.ClangTargetVariant.value();

      auto canonicalVariantTriple = getCanonicalTriple(*variantTriple);
      if (canonicalVariantTriple.has_value() &&
          !areTriplesStrictlyEqual(*canonicalVariantTriple, *variantTriple))
        *variantTriple = *canonicalVariantTriple;

      invocationArgStrs.push_back(variantTriple->str());
    }

    if (ctx.LangOpts.VariantSDKVersion) {
      invocationArgStrs.push_back("-Xclang");
      invocationArgStrs.push_back(
        ("-darwin-target-variant-sdk-version=" +
         ctx.LangOpts.VariantSDKVersion->getAsString()));
    }
  }

  if (std::optional<StringRef> R = searchPathOpts.getWinSDKRoot()) {
    invocationArgStrs.emplace_back("-Xmicrosoft-windows-sdk-root");
    invocationArgStrs.emplace_back(*R);
  }
  if (std::optional<StringRef> V = searchPathOpts.getWinSDKVersion()) {
    invocationArgStrs.emplace_back("-Xmicrosoft-windows-sdk-version");
    invocationArgStrs.emplace_back(*V);
  }
  if (std::optional<StringRef> R = searchPathOpts.getVCToolsRoot()) {
    invocationArgStrs.emplace_back("-Xmicrosoft-visualc-tools-root");
    invocationArgStrs.emplace_back(*R);
  }
  if (std::optional<StringRef> V = searchPathOpts.getVCToolsVersion()) {
    invocationArgStrs.emplace_back("-Xmicrosoft-visualc-tools-version");
    invocationArgStrs.emplace_back(*V);
  }

  if (!importerOpts.Optimization.empty()) {
    invocationArgStrs.push_back(importerOpts.Optimization);
  }

  const std::string &overrideResourceDir = importerOpts.OverrideResourceDir;
  if (overrideResourceDir.empty()) {
    llvm::SmallString<128> resourceDir(searchPathOpts.RuntimeResourcePath);

    // Adjust the path to refer to our copy of the Clang resource directory
    // under 'lib/swift/clang', which is either a real resource directory or a
    // symlink to one inside of a full Clang installation.
    //
    // The rationale for looking under the Swift resource directory and not
    // assuming that the Clang resource directory is located next to it is that
    // Swift, when installed separately, should not need to install files in
    // directories that are not "owned" by it.
    llvm::sys::path::append(resourceDir, "clang");

    // Set the Clang resource directory to the path we computed.
    invocationArgStrs.push_back("-resource-dir");
    invocationArgStrs.push_back(std::string(resourceDir.str()));
  } else {
    invocationArgStrs.push_back("-resource-dir");
    invocationArgStrs.push_back(overrideResourceDir);
  }

  if (!importerOpts.IndexStorePath.empty()) {
    invocationArgStrs.push_back("-index-store-path");
    invocationArgStrs.push_back(importerOpts.IndexStorePath);
  }

  invocationArgStrs.push_back("-fansi-escape-codes");

  if (importerOpts.ValidateModulesOnce) {
    invocationArgStrs.push_back("-fmodules-validate-once-per-build-session");
    invocationArgStrs.push_back("-fbuild-session-file=" + importerOpts.BuildSessionFilePath);
  }

  for (auto extraArg : importerOpts.ExtraArgs) {
    invocationArgStrs.push_back(extraArg);
  }

  for (const auto &framepath : searchPathOpts.getFrameworkSearchPaths()) {
    if (!framepath.Path.empty()) {
      if (framepath.IsSystem) {
        invocationArgStrs.push_back("-iframework");
        invocationArgStrs.push_back(framepath.Path);
      } else {
        invocationArgStrs.push_back("-F" + framepath.Path);
      }
    }
  }

  for (const auto &path : searchPathOpts.getImportSearchPaths()) {
    if (!path.Path.empty()) {
      if (path.IsSystem) {
        invocationArgStrs.push_back("-isystem");
        invocationArgStrs.push_back(path.Path);
      } else {
        invocationArgStrs.push_back("-I" + path.Path);
      }
    }
  }

  for (auto &overlay : searchPathOpts.VFSOverlayFiles) {
    invocationArgStrs.push_back("-ivfsoverlay");
    invocationArgStrs.push_back(overlay);
  }

  if (requiresBuiltinHeadersInSystemModules) {
    invocationArgStrs.push_back("-Xclang");
    invocationArgStrs.push_back("-fbuiltin-headers-in-system-modules");
  }
}

bool ClangImporter::canReadPCH(StringRef PCHFilename) {
  if (!llvm::sys::fs::exists(PCHFilename))
    return false;

  // FIXME: The following attempts to do an initial ReadAST invocation to verify
  // the PCH, without causing trouble for the existing CompilerInstance.
  // Look into combining creating the ASTReader along with verification + update
  // if necessary, so that we can create and use one ASTReader in the common
  // case when there is no need for update.
  auto invocation =
      std::make_shared<clang::CompilerInvocation>(*Impl.Invocation);
  invocation->getPreprocessorOpts().DisablePCHOrModuleValidation =
      clang::DisableValidationForModuleKind::None;
  invocation->getHeaderSearchOpts().ModulesValidateSystemHeaders = true;
  invocation->getLangOpts().NeededByPCHOrCompilationUsesPCH = true;
  invocation->getLangOpts().CacheGeneratedPCH = true;

  // ClangImporter::create adds a remapped MemoryBuffer that we don't need
  // here.  Moreover, it's a raw pointer owned by the preprocessor options; if
  // we don't clear the range then both the original and new CompilerInvocation
  // will try to free it.
  invocation->getPreprocessorOpts().RemappedFileBuffers.clear();

  clang::DiagnosticOptions diagOpts;
  clang::CompilerInstance CI(std::move(invocation),
                             Impl.Instance->getPCHContainerOperations(),
                             &Impl.Instance->getModuleCache());
  CI.setTarget(&Impl.Instance->getTarget());
  CI.setDiagnostics(&*clang::CompilerInstance::createDiagnostics(
      Impl.Instance->getVirtualFileSystem(), diagOpts));

  // Note: Reusing the file manager is safe; this is a component that's already
  // reused when building PCM files for the module cache.
  CI.createSourceManager(Impl.Instance->getFileManager());
  auto &clangSrcMgr = CI.getSourceManager();
  auto FID = clangSrcMgr.createFileID(
                        std::make_unique<ZeroFilledMemoryBuffer>(1, "<main>"));
  clangSrcMgr.setMainFileID(FID);
  auto &diagConsumer = CI.getDiagnosticClient();
  diagConsumer.BeginSourceFile(CI.getLangOpts());
  SWIFT_DEFER {
    diagConsumer.EndSourceFile();
  };

  // Pass in TU_Complete, which is the default mode for the Preprocessor
  // constructor and the right one for reading a PCH.
  CI.createPreprocessor(clang::TU_Complete);
  CI.createASTContext();
  CI.createASTReader();
  clang::ASTReader &Reader = *CI.getASTReader();

  auto failureCapabilities =
    clang::ASTReader::ARR_Missing |
    clang::ASTReader::ARR_OutOfDate |
    clang::ASTReader::ARR_VersionMismatch;

  // If a PCH was output with errors, it may not have serialized all its
  // inputs. If there was a change to the search path or a headermap now
  // exists where it didn't previously, it's possible those inputs will now be
  // found. Ideally we would only rebuild in this particular case rather than
  // any error in general, but explicit module builds are the real solution
  // there. For now, just treat PCH with errors as out of date.
  failureCapabilities |= clang::ASTReader::ARR_TreatModuleWithErrorsAsOutOfDate;

  auto result = Reader.ReadAST(PCHFilename, clang::serialization::MK_PCH,
                               clang::SourceLocation(), failureCapabilities);
  switch (result) {
  case clang::ASTReader::Success:
    return true;
  case clang::ASTReader::Failure:
  case clang::ASTReader::Missing:
  case clang::ASTReader::OutOfDate:
  case clang::ASTReader::VersionMismatch:
    return false;
  case clang::ASTReader::ConfigurationMismatch:
  case clang::ASTReader::HadErrors:
    assert(0 && "unexpected ASTReader failure for PCH validation");
    return false;
  }
  llvm_unreachable("unhandled result");
}

std::string ClangImporter::getOriginalSourceFile(StringRef PCHFilename) {
  return clang::ASTReader::getOriginalSourceFile(
      PCHFilename.str(), Impl.Instance->getFileManager(),
      Impl.Instance->getPCHContainerReader(), Impl.Instance->getDiagnostics());
}

std::optional<std::string>
ClangImporter::getPCHFilename(const ClangImporterOptions &ImporterOptions,
                              StringRef SwiftPCHHash, bool &isExplicit) {
  auto bridgingPCH = ImporterOptions.getPCHInputPath();
  if (!bridgingPCH.empty()) {
    isExplicit = true;
    return bridgingPCH;
  }
  isExplicit = false;

  const auto &BridgingHeader = ImporterOptions.BridgingHeader;
  const auto &PCHOutputDir = ImporterOptions.PrecompiledHeaderOutputDir;
  if (SwiftPCHHash.empty() || BridgingHeader.empty() || PCHOutputDir.empty()) {
    return std::nullopt;
  }

  SmallString<256> PCHBasename { llvm::sys::path::filename(BridgingHeader) };
  llvm::sys::path::replace_extension(PCHBasename, "");
  PCHBasename.append("-swift_");
  PCHBasename.append(SwiftPCHHash);
  PCHBasename.append("-clang_");
  PCHBasename.append(getClangModuleHash());
  PCHBasename.append(".pch");
  SmallString<256> PCHFilename { PCHOutputDir };
  llvm::sys::path::append(PCHFilename, PCHBasename);
  return PCHFilename.str().str();
}

std::optional<std::string>
ClangImporter::getOrCreatePCH(const ClangImporterOptions &ImporterOptions,
                              StringRef SwiftPCHHash, bool Cached) {
  bool isExplicit;
  auto PCHFilename = getPCHFilename(ImporterOptions, SwiftPCHHash,
                                    isExplicit);
  if (!PCHFilename.has_value()) {
    return std::nullopt;
  }
  if (!isExplicit && !ImporterOptions.PCHDisableValidation &&
      !canReadPCH(PCHFilename.value())) {
    StringRef parentDir = llvm::sys::path::parent_path(PCHFilename.value());
    std::error_code EC = llvm::sys::fs::create_directories(parentDir);
    if (EC) {
      llvm::errs() << "failed to create directory '" << parentDir << "': "
        << EC.message();
      return std::nullopt;
    }
    auto FailedToEmit = emitBridgingPCH(ImporterOptions.BridgingHeader,
                                        PCHFilename.value(), Cached);
    if (FailedToEmit) {
      return std::nullopt;
    }
  }

  return PCHFilename.value();
}

std::vector<std::string>
ClangImporter::getClangDriverArguments(ASTContext &ctx, bool ignoreClangTarget) {
  assert(!ctx.ClangImporterOpts.DirectClangCC1ModuleBuild &&
         "direct-clang-cc1-module-build should not call this function");
  std::vector<std::string> invocationArgStrs;
  // When creating from driver commands, clang expects this to be like an actual
  // command line. So we need to pass in "clang" for argv[0]
  invocationArgStrs.push_back(ctx.ClangImporterOpts.clangPath);
  switch (ctx.ClangImporterOpts.Mode) {
  case ClangImporterOptions::Modes::Normal:
  case ClangImporterOptions::Modes::PrecompiledModule:
    getNormalInvocationArguments(invocationArgStrs, ctx, ignoreClangTarget);
    break;
  case ClangImporterOptions::Modes::EmbedBitcode:
    getEmbedBitcodeInvocationArguments(invocationArgStrs, ctx);
    break;
  }
  addCommonInvocationArguments(invocationArgStrs, ctx,
      requiresBuiltinHeadersInSystemModules, ignoreClangTarget);
  return invocationArgStrs;
}

std::optional<std::vector<std::string>> ClangImporter::getClangCC1Arguments(
    ASTContext &ctx, llvm::IntrusiveRefCntPtr<llvm::vfs::FileSystem> VFS,
    bool ignoreClangTarget) {
  ASSERT(VFS && "Expected non-null file system");

  std::unique_ptr<clang::CompilerInvocation> CI;

  // Set up a temporary diagnostic client to report errors from parsing the
  // command line, which may be important for Swift clients if, for example,
  // they're using -Xcc options. Unfortunately this diagnostic engine has to
  // use the default options because the /actual/ options haven't been parsed
  // yet.
  //
  // The long-term client for Clang diagnostics is set up afterwards, after the
  // clang::CompilerInstance is created.
  clang::DiagnosticOptions tempDiagOpts;
  auto *tempDiagClient = new ClangDiagnosticConsumer(
      Impl, tempDiagOpts, ctx.ClangImporterOpts.DumpClangDiagnostics);
  auto clangDiags = clang::CompilerInstance::createDiagnostics(
      *VFS, tempDiagOpts, tempDiagClient,
      /*owned*/ true);

  // If using direct cc1 module build, use extra args to setup ClangImporter.
  if (ctx.ClangImporterOpts.DirectClangCC1ModuleBuild) {
    llvm::SmallVector<const char *> clangArgs;
    clangArgs.reserve(ctx.ClangImporterOpts.ExtraArgs.size());
    llvm::for_each(
        ctx.ClangImporterOpts.ExtraArgs,
        [&](const std::string &Arg) { clangArgs.push_back(Arg.c_str()); });

    // Try parse extra args, if failed, return nullopt.
    CI = std::make_unique<clang::CompilerInvocation>();
    if (!clang::CompilerInvocation::CreateFromArgs(*CI, clangArgs,
                                                   *clangDiags))
      return std::nullopt;

    // Forwards some options from swift to clang even using direct mode. This is
    // to reduce the number of argument passing on the command-line and swift
    // compiler can be more efficient to compute swift cache key without having
    // the knowledge about clang command-line options.
    if (ctx.CASOpts.EnableCaching || ctx.CASOpts.ImportModuleFromCAS) {
      CI->getCASOpts() = ctx.CASOpts.CASOpts;
      // When clangImporter is used to compile (generate .pcm or .pch), need to
      // inherit the include tree from swift args (last one wins) and clear the
      // input file.
      if ((CI->getFrontendOpts().ProgramAction ==
               clang::frontend::ActionKind::GenerateModule ||
           CI->getFrontendOpts().ProgramAction ==
               clang::frontend::ActionKind::GeneratePCH) &&
          !ctx.CASOpts.ClangIncludeTree.empty()) {
        CI->getFrontendOpts().CASIncludeTreeID = ctx.CASOpts.ClangIncludeTree;
        CI->getFrontendOpts().Inputs.clear();
      }
    }

    // If clang target is ignored, using swift target.
    if (ignoreClangTarget) {
      CI->getTargetOpts().Triple = ctx.LangOpts.Target.str();
      if (ctx.LangOpts.TargetVariant.has_value())
        CI->getTargetOpts().DarwinTargetVariantTriple = ctx.LangOpts.TargetVariant->str();
    }

    // Forward the index store path. That information is not passed to scanner
    // and it is cached invariant so we don't want to re-scan if that changed.
    CI->getFrontendOpts().IndexStorePath = ctx.ClangImporterOpts.IndexStorePath;
  } else {
    // Otherwise, create cc1 arguments from driver args.
    auto driverArgs = getClangDriverArguments(ctx, ignoreClangTarget);

    llvm::SmallVector<const char *> invocationArgs;
    invocationArgs.reserve(driverArgs.size());
    llvm::for_each(driverArgs, [&](const std::string &Arg) {
      invocationArgs.push_back(Arg.c_str());
    });

    if (ctx.ClangImporterOpts.DumpClangDiagnostics) {
      llvm::errs() << "clang importer driver args: '";
      llvm::interleave(
          invocationArgs, [](StringRef arg) { llvm::errs() << arg; },
          [] { llvm::errs() << "' '"; });
      llvm::errs() << "'\n\n";
    }

    clang::CreateInvocationOptions CIOpts;
    CIOpts.VFS = VFS;
    CIOpts.Diags = clangDiags;
    CIOpts.RecoverOnError = false;
    CIOpts.ProbePrecompiled = true;
    CI = clang::createInvocation(invocationArgs, std::move(CIOpts));
    if (!CI)
      return std::nullopt;
  }

  // FIXME: clang fails to generate a module if there is a `-fmodule-map-file`
  // argument pointing to a missing file.
  // Such missing module files occur frequently in SourceKit. If the files are
  // missing, SourceKit fails to build SwiftShims (which wouldn't have required
  // the missing module file), thus fails to load the stdlib and hence looses
  // all semantic functionality.
  // To work around this issue, drop all `-fmodule-map-file` arguments pointing
  // to missing files and report the error that clang would throw manually.
  // rdar://77516546 is tracking that the clang importer should be more
  // resilient and provide a module even if there were building it.
  auto TempVFS = clang::createVFSFromCompilerInvocation(*CI, *clangDiags, VFS);

  std::vector<std::string> FilteredModuleMapFiles;
  for (auto ModuleMapFile : CI->getFrontendOpts().ModuleMapFiles) {
    if (ctx.CASOpts.HasImmutableFileSystem) {
      // There is no need to add any module map file here. Issue a warning and
      // drop the option.
      Impl.diagnose(SourceLoc(), diag::module_map_ignored, ModuleMapFile);
    } else if (TempVFS->exists(ModuleMapFile)) {
      FilteredModuleMapFiles.push_back(ModuleMapFile);
    } else {
      Impl.diagnose(SourceLoc(), diag::module_map_not_found, ModuleMapFile);
    }
  }
  CI->getFrontendOpts().ModuleMapFiles = FilteredModuleMapFiles;

  // Clear clang debug flags.
  CI->getCodeGenOpts().DwarfDebugFlags.clear();

  return CI->getCC1CommandLine();
}

std::unique_ptr<clang::CompilerInvocation> ClangImporter::createClangInvocation(
    ClangImporter *importer, const ClangImporterOptions &importerOpts,
    llvm::IntrusiveRefCntPtr<llvm::vfs::FileSystem> VFS,
    const std::vector<std::string> &CC1Args) {
  std::vector<const char *> invocationArgs;
  invocationArgs.reserve(CC1Args.size());
  llvm::for_each(CC1Args, [&](const std::string &Arg) {
    invocationArgs.push_back(Arg.c_str());
  });

  // Create a diagnostics engine for creating clang compiler invocation. The
  // option here is either generated by dependency scanner or just round tripped
  // from `getClangCC1Arguments` so we don't expect it to fail. Use a simple
  // printing diagnostics consumer for debugging any unexpected error.
  clang::DiagnosticOptions diagOpts;
  clang::DiagnosticsEngine clangDiags(
      new clang::DiagnosticIDs(), diagOpts,
      new clang::TextDiagnosticPrinter(llvm::errs(), diagOpts));

  // Finally, use the CC1 command-line and the diagnostic engine
  // to instantiate our Invocation.
  auto CI = std::make_unique<clang::CompilerInvocation>();
  if (!clang::CompilerInvocation::CreateFromArgs(
          *CI, invocationArgs, clangDiags, importerOpts.clangPath.c_str()))
    return nullptr;

  return CI;
}

std::unique_ptr<ClangImporter> ClangImporter::create(
    ASTContext &ctx, std::string swiftPCHHash, DependencyTracker *tracker,
    DWARFImporterDelegate *dwarfImporterDelegate, bool ignoreFileMapping) {
  std::unique_ptr<ClangImporter> importer{
      new ClangImporter(ctx, tracker, dwarfImporterDelegate)};
  auto &importerOpts = ctx.ClangImporterOpts;

  auto bridgingPCH = importerOpts.getPCHInputPath();
  if (!bridgingPCH.empty()) {
    importer->Impl.setSinglePCHImport(bridgingPCH);
    importer->Impl.IsReadingBridgingPCH = true;
    if (tracker) {
      // Currently ignoring dependency on bridging .pch files because they are
      // temporaries; if and when they are no longer temporaries, this condition
      // should be removed.
      auto &coll = static_cast<ClangImporterDependencyCollector &>(
        *tracker->getClangCollector());
      coll.excludePath(bridgingPCH);
    }
  }

  llvm::IntrusiveRefCntPtr<llvm::vfs::FileSystem> VFS =
      ctx.SourceMgr.getFileSystem();

  ClangInvocationFileMapping fileMapping =
    applyClangInvocationMapping(ctx, nullptr, VFS, ignoreFileMapping);

  importer->requiresBuiltinHeadersInSystemModules =
      fileMapping.requiresBuiltinHeadersInSystemModules;

  // Create a new Clang compiler invocation.
  {
    if (auto ClangArgs = importer->getClangCC1Arguments(ctx, VFS))
      importer->Impl.ClangArgs = *ClangArgs;
    else
      return nullptr;

    ArrayRef<std::string> invocationArgStrs = importer->Impl.ClangArgs;
    if (importerOpts.DumpClangDiagnostics) {
      llvm::errs() << "clang importer cc1 args: '";
      llvm::interleave(
                       invocationArgStrs, [](StringRef arg) { llvm::errs() << arg; },
                       [] { llvm::errs() << "' '"; });
      llvm::errs() << "'\n";
    }
    importer->Impl.Invocation = createClangInvocation(
        importer.get(), importerOpts, VFS, importer->Impl.ClangArgs);
    if (!importer->Impl.Invocation)
      return nullptr;
  }

  {
    // Create an almost-empty memory buffer.
    auto sourceBuffer = llvm::MemoryBuffer::getMemBuffer(
      "extern int __swift __attribute__((unavailable));",
      Implementation::moduleImportBufferName);
    clang::PreprocessorOptions &ppOpts =
        importer->Impl.Invocation->getPreprocessorOpts();
    ppOpts.addRemappedFile(Implementation::moduleImportBufferName,
                           sourceBuffer.release());
  }

  // Install a Clang module file extension to build Swift name lookup tables.
  importer->Impl.Invocation->getFrontendOpts().ModuleFileExtensions.push_back(
      std::make_shared<SwiftNameLookupExtension>(
          importer->Impl.BridgingHeaderLookupTable, importer->Impl.LookupTables,
          importer->Impl.SwiftContext,
          importer->Impl.getBufferImporterForDiagnostics(),
          importer->Impl.platformAvailability, &importer->Impl));

  // Create a compiler instance.
  {
    // The Clang modules produced by ClangImporter are always embedded in an
    // ObjectFilePCHContainer and contain -gmodules debug info.
    importer->Impl.Invocation->getCodeGenOpts().DebugTypeExtRefs = true;

    auto PCHContainerOperations =
      std::make_shared<clang::PCHContainerOperations>();
    PCHContainerOperations->registerWriter(
        std::make_unique<clang::ObjectFilePCHContainerWriter>());
    PCHContainerOperations->registerReader(
        std::make_unique<clang::ObjectFilePCHContainerReader>());
    importer->Impl.Instance.reset(new clang::CompilerInstance(
        importer->Impl.Invocation, std::move(PCHContainerOperations)));
  }
  auto &instance = *importer->Impl.Instance;
  if (tracker)
    instance.addDependencyCollector(tracker->getClangCollector());

  {
    // Now set up the real client for Clang diagnostics---configured with proper
    // options---as opposed to the temporary one we made above.
    auto actualDiagClient = std::make_unique<ClangDiagnosticConsumer>(
        importer->Impl, instance.getDiagnosticOpts(),
        importerOpts.DumpClangDiagnostics);
    instance.createDiagnostics(*VFS, actualDiagClient.release());
  }

  // Set up the file manager.
  {
    VFS = clang::createVFSFromCompilerInvocation(
        instance.getInvocation(), instance.getDiagnostics(), std::move(VFS));
    instance.createFileManager(VFS);
  }

  // Don't stop emitting messages if we ever can't load a module.
  // FIXME: This is actually a general problem: any "fatal" error could mess up
  // the CompilerInvocation when we're not in "show diagnostics after fatal
  // error" mode.
  clang::DiagnosticsEngine &clangDiags = instance.getDiagnostics();
  clangDiags.setSeverity(clang::diag::err_module_not_found,
                         clang::diag::Severity::Error,
                         clang::SourceLocation());
  clangDiags.setSeverity(clang::diag::err_module_not_built,
                         clang::diag::Severity::Error,
                         clang::SourceLocation());
  clangDiags.setFatalsAsError(ctx.Diags.getShowDiagnosticsAfterFatalError());

  // Use Clang to configure/save options for Swift IRGen/CodeGen
  if (ctx.LangOpts.ClangTarget.has_value()) {
    // If '-clang-target' is set, create a mock invocation with the Swift triple
    // to configure CodeGen and Target options for Swift compilation.
    auto swiftTargetClangArgs = importer->getClangCC1Arguments(ctx, VFS, true);
    if (!swiftTargetClangArgs)
      return nullptr;
    auto swiftTargetClangInvocation = createClangInvocation(
        importer.get(), importerOpts, VFS, *swiftTargetClangArgs);
    if (!swiftTargetClangInvocation)
      return nullptr;

    importer->Impl.configureOptionsForCodeGen(clangDiags,
                                              swiftTargetClangInvocation.get());
  } else {
    // Set using the existing invocation.
    importer->Impl.configureOptionsForCodeGen(clangDiags);
  }

  // Create the associated action.
  importer->Impl.Action.reset(new ParsingAction(*importer,
                                                importer->Impl,
                                                importerOpts,
                                                swiftPCHHash));
  auto *action = importer->Impl.Action.get();

  // Execute the action. We effectively inline most of
  // CompilerInstance::ExecuteAction here, because we need to leave the AST
  // open for future module loading.
  // FIXME: This has to be cleaned up on the Clang side before we can improve
  // things here.

  // Create the target instance.
  instance.setTarget(clang::TargetInfo::CreateTargetInfo(
      clangDiags, instance.getInvocation().getTargetOpts()));
  if (!instance.hasTarget())
    return nullptr;

  // Inform the target of the language options.
  //
  // FIXME: We shouldn't need to do this, the target should be immutable once
  // created. This complexity should be lifted elsewhere.
  instance.getTarget().adjust(clangDiags, instance.getLangOpts(),
                              /*AuxTarget=*/nullptr);

  if (importerOpts.Mode == ClangImporterOptions::Modes::EmbedBitcode)
    return importer;

  // ClangImporter always sets this in Normal mode, so we need to make sure to
  // set it before bailing out early when configuring ClangImporter for
  // precompiled modules. This is not a benign langopt, so forgetting this (for
  // example, if we combined the early exit below with the one above) would make
  // the compiler instance used to emit PCMs incompatible with the one used to
  // read them later.
  instance.getLangOpts().NeededByPCHOrCompilationUsesPCH = true;

  // Clang implicitly enables this by default in C++20 mode.
  instance.getLangOpts().ModulesLocalVisibility = false;

  if (importerOpts.Mode == ClangImporterOptions::Modes::PrecompiledModule)
    return importer;

  instance.initializeDelayedInputFileFromCAS();
  if (instance.getFrontendOpts().Inputs.empty())
    return nullptr; // no inputs available.

  bool canBegin = action->BeginSourceFile(instance,
                                          instance.getFrontendOpts().Inputs[0]);
  if (!canBegin)
    return nullptr; // there was an error related to the compiler arguments.

  clang::Preprocessor &clangPP = instance.getPreprocessor();
  clangPP.enableIncrementalProcessing();

  // Setup Preprocessor callbacks before initialing the parser to make sure
  // we catch implicit includes.
  auto ppTracker = std::make_unique<BridgingPPTracker>(importer->Impl);
  clangPP.addPPCallbacks(std::move(ppTracker));

  instance.createASTReader();

  // Manually run the action, so that the TU stays open for additional parsing.
  instance.createSema(action->getTranslationUnitKind(), nullptr);
  importer->Impl.Parser.reset(new clang::Parser(clangPP, instance.getSema(),
                                                /*SkipFunctionBodies=*/false));

  clangPP.EnterMainSourceFile();
  importer->Impl.Parser->Initialize();

  importer->Impl.nameImporter.reset(new NameImporter(
      importer->Impl.SwiftContext, importer->Impl.platformAvailability,
      importer->Impl.getClangSema(), &importer->Impl));

  // FIXME: These decls are not being parsed correctly since (a) some of the
  // callbacks are still being added, and (b) the logic to parse them has
  // changed.
  clang::Parser::DeclGroupPtrTy parsed;
  clang::Sema::ModuleImportState importState =
      clang::Sema::ModuleImportState::NotACXX20Module;
  while (!importer->Impl.Parser->ParseTopLevelDecl(parsed, importState)) {
    for (auto *D : parsed.get()) {
      importer->Impl.addBridgeHeaderTopLevelDecls(D);

      if (auto named = dyn_cast<clang::NamedDecl>(D)) {
        addEntryToLookupTable(*importer->Impl.BridgingHeaderLookupTable, named,
                              *importer->Impl.nameImporter);
      }
    }
  }

  // FIXME: This is missing implicit includes.
  auto *CB = new HeaderImportCallbacks(importer->Impl);
  clangPP.addPPCallbacks(std::unique_ptr<clang::PPCallbacks>(CB));

  // Create the selectors we'll be looking for.
  auto &clangContext = importer->Impl.Instance->getASTContext();
  importer->Impl.objectAtIndexedSubscript
    = clangContext.Selectors.getUnarySelector(
        &clangContext.Idents.get("objectAtIndexedSubscript"));
  const clang::IdentifierInfo *setObjectAtIndexedSubscriptIdents[2] = {
      &clangContext.Idents.get("setObject"),
      &clangContext.Idents.get("atIndexedSubscript"),
  };
  importer->Impl.setObjectAtIndexedSubscript
    = clangContext.Selectors.getSelector(2, setObjectAtIndexedSubscriptIdents);
  importer->Impl.objectForKeyedSubscript
    = clangContext.Selectors.getUnarySelector(
        &clangContext.Idents.get("objectForKeyedSubscript"));
  const clang::IdentifierInfo *setObjectForKeyedSubscriptIdents[2] = {
      &clangContext.Idents.get("setObject"),
      &clangContext.Idents.get("forKeyedSubscript"),
  };
  importer->Impl.setObjectForKeyedSubscript
    = clangContext.Selectors.getSelector(2, setObjectForKeyedSubscriptIdents);

  // Set up the imported header module.
  auto *importedHeaderModule = ModuleDecl::create(
      ctx.getIdentifier(CLANG_HEADER_MODULE_NAME), ctx,
      [&](ModuleDecl *importedHeaderModule, auto addFile) {
        importer->Impl.ImportedHeaderUnit = new (ctx)
            ClangModuleUnit(*importedHeaderModule, importer->Impl, nullptr);
        addFile(importer->Impl.ImportedHeaderUnit);
      });

  importedHeaderModule->setHasResolvedImports();
  importedHeaderModule->setIsNonSwiftModule(true);

  importer->Impl.IsReadingBridgingPCH = false;

  return importer;
}

bool ClangImporter::addSearchPath(StringRef newSearchPath, bool isFramework,
                                  bool isSystem) {
  clang::FileManager &fileMgr = Impl.Instance->getFileManager();
  auto optionalEntry = fileMgr.getOptionalDirectoryRef(newSearchPath);
  if (!optionalEntry)
    return true;
  auto entry = *optionalEntry;

  auto &headerSearchInfo = Impl.getClangPreprocessor().getHeaderSearchInfo();
  auto exists = std::any_of(headerSearchInfo.search_dir_begin(),
                            headerSearchInfo.search_dir_end(),
                            [&](const clang::DirectoryLookup &lookup) -> bool {
    if (isFramework)
      return lookup.getFrameworkDir() == &entry.getDirEntry();
    return lookup.getDir() == &entry.getDirEntry();
  });
  if (exists) {
    // Don't bother adding a search path that's already there. Clang would have
    // removed it via deduplication at the time the search path info gets built.
    return false;
  }

  auto kind = isSystem ? clang::SrcMgr::C_System : clang::SrcMgr::C_User;
  headerSearchInfo.AddSearchPath({entry, kind, isFramework},
                                 /*isAngled=*/true);

  // In addition to changing the current preprocessor directly, we still need
  // to change the options structure for future module-building.
  Impl.Instance->getHeaderSearchOpts().AddPath(newSearchPath,
                   isSystem ? clang::frontend::System : clang::frontend::Angled,
                                               isFramework,
                                               /*IgnoreSysRoot=*/true);
  return false;
}

clang::SourceLocation
ClangImporter::Implementation::getNextIncludeLoc() {
  clang::SourceManager &srcMgr = getClangInstance()->getSourceManager();

  if (!DummyIncludeBuffer.isValid()) {
    clang::SourceLocation includeLoc =
        srcMgr.getLocForStartOfFile(srcMgr.getMainFileID());
    // Picking the beginning of the main FileID as include location is also what
    // the clang PCH mechanism is doing (see
    // clang::ASTReader::getImportLocation()). Choose the next source location
    // here to avoid having the exact same import location as the clang PCH.
    // Otherwise, if we are using a PCH for bridging header, we'll have
    // problems with source order comparisons of clang source locations not
    // being deterministic.
    includeLoc = includeLoc.getLocWithOffset(1);
    DummyIncludeBuffer = srcMgr.createFileID(
        std::make_unique<ZeroFilledMemoryBuffer>(
          256*1024, StringRef(moduleImportBufferName)),
        clang::SrcMgr::C_User, /*LoadedID*/0, /*LoadedOffset*/0, includeLoc);
  }

  clang::SourceLocation clangImportLoc =
      srcMgr.getLocForStartOfFile(DummyIncludeBuffer)
            .getLocWithOffset(IncludeCounter++);
  assert(srcMgr.isInFileID(clangImportLoc, DummyIncludeBuffer) &&
         "confused Clang's source manager with our fake locations");
  return clangImportLoc;
}

bool ClangImporter::Implementation::importHeader(
    ModuleDecl *adapter, StringRef headerName, SourceLoc diagLoc,
    bool trackParsedSymbols,
    std::unique_ptr<llvm::MemoryBuffer> sourceBuffer,
    bool implicitImport) {

  // Progress update for the debugger.
  SwiftContext.PreModuleImportHook(
      headerName, ASTContext::ModuleImportKind::BridgingHeader);

  // Don't even try to load the bridging header if the Clang AST is in a bad
  // state. It could cause a crash.
  auto &clangDiags = getClangASTContext().getDiagnostics();
  if (clangDiags.hasUnrecoverableErrorOccurred() &&
      !getClangInstance()->getPreprocessorOpts().AllowPCHWithCompilerErrors)
    return true;

  assert(adapter);
  ImportedHeaderOwners.push_back(adapter);

  bool hadError = clangDiags.hasErrorOccurred();

  clang::SourceManager &sourceMgr = getClangInstance()->getSourceManager();
  clang::FileID bufferID = sourceMgr.createFileID(std::move(sourceBuffer),
                                                  clang::SrcMgr::C_User,
                                                  /*LoadedID=*/0,
                                                  /*LoadedOffset=*/0,
                                                  getNextIncludeLoc());
  auto &consumer =
      static_cast<HeaderParsingASTConsumer &>(Instance->getASTConsumer());
  consumer.reset();

  clang::Preprocessor &pp = getClangPreprocessor();
  pp.EnterSourceFile(bufferID, /*Dir=*/nullptr, /*Loc=*/{});
  // Force the import to occur.
  pp.LookAhead(0);

  SmallVector<clang::DeclGroupRef, 16> allParsedDecls;
  auto handleParsed = [&](clang::DeclGroupRef parsed) {
    if (trackParsedSymbols) {
      for (auto *D : parsed) {
        addBridgeHeaderTopLevelDecls(D);
      }
    }

    allParsedDecls.push_back(parsed);
  };

  clang::Parser::DeclGroupPtrTy parsed;
  clang::Sema::ModuleImportState importState =
      clang::Sema::ModuleImportState::NotACXX20Module;
  while (!Parser->ParseTopLevelDecl(parsed, importState)) {
    if (parsed)
      handleParsed(parsed.get());
    for (auto additionalParsedGroup : consumer.getAdditionalParsedDecls())
      handleParsed(additionalParsedGroup);
    consumer.reset();
  }

  // We're trying to discourage (and eventually deprecate) the use of implicit
  // bridging-header imports triggered by IMPORTED_HEADER blocks in
  // modules. There are two sub-cases to consider:
  //
  //   #1 The implicit import actually occurred.
  //
  //   #2 The user explicitly -import-objc-header'ed some header or PCH that
  //      makes the implicit import redundant.
  //
  // It's not obvious how to exactly differentiate these cases given the
  // interface clang gives us, but we only want to warn on case #1, and the
  // non-emptiness of allParsedDecls is a _definite_ sign that we're in case
  // #1. So we treat that as an approximation of the condition we're after, and
  // accept that we might fail to warn in the odd case where "the import
  // occurred" but didn't introduce any new decls.
  //
  // We also want to limit (for now) the warning in case #1 to invocations that
  // requested an explicit bridging header, because otherwise the warning will
  // complain in a very common scenario (unit test w/o bridging header imports
  // application w/ bridging header) that we don't yet have Xcode automation
  // to correct. The fix would be explicitly importing on the command line.
  if (implicitImport && !allParsedDecls.empty() &&
    BridgingHeaderExplicitlyRequested) {
    diagnose(
      diagLoc, diag::implicit_bridging_header_imported_from_module,
      llvm::sys::path::filename(headerName), adapter->getName());
  }

  // We can't do this as we're parsing because we may want to resolve naming
  // conflicts between the things we've parsed.

  std::function<void(clang::Decl *)> visit = [&](clang::Decl *decl) {
    // Iterate into extern "C" {} type declarations.
    if (auto linkageDecl = dyn_cast<clang::LinkageSpecDecl>(decl)) {
      for (auto *decl : linkageDecl->noload_decls()) {
        visit(decl);
      }
    }
    if (auto named = dyn_cast<clang::NamedDecl>(decl)) {
      addEntryToLookupTable(*BridgingHeaderLookupTable, named,
                              getNameImporter());
    }
  };
  for (auto group : allParsedDecls) {
    for (auto *D : group) {
      visit(D);
    }
  }

  pp.EndSourceFile();
  bumpGeneration();

  // Add any defined macros to the bridging header lookup table.
  addMacrosToLookupTable(*BridgingHeaderLookupTable, getNameImporter());

  // Finish loading any extra modules that were (transitively) imported.
  handleDeferredImports(diagLoc);

  // Wrap all Clang imports under a Swift import decl.
  for (auto &Import : BridgeHeaderTopLevelImports) {
    if (auto *ClangImport = Import.dyn_cast<clang::ImportDecl*>()) {
      Import = createImportDecl(SwiftContext, adapter, ClangImport, {});
    }
  }

  // Finalize the lookup table, which may fail.
  finalizeLookupTable(*BridgingHeaderLookupTable, getNameImporter(),
                      getBufferImporterForDiagnostics());

  // FIXME: What do we do if there was already an error?
  if (!hadError && clangDiags.hasErrorOccurred() &&
      !getClangInstance()->getPreprocessorOpts().AllowPCHWithCompilerErrors) {
    diagnose(diagLoc, diag::bridging_header_error, headerName);
    return true;
  }

  return false;
}

bool ClangImporter::importHeader(StringRef header, ModuleDecl *adapter,
                                 off_t expectedSize, time_t expectedModTime,
                                 StringRef cachedContents, SourceLoc diagLoc) {
  clang::FileManager &fileManager = Impl.Instance->getFileManager();
<<<<<<< HEAD
  auto headerFile = fileManager.getOptionalFileRef(header, /*OpenFile=*/true);
  // Prefer importing the header directly if the header content matches by
  // checking size and mod time. This allows correct import if some no-modular
  // headers are already imported into clang importer. If mod time is zero, then
  // the module should be built from CAS and there is no mod time to verify.
  if (headerFile && headerFile->getSize() == expectedSize &&
      (expectedModTime == 0 ||
       headerFile->getModificationTime() == expectedModTime)) {
    return importBridgingHeader(header, adapter, diagLoc, false, true);
=======
  // Especially in an explicit modules project, LLDB might not know all the
  // search paths needed to imported the on disk header, so prefer the
  // serialized preprocessed contents when debugger support is on.
  if (!Impl.SwiftContext.ClangImporterOpts.PreferSerializedBridgingHeader ||
      cachedContents.empty()) {
    auto headerFile = fileManager.getFile(header, /*OpenFile=*/true);
    // Prefer importing the header directly if the header content matches by
    // checking size and mod time. This allows correct import if some no-modular
    // headers are already imported into clang importer. If mod time is zero,
    // then the module should be built from CAS and there is no mod time to
    // verify.  LLDB prefers the serialized bridging header because, in an
    // explicit modules project, LLDB might not know all the search paths needed
    // to imported the on disk header.
    if (headerFile && (*headerFile)->getSize() == expectedSize &&
        (expectedModTime == 0 ||
         (*headerFile)->getModificationTime() == expectedModTime)) {
      return importBridgingHeader(header, adapter, diagLoc, false, true);
    }
>>>>>>> 9d9c9f06
  }

  // If we've made it to here, this is some header other than the bridging
  // header, which means we can no longer rely on one file's modification time
  // to invalidate code completion caches. :-(
  Impl.setSinglePCHImport(std::nullopt);

  if (!cachedContents.empty() && cachedContents.back() == '\0')
    cachedContents = cachedContents.drop_back();
  std::unique_ptr<llvm::MemoryBuffer> sourceBuffer =
      llvm::MemoryBuffer::getMemBufferCopy(cachedContents, header);
  return Impl.importHeader(adapter, header, diagLoc, /*trackParsedSymbols=*/false,
                           std::move(sourceBuffer), true);
}

bool ClangImporter::importBridgingHeader(StringRef header, ModuleDecl *adapter,
                                         SourceLoc diagLoc,
                                         bool trackParsedSymbols,
                                         bool implicitImport) {
  if (isPCHFilenameExtension(header)) {
    return bindBridgingHeader(adapter, diagLoc);
  }

  clang::FileManager &fileManager = Impl.Instance->getFileManager();
  auto headerFile = fileManager.getOptionalFileRef(header, /*OpenFile=*/true);
  if (!headerFile) {
    Impl.diagnose(diagLoc, diag::bridging_header_missing, header);
    return true;
  }

  llvm::SmallString<128> importLine;
  if (Impl.SwiftContext.LangOpts.EnableObjCInterop)
    importLine = "#import \"";
  else
    importLine = "#include \"";

  importLine += header;
  importLine += "\"\n";

  std::unique_ptr<llvm::MemoryBuffer> sourceBuffer{
    llvm::MemoryBuffer::getMemBufferCopy(
      importLine, Implementation::bridgingHeaderBufferName)
  };
  return Impl.importHeader(adapter, header, diagLoc, trackParsedSymbols,
                           std::move(sourceBuffer), implicitImport);
}

bool ClangImporter::bindBridgingHeader(ModuleDecl *adapter, SourceLoc diagLoc) {
  Impl.ImportedHeaderOwners.push_back(adapter);
  // We already imported this with -include-pch above, so we should have
  // collected a bunch of PCH-encoded module imports that we just need to
  // replay in handleDeferredImports.
  Impl.handleDeferredImports(diagLoc);
  return false;
}

static llvm::Expected<llvm::cas::ObjectRef>
setupIncludeTreeInput(clang::CompilerInvocation &invocation,
                      StringRef headerPath, StringRef pchIncludeTree) {
  auto DB = invocation.getCASOpts().getOrCreateDatabases();
  if (!DB)
    return DB.takeError();
  auto CAS = DB->first;
  auto Cache = DB->second;
  auto ID = CAS->parseID(pchIncludeTree);
  if (!ID)
    return ID.takeError();
  auto Ref = CAS->getReference(*ID);
  if (!Ref)
    return llvm::cas::ObjectStore::createUnknownObjectError(*ID);
  auto Key = ClangImporter::createEmbeddedBridgingHeaderCacheKey(*CAS, *Ref);
  if (!Key)
    return Key.takeError();
  auto Lookup = Cache->get(CAS->getID(*Key));
  if (!Lookup)
    return Lookup.takeError();

  std::optional<llvm::cas::ObjectRef> includeTreeRef;
  if (*Lookup) {
    includeTreeRef = CAS->getReference(**Lookup);
    if (!includeTreeRef)
      return llvm::cas::ObjectStore::createUnknownObjectError(**Lookup);
  } else
    // Failed to look up. This is from a caching build that doesn't use bridging
    // header chaining due to an older swift-driver. Just use the include tree
    // for PCH directly.
    includeTreeRef = *Ref;

  invocation.getFrontendOpts().Inputs.push_back(clang::FrontendInputFile(
      *includeTreeRef, headerPath, clang::Language::ObjC));

  return *includeTreeRef;
}

std::string ClangImporter::getBridgingHeaderContents(
    StringRef headerPath, off_t &fileSize, time_t &fileModTime,
    StringRef pchIncludeTree) {
  auto invocation =
      std::make_shared<clang::CompilerInvocation>(*Impl.Invocation);

  invocation->getFrontendOpts().DisableFree = false;
  invocation->getFrontendOpts().Inputs.clear();

  std::optional<llvm::cas::ObjectRef> includeTreeRef;
  if (pchIncludeTree.empty())
    invocation->getFrontendOpts().Inputs.push_back(
        clang::FrontendInputFile(headerPath, clang::Language::ObjC));
  else if (auto err =
               setupIncludeTreeInput(*invocation, headerPath, pchIncludeTree)
                   .moveInto(includeTreeRef)) {
    Impl.diagnose({}, diag::err_rewrite_bridging_header,
                  toString(std::move(err)));
    return "";
  }

  invocation->getPreprocessorOpts().resetNonModularOptions();

  clang::FileManager &fileManager = Impl.Instance->getFileManager();

  clang::CompilerInstance rewriteInstance(
      std::move(invocation), Impl.Instance->getPCHContainerOperations(),
      &Impl.Instance->getModuleCache());
  rewriteInstance.createDiagnostics(fileManager.getVirtualFileSystem(),
                                    new clang::IgnoringDiagConsumer);
  rewriteInstance.setFileManager(&fileManager);
  rewriteInstance.createSourceManager(fileManager);
  rewriteInstance.setTarget(&Impl.Instance->getTarget());

  std::string result;
  bool success = llvm::CrashRecoveryContext().RunSafelyOnThread([&] {
    // A much simpler version of clang::RewriteIncludesAction that lets us
    // write to an in-memory buffer.
    class RewriteIncludesAction : public clang::PreprocessorFrontendAction {
      raw_ostream &OS;
      std::optional<llvm::cas::ObjectRef> includeTreeRef;

      void ExecuteAction() override {
        clang::CompilerInstance &compiler = getCompilerInstance();
        // If the input is include tree, setup the IncludeTreePPAction.
        if (includeTreeRef) {
          auto IncludeTreeRoot = clang::cas::IncludeTreeRoot::get(
              compiler.getOrCreateObjectStore(), *includeTreeRef);
          if (!IncludeTreeRoot)
            llvm::report_fatal_error(IncludeTreeRoot.takeError());
          auto PPCachedAct =
              clang::createPPActionsFromIncludeTree(*IncludeTreeRoot);
          if (!PPCachedAct)
            llvm::report_fatal_error(PPCachedAct.takeError());
          compiler.getPreprocessor().setPPCachedActions(
              std::move(*PPCachedAct));
        }

        clang::RewriteIncludesInInput(compiler.getPreprocessor(), &OS,
                                      compiler.getPreprocessorOutputOpts());
      }

    public:
      explicit RewriteIncludesAction(
          raw_ostream &os, std::optional<llvm::cas::ObjectRef> includeTree)
          : OS(os), includeTreeRef(includeTree) {}
    };

    llvm::raw_string_ostream os(result);
    RewriteIncludesAction action(os, includeTreeRef);
    rewriteInstance.ExecuteAction(action);
  });

  success |= !rewriteInstance.getDiagnostics().hasErrorOccurred();
  if (!success) {
    Impl.diagnose({}, diag::could_not_rewrite_bridging_header);
    return "";
  }

  if (auto fileInfo = fileManager.getOptionalFileRef(headerPath)) {
    fileSize = fileInfo->getSize();
    fileModTime = fileInfo->getModificationTime();
  }
  return result;
}

/// Returns the appropriate source input language based on language options.
static clang::Language getLanguageFromOptions(
    const clang::LangOptions &LangOpts) {
  if (LangOpts.OpenCL)
    return clang::Language::OpenCL;
  if (LangOpts.CUDA)
    return clang::Language::CUDA;
  if (LangOpts.ObjC)
    return LangOpts.CPlusPlus ?
        clang::Language::ObjCXX : clang::Language::ObjC;
  return LangOpts.CPlusPlus ? clang::Language::CXX : clang::Language::C;
}

/// Wraps the given frontend action in an index data recording action if the
/// frontend options have an index store path specified.
static
std::unique_ptr<clang::FrontendAction> wrapActionForIndexingIfEnabled(
    const clang::FrontendOptions &FrontendOpts,
    std::unique_ptr<clang::FrontendAction> action) {
  if (!FrontendOpts.IndexStorePath.empty()) {
    return clang::index::createIndexDataRecordingAction(
        FrontendOpts, std::move(action));
  }
  return action;
}

std::unique_ptr<clang::CompilerInstance>
ClangImporter::cloneCompilerInstanceForPrecompiling() {
  auto invocation =
      std::make_shared<clang::CompilerInvocation>(*Impl.Invocation);

  auto &PPOpts = invocation->getPreprocessorOpts();
  PPOpts.resetNonModularOptions();

  auto &FrontendOpts = invocation->getFrontendOpts();
  FrontendOpts.DisableFree = false;
  if (FrontendOpts.CASIncludeTreeID.empty())
    FrontendOpts.Inputs.clear();

  // Share the CASOption and the underlying CAS.
  invocation->setCASOption(Impl.Invocation->getCASOptsPtr());

  clang::FileManager &fileManager = Impl.Instance->getFileManager();

  auto clonedInstance = std::make_unique<clang::CompilerInstance>(
      std::move(invocation), Impl.Instance->getPCHContainerOperations(),
      &Impl.Instance->getModuleCache());
  clonedInstance->createDiagnostics(fileManager.getVirtualFileSystem(),
                                    &Impl.Instance->getDiagnosticClient(),
                                    /*ShouldOwnClient=*/false);
  clonedInstance->setFileManager(&fileManager);
  clonedInstance->createSourceManager(fileManager);
  clonedInstance->setTarget(&Impl.Instance->getTarget());
  clonedInstance->setOutputBackend(Impl.SwiftContext.OutputBackend);

  return clonedInstance;
}

bool ClangImporter::emitBridgingPCH(
    StringRef headerPath, StringRef outputPCHPath, bool cached) {
  auto emitInstance = cloneCompilerInstanceForPrecompiling();
  auto &invocation = emitInstance->getInvocation();

  auto &LangOpts = invocation.getLangOpts();
  LangOpts.NeededByPCHOrCompilationUsesPCH = true;
  LangOpts.CacheGeneratedPCH = cached;

  auto language = getLanguageFromOptions(LangOpts);
  auto inputFile = clang::FrontendInputFile(headerPath, language);

  auto &FrontendOpts = invocation.getFrontendOpts();
  if (invocation.getFrontendOpts().CASIncludeTreeID.empty())
    FrontendOpts.Inputs = {inputFile};
  FrontendOpts.OutputFile = outputPCHPath.str();
  FrontendOpts.ProgramAction = clang::frontend::GeneratePCH;

  auto action = wrapActionForIndexingIfEnabled(
      FrontendOpts, std::make_unique<clang::GeneratePCHAction>());
  emitInstance->ExecuteAction(*action);

  if (emitInstance->getDiagnostics().hasErrorOccurred() &&
      !emitInstance->getPreprocessorOpts().AllowPCHWithCompilerErrors) {
    Impl.diagnose({}, diag::bridging_header_pch_error,
                  outputPCHPath, headerPath);
    return true;
  }
  return false;
}

bool ClangImporter::runPreprocessor(
    StringRef inputPath, StringRef outputPath) {
  auto emitInstance = cloneCompilerInstanceForPrecompiling();
  auto &invocation = emitInstance->getInvocation();
  auto &LangOpts = invocation.getLangOpts();
  auto &OutputOpts = invocation.getPreprocessorOutputOpts();
  OutputOpts.ShowCPP = 1;
  OutputOpts.ShowComments = 0;
  OutputOpts.ShowLineMarkers = 0;
  OutputOpts.ShowMacros = 0;
  OutputOpts.ShowMacroComments = 0;
  auto language = getLanguageFromOptions(LangOpts);
  auto inputFile = clang::FrontendInputFile(inputPath, language);

  auto &FrontendOpts = invocation.getFrontendOpts();
  if (invocation.getFrontendOpts().CASIncludeTreeID.empty())
    FrontendOpts.Inputs = {inputFile};
  FrontendOpts.OutputFile = outputPath.str();
  FrontendOpts.ProgramAction = clang::frontend::PrintPreprocessedInput;

  auto action = wrapActionForIndexingIfEnabled(
      FrontendOpts, std::make_unique<clang::PrintPreprocessedAction>());
  emitInstance->ExecuteAction(*action);
  return emitInstance->getDiagnostics().hasErrorOccurred();
}

bool ClangImporter::emitPrecompiledModule(
    StringRef moduleMapPath, StringRef moduleName, StringRef outputPath) {
  auto emitInstance = cloneCompilerInstanceForPrecompiling();
  auto &invocation = emitInstance->getInvocation();

  auto &LangOpts = invocation.getLangOpts();
  LangOpts.setCompilingModule(clang::LangOptions::CMK_ModuleMap);
  LangOpts.ModuleName = moduleName.str();
  LangOpts.CurrentModule = LangOpts.ModuleName;

  auto language = getLanguageFromOptions(LangOpts);

  auto &FrontendOpts = invocation.getFrontendOpts();
  if (invocation.getFrontendOpts().CASIncludeTreeID.empty()) {
    auto inputFile = clang::FrontendInputFile(
        moduleMapPath,
        clang::InputKind(language, clang::InputKind::ModuleMap, false),
        FrontendOpts.IsSystemModule);
    FrontendOpts.Inputs = {inputFile};
  }
  FrontendOpts.OriginalModuleMap = moduleMapPath.str();
  FrontendOpts.OutputFile = outputPath.str();
  FrontendOpts.ProgramAction = clang::frontend::GenerateModule;

  auto action = wrapActionForIndexingIfEnabled(
      FrontendOpts,
      std::make_unique<clang::GenerateModuleFromModuleMapAction>());
  emitInstance->ExecuteAction(*action);

  if (emitInstance->getDiagnostics().hasErrorOccurred() &&
      !FrontendOpts.AllowPCMWithCompilerErrors) {
    Impl.diagnose({}, diag::emit_pcm_error, outputPath, moduleMapPath);
    return true;
  }
  return false;
}

bool ClangImporter::dumpPrecompiledModule(
    StringRef modulePath, StringRef outputPath) {
  auto dumpInstance = cloneCompilerInstanceForPrecompiling();
  auto &invocation = dumpInstance->getInvocation();

  auto inputFile = clang::FrontendInputFile(
      modulePath, clang::InputKind(
          clang::Language::Unknown, clang::InputKind::Precompiled, false));

  auto &FrontendOpts = invocation.getFrontendOpts();
  if (invocation.getFrontendOpts().CASIncludeTreeID.empty())
    FrontendOpts.Inputs = {inputFile};
  FrontendOpts.OutputFile = outputPath.str();

  auto action = std::make_unique<clang::DumpModuleInfoAction>();
  dumpInstance->ExecuteAction(*action);

  if (dumpInstance->getDiagnostics().hasErrorOccurred()) {
    Impl.diagnose({}, diag::dump_pcm_error, modulePath);
    return true;
  }
  return false;
}

void ClangImporter::collectVisibleTopLevelModuleNames(
    SmallVectorImpl<Identifier> &names) const {
  SmallVector<clang::Module *, 32> Modules;
  Impl.getClangPreprocessor().getHeaderSearchInfo().collectAllModules(Modules);
  for (auto &M : Modules) {
    if (!M->isAvailable())
      continue;

    names.push_back(
        Impl.SwiftContext.getIdentifier(M->getTopLevelModuleName()));
  }
}

void ClangImporter::collectSubModuleNames(
    ImportPath::Module path,
    std::vector<std::string> &names) const {
  auto &clangHeaderSearch = Impl.getClangPreprocessor().getHeaderSearchInfo();

  // Look up the top-level module first.
  clang::Module *clangModule = clangHeaderSearch.lookupModule(
      path.front().Item.str(), /*ImportLoc=*/clang::SourceLocation(),
      /*AllowSearch=*/true, /*AllowExtraModuleMapSearch=*/true);
  if (!clangModule)
    return;
  clang::Module *submodule = clangModule;
  for (auto component : path.getSubmodulePath()) {
    submodule = submodule->findSubmodule(component.Item.str());
    if (!submodule)
      return;
  }
  for (auto sub : submodule->submodules())
    names.push_back(sub->Name);
}

bool ClangImporter::isModuleImported(const clang::Module *M) {
  return M->NameVisibility == clang::Module::NameVisibilityKind::AllVisible;
}

static llvm::VersionTuple getCurrentVersionFromTBD(llvm::vfs::FileSystem &FS,
                                                   StringRef path,
                                                   StringRef moduleName) {
  std::string fwName = (moduleName + ".framework").str();
  auto pos = path.find(fwName);
  if (pos == StringRef::npos)
    return {};
  llvm::SmallString<256> buffer(path.substr(0, pos + fwName.size()));
  llvm::sys::path::append(buffer, moduleName + ".tbd");
  auto tbdPath = buffer.str();
  llvm::ErrorOr<std::unique_ptr<llvm::MemoryBuffer>> tbdBufOrErr =
      FS.getBufferForFile(tbdPath);
  // .tbd file doesn't exist, exit.
  if (!tbdBufOrErr)
    return {};
  auto tbdFileOrErr =
      llvm::MachO::TextAPIReader::get(tbdBufOrErr.get()->getMemBufferRef());
  if (auto err = tbdFileOrErr.takeError()) {
    consumeError(std::move(err));
    return {};
  }
  auto tbdCV = (*tbdFileOrErr)->getCurrentVersion();
  return llvm::VersionTuple(tbdCV.getMajor(), tbdCV.getMinor(),
                            tbdCV.getSubminor());
}

bool ClangImporter::canImportModule(ImportPath::Module modulePath,
                                    SourceLoc loc,
                                    ModuleVersionInfo *versionInfo,
                                    bool isTestableDependencyLookup) {
  // Look up the top-level module to see if it exists.
  auto topModule = modulePath.front();
  clang::Module *clangModule = Impl.lookupModule(topModule.Item.str());
  if (!clangModule) {
    return false;
  }

  clang::Module::Requirement r;
  clang::Module::UnresolvedHeaderDirective mh;
  clang::Module *m;
  auto &ctx = Impl.getClangASTContext();
  auto &lo = ctx.getLangOpts();
  auto &ti = getModuleAvailabilityTarget();

  auto available = clangModule->isAvailable(lo, ti, r, mh, m);
  if (!available)
    return false;

  if (modulePath.hasSubmodule()) {
    for (auto &component : modulePath.getSubmodulePath()) {
      clangModule = clangModule->findSubmodule(component.Item.str());

      // Special case: a submodule named "Foo.Private" can be moved to a
      // top-level module named "Foo_Private". Clang has special support for
      // this.
      if (!clangModule && component.Item.str() == "Private" &&
          (&component) == (&modulePath.getRaw()[1])) {
        clangModule =
            Impl.lookupModule((topModule.Item.str() + "_Private").str());
      }
      if (!clangModule || !clangModule->isAvailable(lo, ti, r, mh, m)) {
        return false;
      }
    }
  }

  if (!versionInfo)
    return true;

  assert(available);
  StringRef path = getClangASTContext().getSourceManager()
    .getFilename(clangModule->DefinitionLoc);

  // Look for the .tbd file inside .framework dir to get the project version
  // number.
  llvm::VersionTuple currentVersion = getCurrentVersionFromTBD(
      Impl.Instance->getVirtualFileSystem(), path, topModule.Item.str());
  versionInfo->setVersion(currentVersion,
                          ModuleVersionSourceKind::ClangModuleTBD);
  return true;
}

clang::Module *
ClangImporter::Implementation::lookupModule(StringRef moduleName) {
  auto &clangHeaderSearch = getClangPreprocessor().getHeaderSearchInfo();

  // Explicit module. Try load from modulemap.
  auto &PP = Instance->getPreprocessor();
  auto &MM = PP.getHeaderSearchInfo().getModuleMap();
  auto loadFromMM = [&]() -> clang::Module * {
    auto *II = PP.getIdentifierInfo(moduleName);
    if (auto clangModule = MM.getCachedModuleLoad(*II))
      return *clangModule;
    return nullptr;
  };
  // Check if it is already loaded.
  if (auto *clangModule = loadFromMM())
    return clangModule;

  // If not, try load it.
  auto &PrebuiltModules = Instance->getHeaderSearchOpts().PrebuiltModuleFiles;
  auto moduleFile = PrebuiltModules.find(moduleName);
  if (moduleFile == PrebuiltModules.end()) {
    if (getClangASTContext().getLangOpts().ImplicitModules)
      return clangHeaderSearch.lookupModule(
          moduleName, /*ImportLoc=*/clang::SourceLocation(),
          /*AllowSearch=*/true, /*AllowExtraModuleMapSearch=*/true);
    return nullptr;
  }

  clang::serialization::ModuleFile *Loaded = nullptr;
  if (!Instance->loadModuleFile(moduleFile->second, Loaded))
    return nullptr; // error loading, return not found.
  return loadFromMM();
}

ModuleDecl *ClangImporter::Implementation::loadModuleClang(
    SourceLoc importLoc, ImportPath::Module path) {
  auto realModuleName = SwiftContext.getRealModuleName(path.front().Item).str();

  // Convert the Swift import path over to a Clang import path.
  SmallVector<clang::IdentifierLoc, 4> clangPath;
  bool isTopModuleComponent = true;
  for (auto component : path) {
    StringRef item = isTopModuleComponent? realModuleName:
                                           component.Item.str();
    isTopModuleComponent = false;

    clangPath.emplace_back(exportSourceLoc(component.Loc),
                           getClangPreprocessor().getIdentifierInfo(item));
  }

  auto &diagEngine = Instance->getDiagnostics();
  auto &rawDiagClient = *diagEngine.getClient();
  auto &diagClient = static_cast<ClangDiagnosticConsumer &>(rawDiagClient);

  auto loadModule = [&](clang::ModuleIdPath path,
                        clang::Module::NameVisibilityKind visibility)
      -> clang::ModuleLoadResult {
    auto importRAII = diagClient.handleImport(
        clangPath.front().getIdentifierInfo(), diagEngine, importLoc);

    std::string preservedIndexStorePathOption;
    auto &clangFEOpts = Instance->getFrontendOpts();
    if (!clangFEOpts.IndexStorePath.empty()) {
      StringRef moduleName = path[0].getIdentifierInfo()->getName();
      // Ignore the SwiftShims module for the index data.
      if (moduleName == SwiftContext.SwiftShimsModuleName.str()) {
        preservedIndexStorePathOption = clangFEOpts.IndexStorePath;
        clangFEOpts.IndexStorePath.clear();
      }
    }

    clang::SourceLocation clangImportLoc = getNextIncludeLoc();
    clang::ModuleLoadResult result =
        Instance->loadModule(clangImportLoc, path, visibility,
                             /*IsInclusionDirective=*/false);

    if (!preservedIndexStorePathOption.empty()) {
      // Restore the -index-store-path option.
      clangFEOpts.IndexStorePath = preservedIndexStorePathOption;
    }

    if (result && (visibility == clang::Module::AllVisible)) {
      getClangPreprocessor().makeModuleVisible(result, clangImportLoc);
    }
    return result;
  };

  // Now load the top-level module, so that we can check if the submodule
  // exists without triggering a fatal error.
  auto clangModule = loadModule(clangPath.front(), clang::Module::AllVisible);
  if (!clangModule)
    return nullptr;

  // If we're asked to import the top-level module then we're done here.
  auto *topSwiftModule = finishLoadingClangModule(clangModule, importLoc);
  if (path.size() == 1) {
    return topSwiftModule;
  }

  // Verify that the submodule exists.
  clang::Module *submodule = clangModule;
  for (auto &component : path.getSubmodulePath()) {
    submodule = submodule->findSubmodule(component.Item.str());

    // Special case: a submodule named "Foo.Private" can be moved to a top-level
    // module named "Foo_Private". Clang has special support for this.
    // We're limiting this to just submodules named "Private" because this will
    // put the Clang AST in a fatal error state if it /doesn't/ exist.
    if (!submodule && component.Item.str() == "Private" &&
        (&component) == (&path.getRaw()[1])) {
      submodule = loadModule(llvm::ArrayRef(clangPath).slice(0, 2),
                             clang::Module::Hidden);
    }

    if (!submodule) {
      // FIXME: Specialize the error for a missing submodule?
      return nullptr;
    }
  }

  // Finally, load the submodule and make it visible.
  clangModule = loadModule(clangPath, clang::Module::AllVisible);
  if (!clangModule)
    return nullptr;

  return finishLoadingClangModule(clangModule, importLoc);
}

ModuleDecl *
ClangImporter::loadModule(SourceLoc importLoc,
                          ImportPath::Module path,
                          bool AllowMemoryCache) {
  return Impl.loadModule(importLoc, path);
}

ModuleDecl *ClangImporter::Implementation::loadModule(
    SourceLoc importLoc, ImportPath::Module path) {
  ModuleDecl *MD = nullptr;
  ASTContext &ctx = getNameImporter().getContext();

  // `CxxStdlib` is the only accepted spelling of the C++ stdlib module name.
  if (path.front().Item.is("std") ||
      path.front().Item.str().starts_with("std_"))
    return nullptr;
  if (path.front().Item == ctx.Id_CxxStdlib) {
    ImportPath::Builder adjustedPath(ctx.getIdentifier("std"), importLoc);
    adjustedPath.append(path.getSubmodulePath());
    path = adjustedPath.copyTo(ctx).getModulePath(ImportKind::Module);
  }

  if (!DisableSourceImport)
    MD = loadModuleClang(importLoc, path);
  if (!MD)
    MD = loadModuleDWARF(importLoc, path);
  return MD;
}

ModuleDecl *ClangImporter::Implementation::finishLoadingClangModule(
    const clang::Module *clangModule, SourceLoc importLoc) {
  assert(clangModule);

  // Bump the generation count.
  bumpGeneration();

  // Force load overlays for all imported modules.
  // FIXME: This forces the creation of wrapper modules for all imports as
  // well, and may do unnecessary work.
  ClangModuleUnit *wrapperUnit = getWrapperForModule(clangModule, importLoc);
  ModuleDecl *result = wrapperUnit->getParentModule();
  auto &moduleWrapper = ModuleWrappers[clangModule];
  if (!moduleWrapper.getInt()) {
    moduleWrapper.setInt(true);
    (void) namelookup::getAllImports(result);
  }

  // Register '.h' inputs of each Clang module dependency with
  // the dependency tracker. In implicit builds such dependencies are registered
  // during the on-demand construction of Clang module. In Explicit Module
  // Builds, since we load pre-built PCMs directly, we do not get to do so. So
  // instead, manually register all `.h` inputs of Clang module dependnecies.
  if (SwiftDependencyTracker &&
      !Instance->getInvocation().getLangOpts().ImplicitModules) {
    if (auto moduleRef = clangModule->getASTFile()) {
      auto *moduleFile = Instance->getASTReader()->getModuleManager().lookup(
          *moduleRef);
      llvm::SmallString<0> pathBuf;
      pathBuf.reserve(256);
      Instance->getASTReader()->visitInputFileInfos(
          *moduleFile, /*IncludeSystem=*/true,
          [&](const clang::serialization::InputFileInfo &IFI, bool isSystem) {
            auto Filename = clang::ASTReader::ResolveImportedPath(
                pathBuf, IFI.UnresolvedImportedFilename, *moduleFile);
            SwiftDependencyTracker->addDependency(*Filename, isSystem);
          });
    }
  }

  if (clangModule->isSubModule()) {
    finishLoadingClangModule(clangModule->getTopLevelModule(), importLoc);
  } else {

    if (!SwiftContext.getLoadedModule(result->getName()))
      SwiftContext.addLoadedModule(result);
  }

  return result;
}

// Run through the set of deferred imports -- either those referenced by
// submodule ID from a bridging PCH, or those already loaded as clang::Modules
// in response to an import directive in a bridging header -- and call
// finishLoadingClangModule on each.
void ClangImporter::Implementation::handleDeferredImports(SourceLoc diagLoc) {
  clang::ASTReader &R = *Instance->getASTReader();
  llvm::SmallSet<clang::serialization::SubmoduleID, 32> seenSubmodules;
  for (clang::serialization::SubmoduleID ID : PCHImportedSubmodules) {
    if (!seenSubmodules.insert(ID).second)
      continue;
    ImportedHeaderExports.push_back(R.getSubmodule(ID));
  }
  PCHImportedSubmodules.clear();

  // Avoid a for-in loop because in unusual situations we can end up pulling in
  // another bridging header while we finish loading the modules that are
  // already here. This is a brittle situation but it's outside what's
  // officially supported with bridging headers: app targets and unit tests
  // only. Unfortunately that's not enforced.
  for (size_t i = 0; i < ImportedHeaderExports.size(); ++i) {
    (void)finishLoadingClangModule(ImportedHeaderExports[i], diagLoc);
  }
}

ModuleDecl *ClangImporter::getImportedHeaderModule() const {
  return Impl.ImportedHeaderUnit->getParentModule();
}

ModuleDecl *
ClangImporter::getWrapperForModule(const clang::Module *mod,
                                   bool returnOverlayIfPossible) const {
  auto clangUnit = Impl.getWrapperForModule(mod);
  if (returnOverlayIfPossible && clangUnit->getOverlayModule())
    return clangUnit->getOverlayModule();
  return clangUnit->getParentModule();
}

PlatformAvailability::PlatformAvailability(const LangOptions &langOpts)
    : platformKind(targetPlatform(langOpts)) {
  switch (platformKind) {
  case PlatformKind::iOS:
  case PlatformKind::iOSApplicationExtension:
  case PlatformKind::macCatalyst:
  case PlatformKind::macCatalystApplicationExtension:
  case PlatformKind::tvOS:
  case PlatformKind::tvOSApplicationExtension:
    deprecatedAsUnavailableMessage =
        "APIs deprecated as of iOS 7 and earlier are unavailable in Swift";
    asyncDeprecatedAsUnavailableMessage =
      "APIs deprecated as of iOS 12 and earlier are not imported as 'async'";
    break;

  case PlatformKind::watchOS:
  case PlatformKind::watchOSApplicationExtension:
    deprecatedAsUnavailableMessage = "";
    asyncDeprecatedAsUnavailableMessage =
      "APIs deprecated as of watchOS 5 and earlier are not imported as "
      "'async'";
    break;

  case PlatformKind::macOS:
  case PlatformKind::macOSApplicationExtension:
    deprecatedAsUnavailableMessage =
        "APIs deprecated as of macOS 10.9 and earlier are unavailable in Swift";
    asyncDeprecatedAsUnavailableMessage =
      "APIs deprecated as of macOS 10.14 and earlier are not imported as "
      "'async'";
    break;

  case PlatformKind::visionOS:
  case PlatformKind::visionOSApplicationExtension:
    break;

  case PlatformKind::FreeBSD:
    deprecatedAsUnavailableMessage = "";
    break;

  case PlatformKind::OpenBSD:
    deprecatedAsUnavailableMessage = "";
    break;

  case PlatformKind::Windows:
    deprecatedAsUnavailableMessage = "";
    break;

  case PlatformKind::none:
    break;
  }
}

bool PlatformAvailability::isPlatformRelevant(StringRef name) const {
  switch (platformKind) {
  case PlatformKind::macOS:
    return name == "macos";
  case PlatformKind::macOSApplicationExtension:
    return name == "macos" || name == "macos_app_extension";

  case PlatformKind::iOS:
    return name == "ios";
  case PlatformKind::iOSApplicationExtension:
    return name == "ios" || name == "ios_app_extension";

  case PlatformKind::macCatalyst:
    return name == "ios" || name == "maccatalyst";
  case PlatformKind::macCatalystApplicationExtension:
    return name == "ios" || name == "ios_app_extension" ||
           name == "maccatalyst" || name == "maccatalyst_app_extension";

  case PlatformKind::tvOS:
    return name == "tvos";
  case PlatformKind::tvOSApplicationExtension:
    return name == "tvos" || name == "tvos_app_extension";

  case PlatformKind::watchOS:
    return name == "watchos";
  case PlatformKind::watchOSApplicationExtension:
    return name == "watchos" || name == "watchos_app_extension";

  case PlatformKind::visionOS:
    return name == "xros" || name == "visionos";
  case PlatformKind::visionOSApplicationExtension:
    return name == "xros" || name == "xros_app_extension" ||
           name == "visionos" || name == "visionos_app_extension";

  case PlatformKind::FreeBSD:
    return name == "freebsd";

  case PlatformKind::OpenBSD:
    return name == "openbsd";

  case PlatformKind::Windows:
    return name == "windows";

  case PlatformKind::none:
    return false;
  }

  llvm_unreachable("Unexpected platform");
}

bool PlatformAvailability::treatDeprecatedAsUnavailable(
    const clang::Decl *clangDecl, const llvm::VersionTuple &version,
    bool isAsync) const {
  assert(!version.empty() && "Must provide version when deprecated");
  unsigned major = version.getMajor();
  std::optional<unsigned> minor = version.getMinor();

  switch (platformKind) {
  case PlatformKind::none:
    llvm_unreachable("version but no platform?");

  case PlatformKind::macOS:
  case PlatformKind::macOSApplicationExtension:
    // Anything deprecated by macOS 10.14 is unavailable for async import
    // in Swift.
    if (isAsync && !clangDecl->hasAttr<clang::SwiftAsyncAttr>()) {
      return major < 10 ||
          (major == 10 && (!minor.has_value() || minor.value() <= 14));
    }

    // Anything deprecated in OSX 10.9.x and earlier is unavailable in Swift.
    return major < 10 ||
           (major == 10 && (!minor.has_value() || minor.value() <= 9));

  case PlatformKind::iOS:
  case PlatformKind::iOSApplicationExtension:
  case PlatformKind::tvOS:
  case PlatformKind::tvOSApplicationExtension:
    // Anything deprecated by iOS 12 is unavailable for async import
    // in Swift.
    if (isAsync && !clangDecl->hasAttr<clang::SwiftAsyncAttr>()) {
      return major <= 12;
    }

    // Anything deprecated in iOS 7.x and earlier is unavailable in Swift.
    return major <= 7;

  case PlatformKind::macCatalyst:
  case PlatformKind::macCatalystApplicationExtension:
    // ClangImporter does not yet support macCatalyst.
    return false;

  case PlatformKind::watchOS:
  case PlatformKind::watchOSApplicationExtension:
    // Anything deprecated by watchOS 5.0 is unavailable for async import
    // in Swift.
    if (isAsync && !clangDecl->hasAttr<clang::SwiftAsyncAttr>()) {
      return major <= 5;
    }

    // No deprecation filter on watchOS
    return false;

  case PlatformKind::visionOS:
  case PlatformKind::visionOSApplicationExtension:
    // No deprecation filter on xrOS
    return false;

  case PlatformKind::FreeBSD:
    // No deprecation filter on FreeBSD
    return false;

  case PlatformKind::OpenBSD:
    // No deprecation filter on OpenBSD
    return false;

  case PlatformKind::Windows:
    // No deprecation filter on Windows
    return false;
  }

  llvm_unreachable("Unexpected platform");
}

ClangImporter::Implementation::Implementation(
    ASTContext &ctx, DependencyTracker *dependencyTracker,
    DWARFImporterDelegate *dwarfImporterDelegate)
    : SwiftContext(ctx), ImportForwardDeclarations(
                             ctx.ClangImporterOpts.ImportForwardDeclarations),
      DisableSwiftBridgeAttr(ctx.ClangImporterOpts.DisableSwiftBridgeAttr),
      BridgingHeaderExplicitlyRequested(
          !ctx.ClangImporterOpts.BridgingHeader.empty()),
      DisableOverlayModules(ctx.ClangImporterOpts.DisableOverlayModules),
      EnableClangSPI(ctx.ClangImporterOpts.EnableClangSPI),
      IsReadingBridgingPCH(false),
      CurrentVersion(ImportNameVersion::fromOptions(ctx.LangOpts)),
      Walker(DiagnosticWalker(*this)), BuffersForDiagnostics(ctx.SourceMgr),
      BridgingHeaderLookupTable(new SwiftLookupTable(nullptr)),
      platformAvailability(ctx.LangOpts), nameImporter(),
      DisableSourceImport(ctx.ClangImporterOpts.DisableSourceImport),
      SwiftDependencyTracker(dependencyTracker),
      DWARFImporter(dwarfImporterDelegate) {}

ClangImporter::Implementation::~Implementation() {
#ifndef NDEBUG
  SwiftContext.SourceMgr.verifyAllBuffers();
#endif
}

ClangImporter::Implementation::DiagnosticWalker::DiagnosticWalker(
    ClangImporter::Implementation &Impl)
    : Impl(Impl) {}

bool ClangImporter::Implementation::DiagnosticWalker::TraverseDecl(
    clang::Decl *D) {
  if (!D)
    return true;
  // In some cases, diagnostic notes about types (ex: built-in types) do not
  // have an obvious source location at which to display diagnostics. We
  // provide the location of the closest decl as a reasonable choice.
  llvm::SaveAndRestore<clang::SourceLocation> sar{TypeReferenceSourceLocation,
                                                  D->getBeginLoc()};
  return clang::RecursiveASTVisitor<DiagnosticWalker>::TraverseDecl(D);
}

bool ClangImporter::Implementation::DiagnosticWalker::TraverseParmVarDecl(
    clang::ParmVarDecl *D) {
  // When the ClangImporter imports functions / methods, the return
  // type is first imported, followed by parameter types in order of
  // declaration. If any type fails to import, the import of the function /
  // method is aborted. This means any parameters after the first to fail to
  // import (the first could be the return type) will not have diagnostics
  // attached. Even though these remaining parameters may have unimportable
  // types, we avoid diagnosing these types as a type diagnosis without a
  // "parameter not imported" note on the referencing param decl is inconsistent
  // behaviour and could be confusing.
  if (Impl.ImportDiagnostics[D].size()) {
    // Since the parameter decl in question has been diagnosed (we didn't bail
    // before importing this param) continue the traversal as normal.
    return clang::RecursiveASTVisitor<DiagnosticWalker>::TraverseParmVarDecl(D);
  }

  // If the decl in question has not been diagnosed, traverse "as normal" except
  // avoid traversing to the referenced typed. Note the traversal has been
  // simplified greatly and may need to be modified to support some future
  // diagnostics.
  if (!getDerived().shouldTraversePostOrder())
    if (!WalkUpFromParmVarDecl(D))
      return false;

  if (clang::DeclContext *declContext = dyn_cast<clang::DeclContext>(D)) {
    for (auto *Child : declContext->decls()) {
      if (!canIgnoreChildDeclWhileTraversingDeclContext(Child))
        if (!TraverseDecl(Child))
          return false;
    }
  }
  if (getDerived().shouldTraversePostOrder())
    if (!WalkUpFromParmVarDecl(D))
      return false;
  return true;
}

bool ClangImporter::Implementation::DiagnosticWalker::VisitDecl(
    clang::Decl *D) {
  Impl.emitDiagnosticsForTarget(D);
  return true;
}

bool ClangImporter::Implementation::DiagnosticWalker::VisitMacro(
    const clang::MacroInfo *MI) {
  Impl.emitDiagnosticsForTarget(MI);
  for (const clang::Token &token : MI->tokens()) {
    Impl.emitDiagnosticsForTarget(&token);
  }
  return true;
}

bool ClangImporter::Implementation::DiagnosticWalker::
    VisitObjCObjectPointerType(clang::ObjCObjectPointerType *T) {
  // If an ObjCInterface is pointed to, diagnose it.
  if (const clang::ObjCInterfaceDecl *decl = T->getInterfaceDecl()) {
    Impl.emitDiagnosticsForTarget(decl);
  }
  // Diagnose any protocols the pointed to type conforms to.
  for (auto cp = T->qual_begin(), cpEnd = T->qual_end(); cp != cpEnd; ++cp) {
    Impl.emitDiagnosticsForTarget(*cp);
  }
  return true;
}

bool ClangImporter::Implementation::DiagnosticWalker::VisitType(
    clang::Type *T) {
  if (TypeReferenceSourceLocation.isValid())
    Impl.emitDiagnosticsForTarget(T, TypeReferenceSourceLocation);
  return true;
}

ClangModuleUnit *ClangImporter::Implementation::getWrapperForModule(
    const clang::Module *underlying, SourceLoc diagLoc) {
  auto &cacheEntry = ModuleWrappers[underlying];
  if (ClangModuleUnit *cached = cacheEntry.getPointer())
    return cached;

  // FIXME: Handle hierarchical names better.
  Identifier name = underlying->Name == "std"
                        ? SwiftContext.Id_CxxStdlib
                        : SwiftContext.getIdentifier(underlying->Name);
  ImplicitImportInfo implicitImportInfo;
  if (auto mainModule = SwiftContext.MainModule) {
    implicitImportInfo = mainModule->getImplicitImportInfo();
  }
  ClangModuleUnit *file = nullptr;
  auto wrapper = ModuleDecl::create(name, SwiftContext, implicitImportInfo,
                                    [&](ModuleDecl *wrapper, auto addFile) {
    file = new (SwiftContext) ClangModuleUnit(*wrapper, *this, underlying);
    addFile(file);
  });
  wrapper->setIsSystemModule(underlying->IsSystem);
  wrapper->setIsNonSwiftModule();
  wrapper->setHasResolvedImports();
  if (!underlying->ExportAsModule.empty())
    wrapper->setExportAsName(
        SwiftContext.getIdentifier(underlying->ExportAsModule));

  SwiftContext.getClangModuleLoader()->findOverlayFiles(diagLoc, wrapper, file);
  cacheEntry.setPointer(file);

  return file;
}

ClangModuleUnit *ClangImporter::Implementation::getClangModuleForDecl(
    const clang::Decl *D,
    bool allowForwardDeclaration) {
  auto maybeModule = getClangSubmoduleForDecl(D, allowForwardDeclaration);
  if (!maybeModule)
    return nullptr;
  if (!maybeModule.value())
    return ImportedHeaderUnit;

  // Get the parent module because currently we don't represent submodules with
  // ClangModuleUnit.
  auto *M = maybeModule.value()->getTopLevelModule();

  return getWrapperForModule(M);
}

void ClangImporter::Implementation::addImportDiagnostic(
    ImportDiagnosticTarget target, Diagnostic &&diag,
    clang::SourceLocation loc) {
  ImportDiagnostic importDiag = ImportDiagnostic(target, diag, loc);
  if (SwiftContext.LangOpts.DisableExperimentalClangImporterDiagnostics)
    return;
  auto [_, inserted] = CollectedDiagnostics.insert(importDiag);
  if (!inserted)
    return;
  ImportDiagnostics[target].push_back(importDiag);
}

#pragma mark Source locations
clang::SourceLocation
ClangImporter::Implementation::exportSourceLoc(SourceLoc loc) {
  // FIXME: Implement!
  return clang::SourceLocation();
}

SourceLoc
ClangImporter::Implementation::importSourceLoc(clang::SourceLocation loc) {
  return BuffersForDiagnostics.resolveSourceLocation(Instance->getSourceManager(), loc);
}

SourceRange
ClangImporter::Implementation::importSourceRange(clang::SourceRange range) {
  return SourceRange(importSourceLoc(range.getBegin()), importSourceLoc(range.getEnd()));
}

#pragma mark Importing names

clang::DeclarationName
ClangImporter::Implementation::exportName(Identifier name) {
  // FIXME: When we start dealing with C++, we can map over some operator
  // names.
  if (name.empty() || name.isOperator())
    return clang::DeclarationName();

  // Map the identifier. If it's some kind of keyword, it can't be mapped.
  auto ident = &Instance->getASTContext().Idents.get(name.str());
  if (ident->getTokenID() != clang::tok::identifier)
    return clang::DeclarationName();

  return ident;
}

Identifier
ClangImporter::Implementation::importIdentifier(
  const clang::IdentifierInfo *identifier,
  StringRef removePrefix)
{
  if (!identifier) return Identifier();

  StringRef name = identifier->getName();
  // Remove the prefix, if any.
  if (!removePrefix.empty()) {
    if (name.starts_with(removePrefix)) {
      name = name.slice(removePrefix.size(), name.size());
    }
  }

  // Get the Swift identifier.
  return SwiftContext.getIdentifier(name);
}

ObjCSelector ClangImporter::Implementation::importSelector(
               clang::Selector selector) {
  auto &ctx = SwiftContext;

  // Handle zero-argument selectors directly.
  if (selector.isUnarySelector()) {
    Identifier name;
    if (auto id = selector.getIdentifierInfoForSlot(0))
      name = ctx.getIdentifier(id->getName());
    return ObjCSelector(ctx, 0, name);
  }

  SmallVector<Identifier, 2> pieces;
  for (auto i = 0u, n = selector.getNumArgs(); i != n; ++i) {
    Identifier piece;
    if (auto id = selector.getIdentifierInfoForSlot(i))
      piece = ctx.getIdentifier(id->getName());
    pieces.push_back(piece);
  }

  return ObjCSelector(ctx, pieces.size(), pieces);
}

clang::Selector
ClangImporter::Implementation::exportSelector(DeclName name,
                                              bool allowSimpleName) {
  if (!allowSimpleName && name.isSimpleName())
    return {};

  clang::ASTContext &ctx = getClangASTContext();

  SmallVector<const clang::IdentifierInfo *, 8> pieces;
  pieces.push_back(exportName(name.getBaseIdentifier()).getAsIdentifierInfo());

  auto argNames = name.getArgumentNames();
  if (argNames.empty())
    return ctx.Selectors.getNullarySelector(pieces.front());

  if (!argNames.front().empty())
    return {};
  argNames = argNames.slice(1);

  for (Identifier argName : argNames)
    pieces.push_back(exportName(argName).getAsIdentifierInfo());

  return ctx.Selectors.getSelector(pieces.size(), pieces.data());
}

clang::Selector
ClangImporter::Implementation::exportSelector(ObjCSelector selector) {
  SmallVector<const clang::IdentifierInfo *, 4> pieces;
  for (auto piece : selector.getSelectorPieces())
    pieces.push_back(exportName(piece).getAsIdentifierInfo());
  return getClangASTContext().Selectors.getSelector(selector.getNumArgs(),
                                                    pieces.data());
}

/// Determine whether the given method potentially conflicts with the
/// setter for a property in the given protocol.
static bool
isPotentiallyConflictingSetter(const clang::ObjCProtocolDecl *proto,
                               const clang::ObjCMethodDecl *method) {
  auto sel = method->getSelector();
  if (sel.getNumArgs() != 1)
    return false;

  const clang::IdentifierInfo *setterID = sel.getIdentifierInfoForSlot(0);
  if (!setterID || !setterID->getName().starts_with("set"))
    return false;

  for (auto *prop : proto->properties()) {
    if (prop->getSetterName() == sel)
      return true;
  }

  return false;
}

bool importer::shouldSuppressDeclImport(const clang::Decl *decl) {
  if (auto objcMethod = dyn_cast<clang::ObjCMethodDecl>(decl)) {
    // First check if we're actually in a Swift class.
    auto dc = decl->getDeclContext();
    if (hasNativeSwiftDecl(cast<clang::ObjCContainerDecl>(dc)))
      return true;

    // If this member is a method that is a getter or setter for a
    // property, don't add it into the table. property names and
    // getter names (by choosing to only have a property).
    //
    // Note that this is suppressed for certain accessibility declarations,
    // which are imported as getter/setter pairs and not properties.
    if (objcMethod->isPropertyAccessor()) {
      // Suppress the import of this method when the corresponding
      // property is not suppressed.
      return !shouldSuppressDeclImport(
               objcMethod->findPropertyDecl(/*CheckOverrides=*/false));
    }

    // If the method was declared within a protocol, check that it
    // does not conflict with the setter of a property.
    if (auto proto = dyn_cast<clang::ObjCProtocolDecl>(dc))
      return isPotentiallyConflictingSetter(proto, objcMethod);


    return false;
  }

  if (auto objcProperty = dyn_cast<clang::ObjCPropertyDecl>(decl)) {
    // First check if we're actually in a Swift class.
    auto dc = objcProperty->getDeclContext();
    if (hasNativeSwiftDecl(cast<clang::ObjCContainerDecl>(dc)))
      return true;

    // Suppress certain properties; import them as getter/setter pairs instead.
    if (shouldImportPropertyAsAccessors(objcProperty))
      return true;

    // Check whether there is a superclass method for the getter that
    // is *not* suppressed, in which case we will need to suppress
    // this property.
    auto objcClass = dyn_cast<clang::ObjCInterfaceDecl>(dc);
    if (!objcClass) {
      if (auto objcCategory = dyn_cast<clang::ObjCCategoryDecl>(dc)) {
        // If the enclosing category is invalid, suppress this declaration.
        if (objcCategory->isInvalidDecl()) return true;

        objcClass = objcCategory->getClassInterface();
      }
    }

    if (objcClass) {
      if (auto objcSuperclass = objcClass->getSuperClass()) {
        auto getterMethod =
            objcSuperclass->lookupMethod(objcProperty->getGetterName(),
                                         objcProperty->isInstanceProperty());
        if (getterMethod && !shouldSuppressDeclImport(getterMethod))
          return true;
      }
    }

    return false;
  }

  if (isa<clang::BuiltinTemplateDecl>(decl)) {
    return true;
  }

  return false;
}

#pragma mark Name lookup
const clang::TypedefNameDecl *
ClangImporter::Implementation::lookupTypedef(clang::DeclarationName name) {
  clang::Sema &sema = Instance->getSema();
  clang::LookupResult lookupResult(sema, name,
                                   clang::SourceLocation(),
                                   clang::Sema::LookupOrdinaryName);

  if (sema.LookupName(lookupResult, sema.TUScope)) {
    for (auto decl : lookupResult) {
      if (auto typedefDecl =
          dyn_cast<clang::TypedefNameDecl>(decl->getUnderlyingDecl()))
        return typedefDecl;
    }
  }

  return nullptr;
}

static bool isDeclaredInModule(const ClangModuleUnit *ModuleFilter,
                               const Decl *VD) {
  // Sometimes imported decls get put into the clang header module. If we
  // found one of these decls, don't filter it out.
  if (VD->getModuleContext()->getName().str() == CLANG_HEADER_MODULE_NAME) {
    return true;
  }
  // Because the ClangModuleUnit saved as a decl context will be saved as the top-level module, but
  // the ModuleFilter we're given might be a submodule (if a submodule was passed to
  // getTopLevelDecls, for example), we should compare the underlying Clang modules to determine
  // module membership.
  if (auto ClangNode = VD->getClangNode()) {
    if (auto *ClangModule = ClangNode.getOwningClangModule()) {
      return ModuleFilter->getClangModule() == ClangModule;
    }
  }
  auto ContainingUnit = VD->getDeclContext()->getModuleScopeContext();
  return ModuleFilter == ContainingUnit;
}

static const clang::Module *
getClangOwningModule(ClangNode Node, const clang::ASTContext &ClangCtx) {
  assert(!Node.getAsModule() && "not implemented for modules");

  if (const clang::Decl *D = Node.getAsDecl()) {
    auto ExtSource = ClangCtx.getExternalSource();
    assert(ExtSource);

    auto originalDecl = D;
    if (auto functionDecl = dyn_cast<clang::FunctionDecl>(D)) {
      if (auto pattern = functionDecl->getTemplateInstantiationPattern()) {
        // Function template instantiations don't have an owning Clang module.
        // Let's use the owning module of the template pattern.
        originalDecl = pattern;
      }
    }
    if (!originalDecl->hasOwningModule()) {
      if (auto cxxRecordDecl = dyn_cast<clang::CXXRecordDecl>(D)) {
        if (auto pattern = cxxRecordDecl->getTemplateInstantiationPattern()) {
          // Class template instantiations sometimes don't have an owning Clang
          // module, if the instantiation is not typedef-ed.
          originalDecl = pattern;
        }
      }
    }

    return ExtSource->getModule(originalDecl->getOwningModuleID());
  }

  if (const clang::ModuleMacro *M = Node.getAsModuleMacro())
    return M->getOwningModule();

  // A locally-defined MacroInfo does not have an owning module.
  assert(Node.getAsMacroInfo());
  return nullptr;
}

static const clang::Module *
getClangTopLevelOwningModule(ClangNode Node,
                             const clang::ASTContext &ClangCtx) {
  const clang::Module *OwningModule = getClangOwningModule(Node, ClangCtx);
  if (!OwningModule)
    return nullptr;
  return OwningModule->getTopLevelModule();
}

static bool isVisibleFromModule(const ClangModuleUnit *ModuleFilter,
                                ValueDecl *VD) {
  assert(ModuleFilter);

  auto ContainingUnit = VD->getDeclContext()->getModuleScopeContext();
  if (ModuleFilter == ContainingUnit)
    return true;

  // The rest of this function is looking to see if the Clang entity that
  // caused VD to be imported has redeclarations in the filter module.
  auto Wrapper = dyn_cast<ClangModuleUnit>(ContainingUnit);
  if (!Wrapper)
    return false;

  ASTContext &Ctx = ContainingUnit->getASTContext();
  auto *Importer = static_cast<ClangImporter *>(Ctx.getClangModuleLoader());
  auto ClangNode = Importer->getEffectiveClangNode(VD);

  // Macros can be "redeclared" by putting an equivalent definition in two
  // different modules. (We don't actually check the equivalence.)
  // FIXME: We're also not checking if the redeclaration is in /this/ module.
  if (ClangNode.getAsMacro())
    return true;

  const clang::Decl *D = ClangNode.castAsDecl();
  auto &ClangASTContext = ModuleFilter->getClangASTContext();
  // We don't handle Clang submodules; pop everything up to the top-level
  // module.
  auto OwningClangModule = getClangTopLevelOwningModule(ClangNode,
                                                        ClangASTContext);
  if (OwningClangModule == ModuleFilter->getClangModule())
    return true;

  // If this decl was implicitly synthesized by the compiler, and is not
  // supposed to be owned by any module, return true.
  if (Importer->isSynthesizedAndVisibleFromAllModules(D)) {
    return true;
  }

  // Friends from class templates don't have an owning module. Just return true.
  if (isa<clang::FunctionDecl>(D) &&
      cast<clang::FunctionDecl>(D)->isThisDeclarationInstantiatedFromAFriendDefinition())
    return true;

  // Handle redeclarable Clang decls by checking each redeclaration.
  bool IsTagDecl = isa<clang::TagDecl>(D);
  if (!(IsTagDecl || isa<clang::FunctionDecl>(D) || isa<clang::VarDecl>(D) ||
        isa<clang::TypedefNameDecl>(D) || isa<clang::NamespaceDecl>(D))) {
    return false;
  }

  for (auto Redeclaration : D->redecls()) {
    if (Redeclaration == D)
      continue;

    // For enums, structs, and unions, only count definitions when looking to
    // see what other modules they appear in.
    if (IsTagDecl) {
      auto TD = cast<clang::TagDecl>(Redeclaration);
      if (!TD->isCompleteDefinition() &&
          !TD->isThisDeclarationADemotedDefinition())
        continue;
    }

    auto OwningClangModule = getClangTopLevelOwningModule(Redeclaration,
                                                          ClangASTContext);
    if (OwningClangModule == ModuleFilter->getClangModule())
      return true;
  }

  return false;
}


namespace {
class ClangVectorDeclConsumer : public clang::VisibleDeclConsumer {
  std::vector<clang::NamedDecl *> results;
public:
  ClangVectorDeclConsumer() = default;

  void FoundDecl(clang::NamedDecl *ND, clang::NamedDecl *Hiding,
                 clang::DeclContext *Ctx, bool InBaseClass) override {
    if (!ND->getIdentifier())
      return;

    if (ND->isModulePrivate())
      return;

    results.push_back(ND);
  }

  llvm::MutableArrayRef<clang::NamedDecl *> getResults() {
    return results;
  }
};

class FilteringVisibleDeclConsumer : public swift::VisibleDeclConsumer {
  swift::VisibleDeclConsumer &NextConsumer;
  const ClangModuleUnit *ModuleFilter;

public:
  FilteringVisibleDeclConsumer(swift::VisibleDeclConsumer &consumer,
                               const ClangModuleUnit *CMU)
      : NextConsumer(consumer), ModuleFilter(CMU) {
    assert(CMU);
  }

  void foundDecl(ValueDecl *VD, DeclVisibilityKind Reason,
                 DynamicLookupInfo dynamicLookupInfo) override {
    if (!VD->hasClangNode() || isVisibleFromModule(ModuleFilter, VD))
      NextConsumer.foundDecl(VD, Reason, dynamicLookupInfo);
  }
};

class FilteringDeclaredDeclConsumer : public swift::VisibleDeclConsumer {
  swift::VisibleDeclConsumer &NextConsumer;
  const ClangModuleUnit *ModuleFilter;

public:
  FilteringDeclaredDeclConsumer(swift::VisibleDeclConsumer &consumer,
                                const ClangModuleUnit *CMU)
      : NextConsumer(consumer), ModuleFilter(CMU) {
    assert(CMU);
  }

  void foundDecl(ValueDecl *VD, DeclVisibilityKind Reason,
                 DynamicLookupInfo dynamicLookupInfo) override {
    if (isDeclaredInModule(ModuleFilter, VD)) {
      NextConsumer.foundDecl(VD, Reason, dynamicLookupInfo);
    }
  }
};

/// A hack to hide particular types in the "Darwin" module on Apple platforms.
class DarwinLegacyFilterDeclConsumer : public swift::VisibleDeclConsumer {
  swift::VisibleDeclConsumer &NextConsumer;
  clang::ASTContext &ClangASTContext;

  bool shouldDiscard(ValueDecl *VD) {
    if (!VD->hasClangNode())
      return false;

    const clang::Module *clangModule = getClangOwningModule(VD->getClangNode(),
                                                            ClangASTContext);
    if (!clangModule)
      return false;

    if (clangModule->Name == "MacTypes") {
      if (!VD->hasName() || VD->getBaseName().isSpecial())
        return true;
      return llvm::StringSwitch<bool>(VD->getBaseName().userFacingName())
          .Cases("OSErr", "OSStatus", "OptionBits", false)
          .Cases("FourCharCode", "OSType", false)
          .Case("Boolean", false)
          .Case("kUnknownType", false)
          .Cases("UTF32Char", "UniChar", "UTF16Char", "UTF8Char", false)
          .Case("ProcessSerialNumber", false)
          .Default(true);
    }

    if (clangModule->Parent &&
        clangModule->Parent->Name == "CarbonCore") {
      return llvm::StringSwitch<bool>(clangModule->Name)
          .Cases("BackupCore", "DiskSpaceRecovery", "MacErrors", false)
          .Case("UnicodeUtilities", false)
          .Default(true);
    }

    if (clangModule->Parent &&
        clangModule->Parent->Name == "OSServices") {
      // Note that this is a list of things to /drop/ rather than to /keep/.
      // We're more likely to see new, modern headers added to OSServices.
      return llvm::StringSwitch<bool>(clangModule->Name)
          .Cases("IconStorage", "KeychainCore", "Power", true)
          .Cases("SecurityCore", "SystemSound", true)
          .Cases("WSMethodInvocation", "WSProtocolHandler", "WSTypes", true)
          .Default(false);
    }

    return false;
  }

public:
  DarwinLegacyFilterDeclConsumer(swift::VisibleDeclConsumer &consumer,
                                 clang::ASTContext &clangASTContext)
      : NextConsumer(consumer), ClangASTContext(clangASTContext) {}

  static bool needsFiltering(const clang::Module *topLevelModule) {
    return topLevelModule && (topLevelModule->Name == "Darwin" ||
                              topLevelModule->Name == "CoreServices");
  }

  void foundDecl(ValueDecl *VD, DeclVisibilityKind Reason,
                 DynamicLookupInfo dynamicLookupInfo) override {
    if (!shouldDiscard(VD))
      NextConsumer.foundDecl(VD, Reason, dynamicLookupInfo);
  }
};

} // unnamed namespace

/// Translate a MacroDefinition to a ClangNode, either a ModuleMacro for
/// a definition imported from a module or a MacroInfo for a macro defined
/// locally.
ClangNode getClangNodeForMacroDefinition(clang::MacroDefinition &M) {
  if (!M.getModuleMacros().empty())
    return ClangNode(M.getModuleMacros().back()->getMacroInfo());
  if (auto *MD = M.getLocalDirective())
    return ClangNode(MD->getMacroInfo());
  return ClangNode();
}

void ClangImporter::lookupBridgingHeaderDecls(
                              llvm::function_ref<bool(ClangNode)> filter,
                              llvm::function_ref<void(Decl*)> receiver) const {
  for (auto &Import : Impl.BridgeHeaderTopLevelImports) {
    auto ImportD = cast<ImportDecl *>(Import);
    if (filter(ImportD->getClangDecl()))
      receiver(ImportD);
  }
  for (auto *ClangD : Impl.BridgeHeaderTopLevelDecls) {
    if (filter(ClangD)) {
      if (auto *ND = dyn_cast<clang::NamedDecl>(ClangD)) {
        if (Decl *imported = Impl.importDeclReal(ND, Impl.CurrentVersion))
          receiver(imported);
      }
    }
  }

  auto &ClangPP = Impl.getClangPreprocessor();
  for (clang::IdentifierInfo *II : Impl.BridgeHeaderMacros) {
    auto MD = ClangPP.getMacroDefinition(II);
    if (auto macroNode = getClangNodeForMacroDefinition(MD)) {
      if (filter(macroNode)) {
        auto MI = macroNode.getAsMacro();
        Identifier Name = Impl.getNameImporter().importMacroName(II, MI);
        if (Decl *imported = Impl.importMacro(Name, macroNode))
          receiver(imported);
      }
    }
  }
}

bool ClangImporter::lookupDeclsFromHeader(StringRef Filename,
                              llvm::function_ref<bool(ClangNode)> filter,
                              llvm::function_ref<void(Decl*)> receiver) const {
  llvm::Expected<clang::FileEntryRef> ExpectedFile =
      getClangPreprocessor().getFileManager().getFileRef(Filename);
  if (!ExpectedFile)
    return true;
  clang::FileEntryRef File = *ExpectedFile;

  auto &ClangCtx = getClangASTContext();
  auto &ClangSM = ClangCtx.getSourceManager();
  auto &ClangPP = getClangPreprocessor();

  // Look up the header in the includes of the bridging header.
  if (Impl.BridgeHeaderFiles.count(File)) {
    auto headerFilter = [&](ClangNode ClangN) -> bool {
      if (ClangN.isNull())
        return false;

      auto ClangLoc = ClangSM.getFileLoc(ClangN.getLocation());
      if (ClangLoc.isInvalid())
        return false;

      clang::OptionalFileEntryRef LocRef =
          ClangSM.getFileEntryRefForID(ClangSM.getFileID(ClangLoc));
      if (!LocRef || *LocRef != File)
        return false;

      return filter(ClangN);
    };

    lookupBridgingHeaderDecls(headerFilter, receiver);
    return false;
  }

  clang::FileID FID = ClangSM.translateFile(File);
  if (FID.isInvalid())
    return false;

  // Look up the header in the ASTReader.
  if (ClangSM.isLoadedFileID(FID)) {
    // Decls.
    SmallVector<clang::Decl *, 32> Decls;
    unsigned Length = ClangSM.getFileIDSize(FID);
    ClangCtx.getExternalSource()->FindFileRegionDecls(FID, 0, Length, Decls);
    for (auto *ClangD : Decls) {
      if (Impl.shouldIgnoreBridgeHeaderTopLevelDecl(ClangD))
        continue;
      if (filter(ClangD)) {
        if (auto *ND = dyn_cast<clang::NamedDecl>(ClangD)) {
          if (Decl *imported = Impl.importDeclReal(ND, Impl.CurrentVersion))
            receiver(imported);
        }
      }
    }

    // Macros.
    for (const auto &Iter : ClangPP.macros()) {
      auto *II = Iter.first;
      auto MD = ClangPP.getMacroDefinition(II);
      MD.forAllDefinitions([&](clang::MacroInfo *Info) {
        if (Info->isBuiltinMacro())
          return;

        auto Loc = Info->getDefinitionLoc();
        if (Loc.isInvalid() || ClangSM.getFileID(Loc) != FID)
          return;

        ClangNode MacroNode = Info;
        if (filter(MacroNode)) {
          auto Name = Impl.getNameImporter().importMacroName(II, Info);
          if (auto *Imported = Impl.importMacro(Name, MacroNode))
            receiver(Imported);
        }
      });
    }
    // FIXME: Module imports inside that header.
    return false;
  }

  return true; // no info found about that header.
}

void ClangImporter::lookupValue(DeclName name, VisibleDeclConsumer &consumer) {
  Impl.forEachLookupTable([&](SwiftLookupTable &table) -> bool {
    Impl.lookupValue(table, name, consumer);
    return false;
  });
}

ClangNode ClangImporter::getEffectiveClangNode(const Decl *decl) const {
  // Directly...
  if (auto clangNode = decl->getClangNode())
    return clangNode;

  // Or via the nested "Code" enum.
  if (auto *errorWrapper = dyn_cast<StructDecl>(decl)) {
    if (auto *code = Impl.lookupErrorCodeEnum(errorWrapper))
      if (auto clangNode = code->getClangNode())
        return clangNode;
  }

  return ClangNode();
}

void ClangImporter::lookupTypeDecl(
    StringRef rawName, ClangTypeKind kind,
    llvm::function_ref<void(TypeDecl *)> receiver) {
  clang::DeclarationName clangName(
      &Impl.Instance->getASTContext().Idents.get(rawName));

  SmallVector<clang::Sema::LookupNameKind, 1> lookupKinds;
  switch (kind) {
  case ClangTypeKind::Typedef:
    lookupKinds.push_back(clang::Sema::LookupOrdinaryName);
    break;
  case ClangTypeKind::Tag:
    lookupKinds.push_back(clang::Sema::LookupTagName);
    lookupKinds.push_back(clang::Sema::LookupNamespaceName);
    break;
  case ClangTypeKind::ObjCProtocol:
    lookupKinds.push_back(clang::Sema::LookupObjCProtocolName);
    break;
  }

  // Perform name lookup into the global scope.
  auto &sema = Impl.Instance->getSema();
  bool foundViaClang = false;

  for (auto lookupKind : lookupKinds) {
    clang::LookupResult lookupResult(sema, clangName, clang::SourceLocation(),
                                     lookupKind);
    if (!Impl.DisableSourceImport &&
        sema.LookupName(lookupResult, /*Scope=*/ sema.TUScope)) {
      for (auto clangDecl : lookupResult) {
        if (!isa<clang::TypeDecl>(clangDecl) &&
            !isa<clang::NamespaceDecl>(clangDecl) &&
            !isa<clang::ObjCContainerDecl>(clangDecl) &&
            !isa<clang::ObjCCompatibleAliasDecl>(clangDecl)) {
          continue;
        }
        Decl *imported = Impl.importDecl(clangDecl, Impl.CurrentVersion);

        // Namespaces are imported as extensions for enums.
        if (auto ext = dyn_cast_or_null<ExtensionDecl>(imported)) {
          imported = ext->getExtendedNominal();
        }
        if (auto *importedType = dyn_cast_or_null<TypeDecl>(imported)) {
          foundViaClang = true;
          receiver(importedType);
        }
      }
    }
  }

  // If Clang couldn't find the type, query the DWARFImporterDelegate.
  if (!foundViaClang)
    Impl.lookupTypeDeclDWARF(rawName, kind, receiver);
}

void ClangImporter::lookupRelatedEntity(
    StringRef rawName, ClangTypeKind kind, StringRef relatedEntityKind,
    llvm::function_ref<void(TypeDecl *)> receiver) {
  using CISTAttr = ClangImporterSynthesizedTypeAttr;
  if (relatedEntityKind ==
        CISTAttr::manglingNameForKind(CISTAttr::Kind::NSErrorWrapper) ||
      relatedEntityKind ==
        CISTAttr::manglingNameForKind(CISTAttr::Kind::NSErrorWrapperAnon)) {
    auto underlyingKind = ClangTypeKind::Tag;
    if (relatedEntityKind ==
          CISTAttr::manglingNameForKind(CISTAttr::Kind::NSErrorWrapperAnon)) {
      underlyingKind = ClangTypeKind::Typedef;
    }
    lookupTypeDecl(rawName, underlyingKind,
                   [this, receiver] (const TypeDecl *foundType) {
      auto *enumDecl =
          dyn_cast_or_null<clang::EnumDecl>(foundType->getClangDecl());
      if (!enumDecl)
        return;
      if (!Impl.getEnumInfo(enumDecl).isErrorEnum())
        return;
      auto *enclosingType =
          dyn_cast<NominalTypeDecl>(foundType->getDeclContext());
      if (!enclosingType)
        return;
      receiver(enclosingType);
    });
  }
}

void ClangModuleUnit::lookupVisibleDecls(ImportPath::Access accessPath,
                                         VisibleDeclConsumer &consumer,
                                         NLKind lookupKind) const {
  // FIXME: Ignore submodules, which are empty for now.
  if (clangModule && clangModule->isSubModule())
    return;

  // FIXME: Respect the access path.
  FilteringVisibleDeclConsumer filterConsumer(consumer, this);

  DarwinLegacyFilterDeclConsumer darwinFilterConsumer(filterConsumer,
                                                      getClangASTContext());

  swift::VisibleDeclConsumer *actualConsumer = &filterConsumer;
  if (lookupKind == NLKind::UnqualifiedLookup &&
      DarwinLegacyFilterDeclConsumer::needsFiltering(clangModule)) {
    actualConsumer = &darwinFilterConsumer;
  }

  // Find the corresponding lookup table.
  if (auto lookupTable = owner.findLookupTable(clangModule)) {
    // Search it.
    owner.lookupVisibleDecls(*lookupTable, *actualConsumer);
  }
}

namespace {
class VectorDeclPtrConsumer : public swift::VisibleDeclConsumer {
public:
  SmallVectorImpl<Decl *> &Results;
  explicit VectorDeclPtrConsumer(SmallVectorImpl<Decl *> &Decls)
    : Results(Decls) {}

  void foundDecl(ValueDecl *VD, DeclVisibilityKind Reason,
                 DynamicLookupInfo) override {
    Results.push_back(VD);
  }
};
} // unnamed namespace

void ClangModuleUnit::getTopLevelDecls(SmallVectorImpl<Decl*> &results) const {
  VectorDeclPtrConsumer consumer(results);
  FilteringDeclaredDeclConsumer filterConsumer(consumer, this);
  DarwinLegacyFilterDeclConsumer darwinFilterConsumer(filterConsumer,
                                                      getClangASTContext());

  const clang::Module *topLevelModule =
    clangModule ? clangModule->getTopLevelModule() : nullptr;

  swift::VisibleDeclConsumer *actualConsumer = &filterConsumer;
  if (DarwinLegacyFilterDeclConsumer::needsFiltering(topLevelModule))
    actualConsumer = &darwinFilterConsumer;

  // Find the corresponding lookup table.
  if (auto lookupTable = owner.findLookupTable(topLevelModule)) {
    // Search it.
    owner.lookupVisibleDecls(*lookupTable, *actualConsumer);

    // Add the extensions produced by importing categories.
    for (auto category : lookupTable->categories()) {
      if (category->getOwningModule() == clangModule) {
        if (auto extension = cast_or_null<ExtensionDecl>(
          owner.importDecl(category, owner.CurrentVersion,
                          /*UseCanonical*/false))) {
          results.push_back(extension);
        }
      }
    }

    auto findEnclosingExtension = [](Decl *importedDecl) -> ExtensionDecl * {
      for (auto importedDC = importedDecl->getDeclContext();
           !importedDC->isModuleContext();
           importedDC = importedDC->getParent()) {
        if (auto ext = dyn_cast<ExtensionDecl>(importedDC))
          return ext;
      }
      return nullptr;
    };
    // Retrieve all of the globals that will be mapped to members.

    llvm::SmallPtrSet<ExtensionDecl *, 8> knownExtensions;
    for (auto entry : lookupTable->allGlobalsAsMembers()) {
      auto decl = cast<clang::NamedDecl *>(entry);
      if (decl->getOwningModule() != clangModule) continue;

      Decl *importedDecl = owner.importDecl(decl, owner.CurrentVersion);
      if (!importedDecl) continue;

      // Find the enclosing extension, if there is one.
      ExtensionDecl *ext = findEnclosingExtension(importedDecl);
      if (ext && knownExtensions.insert(ext).second)
        results.push_back(ext);

      // If this is a compatibility typealias, the canonical type declaration
      // may exist in another extension.
      auto alias = dyn_cast<TypeAliasDecl>(importedDecl);
      if (!alias || !alias->isCompatibilityAlias()) continue;

      auto aliasedTy = alias->getUnderlyingType();
      ext = nullptr;
      importedDecl = nullptr;

      // Note: We can't use getAnyGeneric() here because `aliasedTy`
      // might be typealias.
      if (auto Ty = dyn_cast<TypeAliasType>(aliasedTy.getPointer()))
        importedDecl = Ty->getDecl();
      else if (auto Ty = dyn_cast<AnyGenericType>(aliasedTy.getPointer()))
        importedDecl = Ty->getDecl();
      if (!importedDecl) continue;

      ext = findEnclosingExtension(importedDecl);
      if (ext && knownExtensions.insert(ext).second)
        results.push_back(ext);
    }
  }
}

ImportDecl *swift::createImportDecl(ASTContext &Ctx,
                                    DeclContext *DC,
                                    ClangNode ClangN,
                                    ArrayRef<clang::Module *> Exported) {
  auto *ImportedMod = ClangN.getClangModule();
  assert(ImportedMod);

  ImportPath::Builder importPath;
  auto *TmpMod = ImportedMod;
  while (TmpMod) {
    // If this is a C++ stdlib module, print its name as `CxxStdlib` instead of
    // `std`. `CxxStdlib` is the only accepted spelling of the C++ stdlib module
    // name in Swift.
    Identifier moduleName = !TmpMod->isSubModule() && TmpMod->Name == "std"
                                ? Ctx.Id_CxxStdlib
                                : Ctx.getIdentifier(TmpMod->Name);
    importPath.push_back(moduleName);
    TmpMod = TmpMod->Parent;
  }
  std::reverse(importPath.begin(), importPath.end());

  bool IsExported = false;
  for (auto *ExportedMod : Exported) {
    if (ImportedMod == ExportedMod) {
      IsExported = true;
      break;
    }
  }

  auto *ID = ImportDecl::create(Ctx, DC, SourceLoc(),
                                ImportKind::Module, SourceLoc(),
                                importPath.get(), ClangN);
  if (IsExported)
    ID->getAttrs().add(new (Ctx) ExportedAttr(/*IsImplicit=*/false));
  return ID;
}

static void getImportDecls(ClangModuleUnit *ClangUnit, const clang::Module *M,
                           SmallVectorImpl<Decl *> &Results) {
  assert(M);
  SmallVector<clang::Module *, 1> Exported;
  M->getExportedModules(Exported);

  ASTContext &Ctx = ClangUnit->getASTContext();

  for (auto *ImportedMod : M->Imports) {
    auto *ID = createImportDecl(Ctx, ClangUnit, ImportedMod, Exported);
    Results.push_back(ID);
  }
}

void ClangModuleUnit::getDisplayDecls(SmallVectorImpl<Decl*> &results, bool recursive) const {
  if (clangModule)
    getImportDecls(const_cast<ClangModuleUnit *>(this), clangModule, results);
  getTopLevelDecls(results);
}

void ClangModuleUnit::lookupValue(DeclName name, NLKind lookupKind,
                                  OptionSet<ModuleLookupFlags> flags,
                                  SmallVectorImpl<ValueDecl*> &results) const {
  // FIXME: Ignore submodules, which are empty for now.
  if (clangModule && clangModule->isSubModule())
    return;

  VectorDeclConsumer vectorWriter(results);
  FilteringVisibleDeclConsumer filteringConsumer(vectorWriter, this);

  DarwinLegacyFilterDeclConsumer darwinFilterConsumer(filteringConsumer,
                                                      getClangASTContext());

  swift::VisibleDeclConsumer *consumer = &filteringConsumer;
  if (lookupKind == NLKind::UnqualifiedLookup &&
      DarwinLegacyFilterDeclConsumer::needsFiltering(clangModule)) {
    consumer = &darwinFilterConsumer;
  }

  // Find the corresponding lookup table.
  if (auto lookupTable = owner.findLookupTable(clangModule)) {
    // Search it.
    owner.lookupValue(*lookupTable, name, *consumer);
  }
}

bool ClangImporter::Implementation::isVisibleClangEntry(
    const clang::NamedDecl *clangDecl) {
  // For a declaration, check whether the declaration is hidden.
  clang::Sema &clangSema = getClangSema();
  if (clangSema.isVisible(clangDecl)) return true;

  // Is any redeclaration visible?
  for (auto redecl : clangDecl->redecls()) {
    if (clangSema.isVisible(cast<clang::NamedDecl>(redecl))) return true;
  }

  return false;
}

bool ClangImporter::Implementation::isVisibleClangEntry(
  SwiftLookupTable::SingleEntry entry) {
  if (auto clangDecl = entry.dyn_cast<clang::NamedDecl *>()) {
    return isVisibleClangEntry(clangDecl);
  }

  // If it's a macro from a module, check whether the module has been imported.
  if (auto moduleMacro = entry.dyn_cast<clang::ModuleMacro *>()) {
    clang::Module *module = moduleMacro->getOwningModule();
    return module->NameVisibility == clang::Module::AllVisible;
  }

  return true;
}

TypeDecl *
ClangModuleUnit::lookupNestedType(Identifier name,
                                  const NominalTypeDecl *baseType) const {
  // Special case for error code enums: try looking directly into the struct
  // first. But only if it looks like a synthesized error wrapped struct.
  if (name == getASTContext().Id_Code &&
      !baseType->hasClangNode() &&
      isa<StructDecl>(baseType)) {
    auto *wrapperStruct = cast<StructDecl>(baseType);
    if (auto *codeEnum = owner.lookupErrorCodeEnum(wrapperStruct))
      return codeEnum;

    // Otherwise, fall back and try via lookup table.
  }

  auto lookupTable = owner.findLookupTable(clangModule);
  if (!lookupTable)
    return nullptr;

  auto baseTypeContext = owner.getEffectiveClangContext(baseType);
  if (!baseTypeContext)
    return nullptr;

  // FIXME: This is very similar to what's in Implementation::lookupValue and
  // Implementation::loadAllMembers.
  SmallVector<TypeDecl *, 2> results;
  for (auto entry : lookupTable->lookup(SerializedSwiftName(name.str()),
                                        baseTypeContext)) {
    // If the entry is not visible, skip it.
    if (!owner.isVisibleClangEntry(entry)) continue;

    auto *clangDecl = entry.dyn_cast<clang::NamedDecl *>();
    if (!clangDecl)
      continue;

    const auto *clangTypeDecl = clangDecl->getMostRecentDecl();

    bool anyMatching = false;
    TypeDecl *originalDecl = nullptr;
    owner.forEachDistinctName(clangTypeDecl,
                              [&](ImportedName newName,
                                  ImportNameVersion nameVersion) -> bool {
      if (anyMatching)
        return true;
      if (!newName.getDeclName().isSimpleName(name))
        return true;

      auto decl = dyn_cast_or_null<TypeDecl>(
          owner.importDeclReal(clangTypeDecl, nameVersion));
      if (!decl)
        return false;

      if (!originalDecl)
        originalDecl = decl;
      else if (originalDecl == decl)
        return true;

      auto *importedContext = decl->getDeclContext()->getSelfNominalTypeDecl();
      if (importedContext != baseType)
        return true;

      assert(decl->getName() == name &&
             "importFullName behaved differently from importDecl");
      results.push_back(decl);
      anyMatching = true;
      return true;
    });
  }

  if (results.size() != 1) {
    // It's possible that two types were import-as-member'd onto the same base
    // type with the same name. In this case, fall back to regular lookup.
    return nullptr;
  }

  return results.front();
}

void ClangImporter::loadExtensions(NominalTypeDecl *nominal,
                                   unsigned previousGeneration) {
  // Determine the effective Clang context for this Swift nominal type.
  auto effectiveClangContext = Impl.getEffectiveClangContext(nominal);
  if (!effectiveClangContext) return;

  // For an Objective-C class, import all of the visible categories.
  if (auto objcClass = dyn_cast_or_null<clang::ObjCInterfaceDecl>(
                         effectiveClangContext.getAsDeclContext())) {
    SmallVector<clang::NamedDecl *, 4> DelayedCategories;

    // Simply importing the categories adds them to the list of extensions.
    for (const auto *Cat : objcClass->known_categories()) {
      if (getClangSema().isVisible(Cat)) {
        Impl.importDeclReal(Cat, Impl.CurrentVersion);
      }
    }
  }

  // Dig through each of the Swift lookup tables, creating extensions
  // where needed.
  (void)Impl.forEachLookupTable([&](SwiftLookupTable &table) -> bool {
      // FIXME: If we already looked at this for this generation,
      // skip.

      for (auto entry : table.allGlobalsAsMembersInContext(effectiveClangContext)) {
        // If the entry is not visible, skip it.
        if (!Impl.isVisibleClangEntry(entry)) continue;

        if (auto decl = entry.dyn_cast<clang::NamedDecl *>()) {
          // Import the context of this declaration, which has the
          // side effect of creating instantiations.
          (void)Impl.importDeclContextOf(decl, effectiveClangContext);
        } else {
          llvm_unreachable("Macros cannot be imported as members.");
        }
      }

      return false;
    });
}

void ClangImporter::loadObjCMethods(
       NominalTypeDecl *typeDecl,
       ObjCSelector selector,
       bool isInstanceMethod,
       unsigned previousGeneration,
       llvm::TinyPtrVector<AbstractFunctionDecl *> &methods) {
  // TODO: We don't currently need to load methods from imported ObjC protocols.
  auto classDecl = dyn_cast<ClassDecl>(typeDecl);
  if (!classDecl)
    return;

  const auto *objcClass =
      dyn_cast_or_null<clang::ObjCInterfaceDecl>(classDecl->getClangDecl());
  if (!objcClass)
    return;

  // Collect the set of visible Objective-C methods with this selector.
  clang::Selector clangSelector = Impl.exportSelector(selector);

  AbstractFunctionDecl *method = nullptr;
  auto *objcMethod = objcClass->lookupMethod(
      clangSelector, isInstanceMethod,
      /*shallowCategoryLookup=*/false,
      /*followSuper=*/false);

  if (objcMethod) {
    // If we found a property accessor, import the property.
    if (objcMethod->isPropertyAccessor())
      (void)Impl.importDecl(objcMethod->findPropertyDecl(true),
                            Impl.CurrentVersion);

    method = dyn_cast_or_null<AbstractFunctionDecl>(
        Impl.importDecl(objcMethod, Impl.CurrentVersion));
  }

  // If we didn't find anything, we're done.
  if (method == nullptr)
    return;

  // If we did find something, it might be a duplicate of something we found
  // earlier, because we aren't tracking generation counts for Clang modules.
  // Filter out the duplicates.
  // FIXME: We shouldn't need to do this.
  if (!llvm::is_contained(methods, method))
    methods.push_back(method);
}

void
ClangModuleUnit::lookupClassMember(ImportPath::Access accessPath,
                                   DeclName name,
                                   SmallVectorImpl<ValueDecl*> &results) const {
  // FIXME: Ignore submodules, which are empty for now.
  if (clangModule && clangModule->isSubModule())
    return;

  VectorDeclConsumer consumer(results);

  // Find the corresponding lookup table.
  if (auto lookupTable = owner.findLookupTable(clangModule)) {
    // Search it.
    owner.lookupObjCMembers(*lookupTable, name, consumer);
  }
}

void ClangModuleUnit::lookupClassMembers(ImportPath::Access accessPath,
                                         VisibleDeclConsumer &consumer) const {
  // FIXME: Ignore submodules, which are empty for now.
  if (clangModule && clangModule->isSubModule())
    return;

  // Find the corresponding lookup table.
  if (auto lookupTable = owner.findLookupTable(clangModule)) {
    // Search it.
    owner.lookupAllObjCMembers(*lookupTable, consumer);
  }
}

void ClangModuleUnit::lookupObjCMethods(
       ObjCSelector selector,
       SmallVectorImpl<AbstractFunctionDecl *> &results) const {
  // FIXME: Ignore submodules, which are empty for now.
  if (clangModule && clangModule->isSubModule())
    return;

  // Map the selector into a Clang selector.
  auto clangSelector = owner.exportSelector(selector);
  if (clangSelector.isNull()) return;

  // Collect all of the Objective-C methods with this selector.
  SmallVector<clang::ObjCMethodDecl *, 8> objcMethods;
  auto &clangSema = owner.getClangSema();
  auto &clangObjc = clangSema.ObjC();
  clangObjc.CollectMultipleMethodsInGlobalPool(clangSelector,
                                               objcMethods,
                                               /*InstanceFirst=*/true,
                                               /*CheckTheOther=*/false);
  clangObjc.CollectMultipleMethodsInGlobalPool(clangSelector,
                                               objcMethods,
                                               /*InstanceFirst=*/false,
                                               /*CheckTheOther=*/false);

  // Import the methods.
  auto &clangCtx = clangSema.getASTContext();
  for (auto objcMethod : objcMethods) {
    // Verify that this method came from this module.
    auto owningClangModule = getClangTopLevelOwningModule(objcMethod, clangCtx);
    if (owningClangModule != clangModule) continue;

    if (shouldSuppressDeclImport(objcMethod))
      continue;

    // If we found a property accessor, import the property.
    if (objcMethod->isPropertyAccessor())
      (void)owner.importDecl(objcMethod->findPropertyDecl(true),
                             owner.CurrentVersion);
    Decl *imported = owner.importDecl(objcMethod, owner.CurrentVersion);
    if (!imported) continue;

    if (auto func = dyn_cast<AbstractFunctionDecl>(imported))
      results.push_back(func);

    // If there is an alternate declaration, also look at it.
    for (auto alternate : owner.getAlternateDecls(imported)) {
      if (auto func = dyn_cast<AbstractFunctionDecl>(alternate))
        results.push_back(func);
    }
  }
}

void ClangModuleUnit::lookupAvailabilityDomains(
    Identifier identifier, SmallVectorImpl<AvailabilityDomain> &results) const {
  auto domainName = identifier.str();
  auto &ctx = getASTContext();
  auto &clangASTContext = getClangASTContext();

  auto domainInfo = clangASTContext.getFeatureAvailInfo(domainName);
  if (domainInfo.Kind == clang::FeatureAvailKind::None)
    return;

  auto *varDecl = dyn_cast_or_null<clang::VarDecl>(domainInfo.Decl);
  if (!varDecl)
    return;

  // The decl that was found may belong to a different Clang module.
  if (varDecl->getOwningModule() != getClangModule())
    return;

  auto *imported = ctx.getClangModuleLoader()->importDeclDirectly(varDecl);
  if (!imported)
    return;

  auto customDomain = AvailabilityDomain::forCustom(imported, ctx);
  ASSERT(customDomain);
  results.push_back(*customDomain);
}

void ClangModuleUnit::collectLinkLibraries(
    ModuleDecl::LinkLibraryCallback callback) const {
  if (!clangModule)
    return;

  // Skip this lib name in favor of export_as name.
  if (clangModule->UseExportAsModuleLinkName)
    return;

  for (auto clangLinkLib : clangModule->LinkLibraries)
    callback(LinkLibrary{clangLinkLib.Library,
                         clangLinkLib.IsFramework ? LibraryKind::Framework
                                                  : LibraryKind::Library,
                         /*static=*/false});
}

StringRef ClangModuleUnit::getFilename() const {
  if (!clangModule) {
    StringRef SinglePCH = owner.getSinglePCHImport();
    if (SinglePCH.empty())
      return "<imports>";
    else
      return SinglePCH;
  }
  if (auto F = clangModule->getASTFile())
    return F->getName();
  return StringRef();
}

StringRef ClangModuleUnit::getLoadedFilename() const {
  if (auto F = clangModule->getASTFile())
    return F->getName();
  return StringRef();
}

clang::TargetInfo &ClangImporter::getModuleAvailabilityTarget() const {
  return Impl.Instance->getTarget();
}

clang::TargetInfo &ClangImporter::getTargetInfo() const {
  return Impl.getCodeGenTargetInfo();
}

clang::ASTContext &ClangImporter::getClangASTContext() const {
  return Impl.getClangASTContext();
}

clang::Preprocessor &ClangImporter::getClangPreprocessor() const {
  return Impl.getClangPreprocessor();
}

const clang::CompilerInstance &ClangImporter::getClangInstance() const {
  return *Impl.Instance;
}

const clang::Module *ClangImporter::getClangOwningModule(ClangNode Node) const {
  return Impl.getClangOwningModule(Node);
}

const clang::Module *
ClangImporter::Implementation::getClangOwningModule(ClangNode Node) const {
  return ::getClangOwningModule(Node, getClangASTContext());
}

bool ClangImporter::hasTypedef(const clang::Decl *typeDecl) const {
  return Impl.DeclsWithSuperfluousTypedefs.count(typeDecl);
}

clang::Sema &ClangImporter::getClangSema() const {
  return Impl.getClangSema();
}

clang::CodeGenOptions &ClangImporter::getCodeGenOpts() const {
  return Impl.getCodeGenOptions();
}

std::string ClangImporter::getClangModuleHash() const {
  return Impl.Invocation->getModuleHash(Impl.Instance->getDiagnostics());
}

std::vector<std::string>
ClangImporter::getSwiftExplicitModuleDirectCC1Args() const {
  llvm::SmallVector<const char*> clangArgs;
  clangArgs.reserve(Impl.ClangArgs.size());
  llvm::for_each(Impl.ClangArgs, [&](const std::string &Arg) {
    clangArgs.push_back(Arg.c_str());
  });

  clang::CompilerInvocation instance;
  clang::DiagnosticOptions diagOpts;
  clang::DiagnosticsEngine clangDiags(new clang::DiagnosticIDs(), diagOpts,
                                      new clang::IgnoringDiagConsumer());
  bool success = clang::CompilerInvocation::CreateFromArgs(instance, clangArgs,
                                                           clangDiags);
  (void)success;
  assert(success && "clang options from clangImporter failed to parse");

  if (!Impl.SwiftContext.CASOpts.EnableCaching)
    return instance.getCC1CommandLine();

  // Clear some options that are not needed.
  instance.clearImplicitModuleBuildOptions();

  // CASOpts are forwarded from swift arguments.
  instance.getCASOpts() = clang::CASOptions();

  // HeaderSearchOptions.
  // Clang search options are only used by scanner and clang importer from main
  // module should not using search paths to find modules.
  auto &HSOpts = instance.getHeaderSearchOpts();
  HSOpts.VFSOverlayFiles.clear();
  HSOpts.UserEntries.clear();
  HSOpts.SystemHeaderPrefixes.clear();

  // FrontendOptions.
  auto &FEOpts = instance.getFrontendOpts();
  FEOpts.IncludeTimestamps = false;
  FEOpts.ModuleMapFiles.clear();

  // IndexStorePath is forwarded from swift.
  FEOpts.IndexStorePath.clear();

  // PreprocessorOptions.
  // Cannot clear macros as the main module clang importer doesn't have clang
  // include tree created and it has to be created from command-line. However,
  // include files are no collected into CASFS so they will not be found so
  // clear them to avoid problem.
  auto &PPOpts = instance.getPreprocessorOpts();
  PPOpts.MacroIncludes.clear();
  PPOpts.Includes.clear();

  // Clear benign CodeGenOptions.
  clang::tooling::dependencies::resetBenignCodeGenOptions(
      clang::frontend::ActionKind::GenerateModule, instance.getLangOpts(),
      instance.getCodeGenOpts());

  // FileSystemOptions.
  auto &FSOpts = instance.getFileSystemOpts();
  FSOpts.WorkingDir.clear();

  if (!Impl.SwiftContext.SearchPathOpts.ScannerPrefixMapper.empty()) {
    // Remap all the paths if requested.
    llvm::PrefixMapper Mapper;
    clang::tooling::dependencies::DepscanPrefixMapping::configurePrefixMapper(
        Impl.SwiftContext.SearchPathOpts.ScannerPrefixMapper, Mapper);
    clang::tooling::dependencies::DepscanPrefixMapping::remapInvocationPaths(
        instance, Mapper);
    instance.getFrontendOpts().PathPrefixMappings.clear();
  }

  return instance.getCC1CommandLine();
}

std::optional<Decl *>
ClangImporter::importDeclCached(const clang::NamedDecl *ClangDecl) {
  return Impl.importDeclCached(ClangDecl, Impl.CurrentVersion);
}

void ClangImporter::printStatistics() const {
  Impl.Instance->getASTReader()->PrintStats();
}

void ClangImporter::verifyAllModules() {
#ifndef NDEBUG
  if (Impl.VerifiedDeclsCounter == Impl.ImportedDecls.size())
    return;

  // Collect the Decls before verifying them; the act of verifying may cause
  // more decls to be imported and modify the map while we are iterating it.
  size_t verifiedCounter = Impl.ImportedDecls.size();
  SmallVector<Decl *, 8> Decls;
  for (auto &I : Impl.ImportedDecls)
    if (I.first.second == Impl.CurrentVersion)
      if (Decl *D = I.second)
        Decls.push_back(D);

  for (auto D : Decls)
    verify(D);

  Impl.VerifiedDeclsCounter = verifiedCounter;
#endif
}

const clang::Type *
ClangImporter::parseClangFunctionType(StringRef typeStr,
                                      SourceLoc loc) const {
  auto &sema = Impl.getClangSema();
  StringRef filename = Impl.SwiftContext.SourceMgr.getDisplayNameForLoc(loc);
  // TODO: Obtain a clang::SourceLocation from the swift::SourceLoc we have
  auto parsedType = sema.ParseTypeFromStringCallback(typeStr, filename, {});
  if (!parsedType.isUsable())
    return nullptr;
  clang::QualType resultType = clang::Sema::GetTypeFromParser(parsedType.get());
  auto *typePtr = resultType.getTypePtrOrNull();
  if (typePtr && (typePtr->isFunctionPointerType()
                  || typePtr->isBlockPointerType()))
      return typePtr;
  return nullptr;
}

void ClangImporter::printClangType(const clang::Type *type,
                                   llvm::raw_ostream &os) const {
  auto policy = clang::PrintingPolicy(getClangASTContext().getLangOpts());
  clang::QualType(type, 0).print(os, policy);
}

//===----------------------------------------------------------------------===//
// ClangModule Implementation
//===----------------------------------------------------------------------===//

static_assert(IsTriviallyDestructible<ClangModuleUnit>::value,
              "ClangModuleUnits are BumpPtrAllocated; the d'tor is not called");

ClangModuleUnit::ClangModuleUnit(ModuleDecl &M,
                                 ClangImporter::Implementation &owner,
                                 const clang::Module *clangModule)
  : LoadedFile(FileUnitKind::ClangModule, M), owner(owner),
    clangModule(clangModule) {
  // Capture the file metadata before it goes away.
  if (clangModule)
    ASTSourceDescriptor = {*const_cast<clang::Module *>(clangModule)};
}

StringRef ClangModuleUnit::getModuleDefiningPath() const {
  if (!clangModule || clangModule->DefinitionLoc.isInvalid())
    return "";

  auto &clangSourceMgr = owner.getClangASTContext().getSourceManager();
  return clangSourceMgr.getFilename(clangModule->DefinitionLoc);
}

std::optional<clang::ASTSourceDescriptor>
ClangModuleUnit::getASTSourceDescriptor() const {
  if (clangModule) {
    assert(ASTSourceDescriptor.getModuleOrNull() == clangModule);
    return ASTSourceDescriptor;
  }
  return std::nullopt;
}

bool ClangModuleUnit::hasClangModule(ModuleDecl *M) {
  for (auto F : M->getFiles()) {
    if (isa<ClangModuleUnit>(F))
      return true;
  }
  return false;
}

bool ClangModuleUnit::isTopLevel() const {
  return !clangModule || !clangModule->isSubModule();
}

bool ClangModuleUnit::isSystemModule() const {
  return clangModule && clangModule->IsSystem;
}

clang::ASTContext &ClangModuleUnit::getClangASTContext() const {
  return owner.getClangASTContext();
}

StringRef ClangModuleUnit::getExportedModuleName() const {
  if (clangModule && !clangModule->ExportAsModule.empty())
    return clangModule->ExportAsModule;

  // Return module real name (see FileUnit::getExportedModuleName)
  return getParentModule()->getRealName().str();
}

ModuleDecl *ClangModuleUnit::getOverlayModule() const {
  if (!clangModule)
    return nullptr;

  if (owner.DisableOverlayModules)
    return nullptr;

  if (!isTopLevel()) {
    // FIXME: Is this correct for submodules?
    auto topLevel = clangModule->getTopLevelModule();
    auto wrapper = owner.getWrapperForModule(topLevel);
    return wrapper->getOverlayModule();
  }

  if (!overlayModule.getInt()) {
    // FIXME: Include proper source location.
    ModuleDecl *M = getParentModule();
    ASTContext &Ctx = M->getASTContext();

    ModuleDecl *overlay = nullptr;
    // During compilation of a textual interface with no formal C++ interop mode,
    // i.e. it was built without C++ interop, avoid querying the 'CxxStdlib' overlay
    // for it, since said overlay was not used during compilation of this module.
    if (!importer::isCxxStdModule(clangModule) || Ctx.LangOpts.FormalCxxInteropMode)
      overlay = Ctx.getOverlayModule(this);

    if (overlay) {
      Ctx.addLoadedModule(overlay);
    } else {
      // FIXME: This is the awful legacy of the old implementation of overlay
      // loading laid bare. Because the previous implementation used
      // ASTContext::getModuleByIdentifier, it consulted the clang importer
      // recursively which forced the current module, its dependencies, and
      // the overlays of those dependencies to load and
      // become visible in the current context. All of the callers of
      // ClangModuleUnit::getOverlayModule are relying on this behavior, and
      // untangling them is going to take a heroic amount of effort.
      // Clang module loading should *never* *ever* be allowed to load unrelated
      // Swift modules.
      ImportPath::Module::Builder builder(M->getName());
      (void) owner.loadModule(SourceLoc(), std::move(builder).get());
    }
    // If this Clang module is a part of the C++ stdlib, and we haven't loaded
    // the overlay for it so far, it is a split libc++ module (e.g. std_vector).
    // Load the CxxStdlib overlay explicitly.
    if (!overlay && importer::isCxxStdModule(clangModule) &&
        Ctx.LangOpts.FormalCxxInteropMode) {
      ImportPath::Module::Builder builder(Ctx.Id_CxxStdlib);
      overlay = owner.loadModule(SourceLoc(), std::move(builder).get());
    }
    auto mutableThis = const_cast<ClangModuleUnit *>(this);
    mutableThis->overlayModule.setPointerAndInt(overlay, true);
  }

  return overlayModule.getPointer();
}

void ClangModuleUnit::getImportedModules(
    SmallVectorImpl<ImportedModule> &imports,
    ModuleDecl::ImportFilter filter) const {
  // Bail out if we /only/ want ImplementationOnly imports; Clang modules never
  // have any of these.
  if (filter.containsOnly(ModuleDecl::ImportFilterKind::ImplementationOnly))
    return;

  // [NOTE: Pure-Clang-modules-privately-import-stdlib]:
  // Needed for implicitly synthesized conformances.
  if (filter.contains(ModuleDecl::ImportFilterKind::Default))
    if (auto stdlib = owner.getStdlibModule())
      imports.push_back({ImportPath::Access(), stdlib});

  SmallVector<clang::Module *, 8> imported;
  if (!clangModule) {
    // This is the special "imported headers" module.
    if (filter.contains(ModuleDecl::ImportFilterKind::Exported)) {
      imported.append(owner.ImportedHeaderExports.begin(),
                      owner.ImportedHeaderExports.end());
    }

  } else {
    clangModule->getExportedModules(imported);

    if (filter.contains(ModuleDecl::ImportFilterKind::Default)) {
      // Copy in any modules that are imported but not exported.
      llvm::SmallPtrSet<clang::Module *, 8> knownModules(imported.begin(),
                                                         imported.end());
      if (!filter.contains(ModuleDecl::ImportFilterKind::Exported)) {
        // Remove the exported ones now that we're done with them.
        imported.clear();
      }
      llvm::copy_if(clangModule->Imports, std::back_inserter(imported),
                    [&](clang::Module *mod) {
                     return !knownModules.insert(mod).second;
                    });

      // FIXME: The parent module isn't exactly a private import, but it is
      // needed for link dependencies.
      if (clangModule->Parent)
        imported.push_back(clangModule->Parent);
    }
  }

  auto topLevelOverlay = getOverlayModule();
  for (auto importMod : imported) {
    auto wrapper = owner.getWrapperForModule(importMod);

    auto actualMod = wrapper->getOverlayModule();
    if (!actualMod) {
      // HACK: Deal with imports of submodules by importing the top-level module
      // as well.
      auto importTopLevel = importMod->getTopLevelModule();
      if (importTopLevel != importMod) {
        if (!clangModule || importTopLevel != clangModule->getTopLevelModule()){
          auto topLevelWrapper = owner.getWrapperForModule(importTopLevel);
          imports.push_back({ ImportPath::Access(),
                              topLevelWrapper->getParentModule() });
        }
      }
      actualMod = wrapper->getParentModule();
    } else if (actualMod == topLevelOverlay) {
      actualMod = wrapper->getParentModule();
    }

    assert(actualMod && "Missing imported overlay");
    imports.push_back({ImportPath::Access(), actualMod});
  }
}

void ClangModuleUnit::getImportedModulesForLookup(
    SmallVectorImpl<ImportedModule> &imports) const {

  // Reuse our cached list of imports if we have one.
  if (importedModulesForLookup.has_value()) {
    imports.append(importedModulesForLookup->begin(),
                   importedModulesForLookup->end());
    return;
  }

  size_t firstImport = imports.size();

  SmallVector<clang::Module *, 8> imported;
  const clang::Module *topLevel;
  ModuleDecl *topLevelOverlay = getOverlayModule();
  if (!clangModule) {
    // This is the special "imported headers" module.
    imported.append(owner.ImportedHeaderExports.begin(),
                    owner.ImportedHeaderExports.end());
    topLevel = nullptr;
  } else {
    clangModule->getExportedModules(imported);
    topLevel = clangModule->getTopLevelModule();

    // If this is a C++ module, implicitly import the Cxx module, which contains
    // definitions of Swift protocols that C++ types might conform to, such as
    // CxxSequence.
    if (owner.SwiftContext.LangOpts.EnableCXXInterop &&
        requiresCPlusPlus(clangModule) && clangModule->Name != CXX_SHIM_NAME) {
      auto *cxxModule =
          owner.SwiftContext.getModuleByIdentifier(owner.SwiftContext.Id_Cxx);
      if (cxxModule)
        imports.push_back({ImportPath::Access(), cxxModule});
    }
  }

  if (imported.empty()) {
    importedModulesForLookup = ArrayRef<ImportedModule>();
    return;
  }

  SmallPtrSet<clang::Module *, 32> seen{imported.begin(), imported.end()};
  SmallVector<clang::Module *, 8> tmpBuf;
  llvm::SmallSetVector<clang::Module *, 8> topLevelImported;

  // Get the transitive set of top-level imports. That is, if a particular
  // import is a top-level import, add it. Otherwise, keep searching.
  while (!imported.empty()) {
    clang::Module *next = imported.pop_back_val();

    // HACK: Deal with imports of submodules by importing the top-level module
    // as well, unless it's the top-level module we're currently in.
    clang::Module *nextTopLevel = next->getTopLevelModule();
    if (nextTopLevel != topLevel) {
      topLevelImported.insert(nextTopLevel);

      // Don't continue looking through submodules of modules that have
      // overlays. The overlay might shadow things.
      auto wrapper = owner.getWrapperForModule(nextTopLevel);
      if (wrapper->getOverlayModule())
        continue;
    }

    // Only look through the current module if it's not top-level.
    if (nextTopLevel == next)
      continue;

    next->getExportedModules(tmpBuf);
    for (clang::Module *nextImported : tmpBuf) {
      if (seen.insert(nextImported).second)
        imported.push_back(nextImported);
    }
    tmpBuf.clear();
  }

  for (auto importMod : topLevelImported) {
    auto wrapper = owner.getWrapperForModule(importMod);

    ModuleDecl *actualMod = nullptr;
    if (owner.SwiftContext.LangOpts.EnableCXXInterop && topLevel &&
        isCxxStdModule(topLevel) && wrapper->clangModule &&
        isCxxStdModule(wrapper->clangModule)) {
      // The CxxStdlib overlay re-exports the clang module std, which in recent
      // libc++ versions re-exports top-level modules for different std headers
      // (std_string, std_vector, etc). The overlay module for each of the std
      // modules is the CxxStdlib module itself. Make sure we return the actual
      // clang modules (std_xyz) as transitive dependencies instead of just
      // CxxStdlib itself.
      actualMod = wrapper->getParentModule();
    } else {
      actualMod = wrapper->getOverlayModule();
      if (!actualMod || actualMod == topLevelOverlay)
        actualMod = wrapper->getParentModule();
    }

    assert(actualMod && "Missing imported overlay");
    imports.push_back({ImportPath::Access(), actualMod});
  }

  // Cache our results for use next time.
  auto importsToCache = llvm::ArrayRef(imports).slice(firstImport);
  importedModulesForLookup = getASTContext().AllocateCopy(importsToCache);
}

void ClangImporter::getMangledName(raw_ostream &os,
                                   const clang::NamedDecl *clangDecl) const {
  if (!Impl.Mangler)
    Impl.Mangler.reset(getClangASTContext().createMangleContext());

  return Impl.getMangledName(Impl.Mangler.get(), clangDecl, os);
}

void ClangImporter::Implementation::getMangledName(
    clang::MangleContext *mangler, const clang::NamedDecl *clangDecl,
    raw_ostream &os) {
  if (auto ctor = dyn_cast<clang::CXXConstructorDecl>(clangDecl)) {
    auto ctorGlobalDecl =
        clang::GlobalDecl(ctor, clang::CXXCtorType::Ctor_Complete);
    mangler->mangleCXXName(ctorGlobalDecl, os);
  } else {
    mangler->mangleName(clangDecl, os);
  }
}

void ClangImporter::Implementation::configureOptionsForCodeGen(
    clang::DiagnosticsEngine &Diags, clang::CompilerInvocation *CI) {
  clang::TargetInfo *targetInfo = nullptr;
  if (CI) {
    TargetOpts.reset(new clang::TargetOptions(std::move(CI->getTargetOpts())));
    CodeGenOpts.reset(
        new clang::CodeGenOptions(std::move(CI->getCodeGenOpts())));
    targetInfo = clang::TargetInfo::CreateTargetInfo(Diags, *TargetOpts);

    // Ensure the target info has configured target-specific defines
    std::string defineBuffer;
    llvm::raw_string_ostream predefines(defineBuffer);
    clang::MacroBuilder builder(predefines);
    targetInfo->getTargetDefines(Instance->getLangOpts(), builder);
  } else {
    targetInfo =
        clang::TargetInfo::CreateTargetInfo(Diags, Invocation->getTargetOpts());
  }

  CodeGenTargetInfo.reset(targetInfo);
}

clang::CodeGenOptions &
ClangImporter::Implementation::getCodeGenOptions() const {
  if (CodeGenOpts) {
    return *CodeGenOpts.get();
  }

  return Invocation->getCodeGenOpts();
}

// ---------------------------------------------------------------------------
// Swift lookup tables
// ---------------------------------------------------------------------------

SwiftLookupTable *ClangImporter::Implementation::findLookupTable(
                    const clang::Module *clangModule) {
  // If the Clang module is null, use the bridging header lookup table.
  if (!clangModule)
    return BridgingHeaderLookupTable.get();

  // Submodules share lookup tables with their parents.
  if (clangModule->isSubModule())
    return findLookupTable(clangModule->getTopLevelModule());

  // Look for a Clang module with this name.
  auto known = LookupTables.find(clangModule->Name);
  if (known == LookupTables.end()) return nullptr;

  return known->second.get();
}

SwiftLookupTable *
ClangImporter::Implementation::findLookupTable(const clang::Decl *decl) {
  // Contents of a C++ namespace are added to the __ObjC module.
  bool isWithinNamespace = false;
  auto declContext = decl->getDeclContext();
  while (!declContext->isTranslationUnit()) {
    if (declContext->isNamespace()) {
      isWithinNamespace = true;
      break;
    }
    declContext = declContext->getParent();
  }

  clang::Module *owningModule = nullptr;
  if (!isWithinNamespace) {
    // Members of class template specializations don't have an owning module.
    if (auto spec = dyn_cast<clang::ClassTemplateSpecializationDecl>(decl))
      owningModule = spec->getSpecializedTemplate()->getOwningModule();
    else
      owningModule = decl->getOwningModule();
  }
  return findLookupTable(owningModule);
}

bool ClangImporter::Implementation::forEachLookupTable(
       llvm::function_ref<bool(SwiftLookupTable &table)> fn) {
  // Visit the bridging header's lookup table.
  if (fn(*BridgingHeaderLookupTable)) return true;

  // Collect and sort the set of module names.
  SmallVector<StringRef, 4> moduleNames;
  for (const auto &entry : LookupTables) {
    moduleNames.push_back(entry.first);
  }
  llvm::array_pod_sort(moduleNames.begin(), moduleNames.end());

  // Visit the lookup tables.
  for (auto moduleName : moduleNames) {
    if (fn(*LookupTables[moduleName])) return true;
  }

  return false;
}

bool ClangImporter::Implementation::lookupValue(SwiftLookupTable &table,
                                                DeclName name,
                                                VisibleDeclConsumer &consumer) {

  auto &clangCtx = getClangASTContext();
  auto clangTU = clangCtx.getTranslationUnitDecl();
  auto *importer =
      static_cast<ClangImporter *>(SwiftContext.getClangModuleLoader());

  bool declFound = false;

  if (name.isOperator()) {
    for (auto entry : table.lookupMemberOperators(name.getBaseName())) {
      if (isVisibleClangEntry(entry)) {
        if (auto decl = dyn_cast_or_null<ValueDecl>(
                importDeclReal(entry->getMostRecentDecl(), CurrentVersion))) {
          consumer.foundDecl(decl, DeclVisibilityKind::VisibleAtTopLevel);
          declFound = true;
        }
      }
    }

    // If CXXInterop is enabled we need to check the modified operator name as
    // well
    if (SwiftContext.LangOpts.EnableCXXInterop) {
      auto funcBaseName = DeclBaseName(
          getOperatorName(SwiftContext, name.getBaseName().getIdentifier()));
      for (auto entry : table.lookupMemberOperators(funcBaseName)) {
        if (isVisibleClangEntry(entry)) {
          if (auto func = dyn_cast_or_null<FuncDecl>(
                  importDeclReal(entry->getMostRecentDecl(), CurrentVersion))) {
            if (auto synthesizedOperator =
                    importer->getCXXSynthesizedOperatorFunc(func)) {
              consumer.foundDecl(synthesizedOperator,
                                 DeclVisibilityKind::VisibleAtTopLevel);
              declFound = true;
            }
          }
        }
      }
    }
  }

  for (auto entry : table.lookup(name.getBaseName(), clangTU)) {
    // If the entry is not visible, skip it.
    if (!isVisibleClangEntry(entry)) continue;

    ValueDecl *decl = nullptr;
    // If it's a Clang declaration, try to import it.
    if (auto clangDecl = entry.dyn_cast<clang::NamedDecl *>()) {
      bool isNamespace = isa<clang::NamespaceDecl>(clangDecl);
      Decl *realDecl =
          importDeclReal(clangDecl->getMostRecentDecl(), CurrentVersion,
                         /*useCanonicalDecl*/ !isNamespace);

      if (!realDecl)
        continue;
      decl = cast<ValueDecl>(realDecl);
      if (!decl) continue;
    } else if (!name.isSpecial()) {
      // Try to import a macro.
      if (auto modMacro = entry.dyn_cast<clang::ModuleMacro *>())
        decl = importMacro(name.getBaseIdentifier(), modMacro);
      else if (auto clangMacro = entry.dyn_cast<clang::MacroInfo *>())
        decl = importMacro(name.getBaseIdentifier(), clangMacro);
      else
        llvm_unreachable("new kind of lookup table entry");
      if (!decl) continue;
    } else {
      continue;
    }

    // If we found a declaration from the standard library, make sure
    // it does not show up in the lookup results for the imported
    // module.
    if (decl->getDeclContext()->isModuleScopeContext() &&
        decl->getModuleContext() == getStdlibModule())
      continue;

    // If the name matched, report this result.
    bool anyMatching = false;

    // Use the base name for operators; they likely won't have parameters.
    auto foundDeclName = decl->getName();
    if (foundDeclName.isOperator())
      foundDeclName = foundDeclName.getBaseName();

    if (foundDeclName.matchesRef(name) &&
        decl->getDeclContext()->isModuleScopeContext()) {
      consumer.foundDecl(decl, DeclVisibilityKind::VisibleAtTopLevel);
      anyMatching = true;
    }

    // If there is an alternate declaration and the name matches,
    // report this result.
    for (auto alternate : getAlternateDecls(decl)) {
      if (alternate->getName().matchesRef(name) &&
          alternate->getDeclContext()->isModuleScopeContext()) {
        consumer.foundDecl(alternate, DeclVisibilityKind::VisibleAtTopLevel);
        anyMatching = true;
      }
    }

    // Visit auxiliary declarations to check for name matches.
    decl->visitAuxiliaryDecls([&](Decl *aux) {
      if (auto auxValue = dyn_cast<ValueDecl>(aux)) {
        if (auxValue->getName().matchesRef(name) &&
            auxValue->getDeclContext()->isModuleScopeContext()) {
          consumer.foundDecl(auxValue, DeclVisibilityKind::VisibleAtTopLevel);
          anyMatching = true;
        }
      }
    });

    // If we have a declaration and nothing matched so far, try the names used
    // in other versions of Swift.
    if (auto clangDecl = entry.dyn_cast<clang::NamedDecl *>()) {
      const clang::NamedDecl *recentClangDecl =
          clangDecl->getMostRecentDecl();

      CurrentVersion.forEachOtherImportNameVersion(
          [&](ImportNameVersion nameVersion) {
        if (anyMatching)
          return;

        // Check to see if the name and context match what we expect.
        ImportedName newName = importFullName(recentClangDecl, nameVersion);
        if (!newName.getDeclName().matchesRef(name))
          return;

        // If we asked for an async import and didn't find one, skip this.
        // This filters out duplicates.
        if (nameVersion.supportsConcurrency() &&
            !newName.getAsyncInfo())
          return;

        const clang::DeclContext *clangDC =
            newName.getEffectiveContext().getAsDeclContext();
        if (!clangDC || !clangDC->isFileContext())
          return;

        // Then try to import the decl under the alternate name.
        auto alternateNamedDecl =
            cast_or_null<ValueDecl>(importDeclReal(recentClangDecl,
                                                   nameVersion));
        if (!alternateNamedDecl || alternateNamedDecl == decl)
          return;
        assert(alternateNamedDecl->getName().matchesRef(name) &&
               "importFullName behaved differently from importDecl");
        if (alternateNamedDecl->getDeclContext()->isModuleScopeContext()) {
          consumer.foundDecl(alternateNamedDecl,
                             DeclVisibilityKind::VisibleAtTopLevel);
          anyMatching = true;
        }
      });
    }
    declFound = declFound || anyMatching;
  }
  return declFound;
}

void ClangImporter::Implementation::lookupVisibleDecls(
       SwiftLookupTable &table,
       VisibleDeclConsumer &consumer) {
  // Retrieve and sort all of the base names in this particular table.
  auto baseNames = table.allBaseNames();
  llvm::array_pod_sort(baseNames.begin(), baseNames.end());

  // Look for namespace-scope entities with each base name.
  for (auto baseName : baseNames) {
    DeclBaseName name = baseName.toDeclBaseName(SwiftContext);
    if (!lookupValue(table, name, consumer) &&
        SwiftContext.LangOpts.EnableExperimentalEagerClangModuleDiagnostics) {
      diagnoseTopLevelValue(name);
    }
  }
}

void ClangImporter::Implementation::lookupObjCMembers(
       SwiftLookupTable &table,
       DeclName name,
       VisibleDeclConsumer &consumer) {
  for (auto clangDecl : table.lookupObjCMembers(name.getBaseName())) {
    // If the entry is not visible, skip it.
    if (!isVisibleClangEntry(clangDecl)) continue;

    forEachDistinctName(clangDecl,
                        [&](ImportedName importedName,
                            ImportNameVersion nameVersion) -> bool {
      // Import the declaration.
      auto decl =
          cast_or_null<ValueDecl>(importDeclReal(clangDecl, nameVersion));
      if (!decl)
        return false;

      // If the name we found matches, report the declaration.
      // FIXME: If we didn't need to check alternate decls here, we could avoid
      // importing the member at all by checking importedName ahead of time.
      if (decl->getName().matchesRef(name)) {
        consumer.foundDecl(decl, DeclVisibilityKind::DynamicLookup,
                           DynamicLookupInfo::AnyObject);
      }

      // Check for an alternate declaration; if its name matches,
      // report it.
      for (auto alternate : getAlternateDecls(decl)) {
        if (alternate->getName().matchesRef(name)) {
          consumer.foundDecl(alternate, DeclVisibilityKind::DynamicLookup,
                             DynamicLookupInfo::AnyObject);
        }
      }
      return true;
    });
  }
}

void ClangImporter::Implementation::lookupAllObjCMembers(
       SwiftLookupTable &table,
       VisibleDeclConsumer &consumer) {
  // Retrieve and sort all of the base names in this particular table.
  auto baseNames = table.allBaseNames();
  llvm::array_pod_sort(baseNames.begin(), baseNames.end());

  // Look for Objective-C members with each base name.
  for (auto baseName : baseNames) {
    lookupObjCMembers(table, baseName.toDeclBaseName(SwiftContext), consumer);
  }
}

void ClangImporter::Implementation::diagnoseTopLevelValue(
    const DeclName &name) {
  forEachLookupTable([&](SwiftLookupTable &table) -> bool {
    for (const auto &entry :
         table.lookup(name.getBaseName(),
                      EffectiveClangContext(
                          getClangASTContext().getTranslationUnitDecl()))) {
      diagnoseTargetDirectly(importDiagnosticTargetFromLookupTableEntry(entry));
    }
    return false;
  });
}

void ClangImporter::Implementation::diagnoseMemberValue(
    const DeclName &name, const clang::DeclContext *container) {
  forEachLookupTable([&](SwiftLookupTable &table) -> bool {
    for (const auto &entry :
         table.lookup(name.getBaseName(), EffectiveClangContext(container))) {
      if (clang::NamedDecl *nd = cast<clang::NamedDecl *>(entry)) {
        // We are only interested in members of a particular context,
        // skip other contexts.
        if (nd->getDeclContext() != container)
          continue;

        diagnoseTargetDirectly(
            importDiagnosticTargetFromLookupTableEntry(entry));
      }
      // If the entry is not a NamedDecl, it is a form of macro, which cannot be
      // a member value.
    }
    return false;
  });
}

void ClangImporter::Implementation::diagnoseTargetDirectly(
    ImportDiagnosticTarget target) {
  if (const clang::Decl *decl = target.dyn_cast<const clang::Decl *>()) {
    Walker.TraverseDecl(const_cast<clang::Decl *>(decl));
  } else if (const clang::MacroInfo *macro =
                 target.dyn_cast<const clang::MacroInfo *>()) {
    Walker.VisitMacro(macro);
  }
}

ImportDiagnosticTarget
ClangImporter::Implementation::importDiagnosticTargetFromLookupTableEntry(
    SwiftLookupTable::SingleEntry entry) {
  if (clang::NamedDecl *decl = entry.dyn_cast<clang::NamedDecl *>()) {
    return decl;
  } else if (const clang::MacroInfo *macro =
                 entry.dyn_cast<clang::MacroInfo *>()) {
    return macro;
  } else if (const clang::ModuleMacro *macro =
                 entry.dyn_cast<clang::ModuleMacro *>()) {
    return macro->getMacroInfo();
  }
  llvm_unreachable("SwiftLookupTable::Single entry must be a NamedDecl, "
                   "MacroInfo or ModuleMacro pointer");
}

static void diagnoseForeignReferenceTypeFixit(ClangImporter::Implementation &Impl,
                                              HeaderLoc loc, Diagnostic diag) {
  auto importedLoc =
    Impl.SwiftContext.getClangModuleLoader()->importSourceLocation(loc.clangLoc);
  Impl.diagnose(loc, diag).fixItInsert(
      importedLoc, "SWIFT_SHARED_REFERENCE(<#retain#>, <#release#>) ");
}

bool ClangImporter::Implementation::emitDiagnosticsForTarget(
    ImportDiagnosticTarget target, clang::SourceLocation fallbackLoc) {
  for (auto it = ImportDiagnostics[target].rbegin();
       it != ImportDiagnostics[target].rend(); ++it) {
    clang::SourceLocation loc = it->loc.isValid() ? it->loc : fallbackLoc;
    HeaderLoc hdrLoc(loc);
    if (const auto *declTarget = target.dyn_cast<const clang::Decl *>()) {
      if (const auto *func = llvm::dyn_cast<clang::FunctionDecl>(declTarget)) {
        if (func->isTemplateInstantiation()) {
          if (const auto *pattern = func->getTemplateInstantiationPattern()) {
            std::pair<const clang::FunctionDecl *, DiagID> key = {
                pattern, it->diag.getID()};
            if (!DiagnosedTemplateDiagnostics.insert(key).second)
              continue;
            hdrLoc = HeaderLoc(pattern->getLocation());
          }
        }
      }
    }

    if (it->diag.getID() == diag::record_not_automatically_importable.ID) {
      diagnoseForeignReferenceTypeFixit(*this, hdrLoc, it->diag);
    } else {
      diagnose(hdrLoc, it->diag);
    }
  }
  return ImportDiagnostics[target].size();
}

static SmallVector<SwiftLookupTable::SingleEntry, 4>
lookupInClassTemplateSpecialization(
    ASTContext &ctx, const clang::ClassTemplateSpecializationDecl *clangDecl,
    DeclName name) {
  // TODO: we could make this faster if we can cache class templates in the
  // lookup table as well.
  // Import all the names to figure out which ones we're looking for.
  SmallVector<SwiftLookupTable::SingleEntry, 4> found;
  for (auto member : clangDecl->decls()) {
    auto namedDecl = dyn_cast<clang::NamedDecl>(member);
    if (!namedDecl)
      continue;

    auto memberName = ctx.getClangModuleLoader()->importName(namedDecl);
    if (!memberName)
      continue;

    // Use the base names here because *sometimes* our input name won't have
    // any arguments.
    if (name.getBaseName().compare(memberName.getBaseName()) == 0)
      found.push_back(namedDecl);
  }

  return found;
}

static bool isDirectLookupMemberContext(const clang::Decl *foundClangDecl,
                                        const clang::Decl *memberContext,
                                        const clang::Decl *parent) {
  if (memberContext->getCanonicalDecl() == parent->getCanonicalDecl())
    return true;
  if (auto namespaceDecl = dyn_cast<clang::NamespaceDecl>(memberContext)) {
    if (namespaceDecl->isInline()) {
      if (auto memberCtxParent =
              dyn_cast<clang::Decl>(namespaceDecl->getParent()))
        return isDirectLookupMemberContext(foundClangDecl, memberCtxParent,
                                           parent);
    }
  }
  // Enum constant decl can be found in the parent context of the enum decl.
  if (auto *ED = dyn_cast<clang::EnumDecl>(memberContext)) {
    if (isa<clang::EnumConstantDecl>(foundClangDecl)) {
      if (auto *firstDecl = dyn_cast<clang::Decl>(ED->getDeclContext()))
        return firstDecl->getCanonicalDecl() == parent->getCanonicalDecl();
    }
  }
  return false;
}

SmallVector<SwiftLookupTable::SingleEntry, 4>
ClangDirectLookupRequest::evaluate(Evaluator &evaluator,
                                   ClangDirectLookupDescriptor desc) const {
  auto &ctx = desc.decl->getASTContext();
  auto *clangDecl = desc.clangDecl;
  // Class templates aren't in the lookup table.
  if (auto spec = dyn_cast<clang::ClassTemplateSpecializationDecl>(clangDecl))
    return lookupInClassTemplateSpecialization(ctx, spec, desc.name);

  SwiftLookupTable *lookupTable = nullptr;
  if (isa<clang::NamespaceDecl>(clangDecl)) {
    // DeclContext of a namespace imported into Swift is the __ObjC module.
    lookupTable = ctx.getClangModuleLoader()->findLookupTable(nullptr);
  } else {
    auto *clangModule =
        getClangOwningModule(clangDecl, clangDecl->getASTContext());
    lookupTable = ctx.getClangModuleLoader()->findLookupTable(clangModule);
  }

  auto foundDecls = lookupTable->lookup(
      SerializedSwiftName(desc.name.getBaseName()), EffectiveClangContext());
  // Make sure that `clangDecl` is the parent of all the members we found.
  SmallVector<SwiftLookupTable::SingleEntry, 4> filteredDecls;
  llvm::copy_if(foundDecls, std::back_inserter(filteredDecls),
                [clangDecl](SwiftLookupTable::SingleEntry decl) {
                  auto foundClangDecl = decl.dyn_cast<clang::NamedDecl *>();
                  if (!foundClangDecl)
                    return false;
                  auto first = foundClangDecl->getDeclContext();
                  auto second = cast<clang::DeclContext>(clangDecl);
                  if (auto firstDecl = dyn_cast<clang::Decl>(first)) {
                    if (auto secondDecl = dyn_cast<clang::Decl>(second))
                      return isDirectLookupMemberContext(foundClangDecl,
                                                         firstDecl, secondDecl);
                    else
                      return false;
                  }
                  return first == second;
                });
  return filteredDecls;
}

namespace {
  /// Collects name lookup results into the given tiny vector, for use in the
  /// various Clang importer lookup routines.
  class CollectLookupResults {
    DeclName name;
    TinyPtrVector<ValueDecl *> &result;

  public:
    CollectLookupResults(DeclName name, TinyPtrVector<ValueDecl *> &result)
      : name(name), result(result) { }

    void add(ValueDecl *imported) {
      result.push_back(imported);

      // Expand any macros introduced by the Clang importer.
      imported->visitAuxiliaryDecls([&](Decl *decl) {
        auto valueDecl = dyn_cast<ValueDecl>(decl);
        if (!valueDecl)
          return;

        // Bail out if the auxiliary decl was not produced by a macro.
        auto module = decl->getDeclContext()->getParentModule();
        auto *sf = module->getSourceFileContainingLocation(decl->getLoc());
        if (!sf || sf->Kind != SourceFileKind::MacroExpansion)
          return;

        // Only produce results that match the requested name.
        if (!valueDecl->getName().matchesRef(name))
          return;

        result.push_back(valueDecl);
      });
    }
  };
}

TinyPtrVector<ValueDecl *> CXXNamespaceMemberLookup::evaluate(
    Evaluator &evaluator, CXXNamespaceMemberLookupDescriptor desc) const {
  EnumDecl *namespaceDecl = desc.namespaceDecl;
  DeclName name = desc.name;
  auto *clangNamespaceDecl =
      cast<clang::NamespaceDecl>(namespaceDecl->getClangDecl());
  auto &ctx = namespaceDecl->getASTContext();

  TinyPtrVector<ValueDecl *> result;
  CollectLookupResults collector(name, result);

  llvm::SmallPtrSet<clang::NamedDecl *, 8> importedDecls;
  for (auto redecl : clangNamespaceDecl->redecls()) {
    auto allResults = evaluateOrDefault(
        ctx.evaluator, ClangDirectLookupRequest({namespaceDecl, redecl, name}),
        {});

    for (auto found : allResults) {
      auto clangMember = cast<clang::NamedDecl *>(found);
      auto it = importedDecls.insert(clangMember);
      // Skip over members already found during lookup in
      // prior redeclarations.
      if (!it.second)
        continue;
      if (auto import =
              ctx.getClangModuleLoader()->importDeclDirectly(clangMember))
        collector.add(cast<ValueDecl>(import));
    }
  }

  return result;
}

static const llvm::StringMap<std::vector<int>> STLConditionalEscapableParams{
    {"basic_string", {0}},
    {"vector", {0}},
    {"array", {0}},
    {"inplace_vector", {0}},
    {"deque", {0}},
    {"forward_list", {0}},
    {"list", {0}},
    {"set", {0}},
    {"flat_set", {0}},
    {"unordered_set", {0}},
    {"multiset", {0}},
    {"flat_multiset", {0}},
    {"unordered_multiset", {0}},
    {"stack", {0}},
    {"queue", {0}},
    {"priority_queue", {0}},
    {"tuple", {0}},
    {"variant", {0}},
    {"optional", {0}},
    {"pair", {0, 1}},
    {"expected", {0, 1}},
    {"map", {0, 1}},
    {"flat_map", {0, 1}},
    {"unordered_map", {0, 1}},
    {"multimap", {0, 1}},
    {"flat_multimap", {0, 1}},
    {"unordered_multimap", {0, 1}},
};

static std::set<StringRef>
getConditionalEscapableAttrParams(const clang::RecordDecl *decl) {
  std::set<StringRef> result;
  if (!decl->hasAttrs())
    return result;
  for (auto attr : decl->getAttrs()) {
    if (auto swiftAttr = dyn_cast<clang::SwiftAttrAttr>(attr))
      if (swiftAttr->getAttribute().starts_with("escapable_if:")) {
        StringRef params = swiftAttr->getAttribute().drop_front(
            StringRef("escapable_if:").size());
        auto commaPos = params.find(',');
        StringRef nextParam = params.take_front(commaPos);
        while (!nextParam.empty() && commaPos != StringRef::npos) {
          result.insert(nextParam.trim());
          params = params.drop_front(nextParam.size() + 1);
          commaPos = params.find(',');
          nextParam = params.take_front(commaPos);
        }
      }
  }
  return result;
}

CxxEscapability
ClangTypeEscapability::evaluate(Evaluator &evaluator,
                                EscapabilityLookupDescriptor desc) const {
  bool hadUnknown = false;
  auto evaluateEscapability = [&](const clang::Type *type) {
    auto escapability = evaluateOrDefault(
        evaluator,
        ClangTypeEscapability({type, desc.impl, desc.annotationOnly}),
        CxxEscapability::Unknown);
    if (escapability == CxxEscapability::Unknown)
      hadUnknown = true;
    return escapability;
  };

  auto desugared = desc.type->getUnqualifiedDesugaredType();
  if (const auto *recordType = desugared->getAs<clang::RecordType>()) {
    auto recordDecl = recordType->getDecl();
    if (hasNonEscapableAttr(recordDecl))
      return CxxEscapability::NonEscapable;
    if (hasEscapableAttr(recordDecl))
      return CxxEscapability::Escapable;
    auto injectedStlAnnotation =
        recordDecl->isInStdNamespace()
            ? STLConditionalEscapableParams.find(recordDecl->getName())
            : STLConditionalEscapableParams.end();
    bool hasInjectedSTLAnnotation =
        injectedStlAnnotation != STLConditionalEscapableParams.end();
    auto conditionalParams = getConditionalEscapableAttrParams(recordDecl);
    if (!conditionalParams.empty() || hasInjectedSTLAnnotation) {
      auto specDecl = cast<clang::ClassTemplateSpecializationDecl>(recordDecl);
      SmallVector<std::pair<unsigned, StringRef>, 4> argumentsToCheck;
      HeaderLoc loc{recordDecl->getLocation()};
      while (specDecl) {
        auto templateDecl = specDecl->getSpecializedTemplate();
        if (hasInjectedSTLAnnotation) {
          auto params = templateDecl->getTemplateParameters();
          for (auto idx : injectedStlAnnotation->second)
            argumentsToCheck.push_back(
                std::make_pair(idx, params->getParam(idx)->getName()));
        } else {
          for (auto [idx, param] :
               llvm::enumerate(*templateDecl->getTemplateParameters())) {
            if (conditionalParams.erase(param->getName()))
              argumentsToCheck.push_back(std::make_pair(idx, param->getName()));
          }
        }
        auto &argList = specDecl->getTemplateArgs();
        for (auto argToCheck : argumentsToCheck) {
          auto arg = argList[argToCheck.first];
          llvm::SmallVector<clang::TemplateArgument, 1> nonPackArgs;
          if (arg.getKind() == clang::TemplateArgument::Pack) {
            auto pack = arg.getPackAsArray();
            nonPackArgs.assign(pack.begin(), pack.end());
          } else
            nonPackArgs.push_back(arg);
          for (auto nonPackArg : nonPackArgs) {
            if (nonPackArg.getKind() != clang::TemplateArgument::Type &&
                desc.impl) {
              desc.impl->diagnose(loc, diag::type_template_parameter_expected,
                                  argToCheck.second);
              return CxxEscapability::Unknown;
            }

            auto argEscapability = evaluateEscapability(
                nonPackArg.getAsType()->getUnqualifiedDesugaredType());
            if (argEscapability == CxxEscapability::NonEscapable)
              return CxxEscapability::NonEscapable;
          }
        }
        if (hasInjectedSTLAnnotation)
          break;
        clang::DeclContext *dc = specDecl;
        specDecl = nullptr;
        while ((dc = dc->getParent())) {
          specDecl = dyn_cast<clang::ClassTemplateSpecializationDecl>(dc);
          if (specDecl)
            break;
        }
      }

      if (desc.impl)
        for (auto name : conditionalParams)
          desc.impl->diagnose(loc, diag::unknown_template_parameter, name);

      return hadUnknown ? CxxEscapability::Unknown : CxxEscapability::Escapable;
    }
    if (desc.annotationOnly)
      return CxxEscapability::Unknown;
    auto cxxRecordDecl = dyn_cast<clang::CXXRecordDecl>(recordDecl);
    if (recordDecl->getDefinition() &&
        (!cxxRecordDecl || cxxRecordDecl->isAggregate())) {
      if (cxxRecordDecl) {
        for (auto base : cxxRecordDecl->bases()) {
          auto baseEscapability = evaluateEscapability(
              base.getType()->getUnqualifiedDesugaredType());
          if (baseEscapability == CxxEscapability::NonEscapable)
            return CxxEscapability::NonEscapable;
        }
      }

      for (auto field : recordDecl->fields()) {
        auto fieldEscapability = evaluateEscapability(
            field->getType()->getUnqualifiedDesugaredType());
        if (fieldEscapability == CxxEscapability::NonEscapable)
          return CxxEscapability::NonEscapable;
      }

      return hadUnknown ? CxxEscapability::Unknown : CxxEscapability::Escapable;
    }
  }
  if (desugared->isArrayType()) {
    auto elemTy = cast<clang::ArrayType>(desugared)
                      ->getElementType()
                      ->getUnqualifiedDesugaredType();
    return evaluateOrDefault(
        evaluator,
        ClangTypeEscapability({elemTy, desc.impl, desc.annotationOnly}),
        CxxEscapability::Unknown);
  }

  // Base cases
  if (desugared->isAnyPointerType() || desugared->isBlockPointerType() ||
      desugared->isMemberPointerType() || desugared->isReferenceType())
    return desc.annotationOnly ? CxxEscapability::Unknown
                               : CxxEscapability::NonEscapable;
  if (desugared->isScalarType())
    return CxxEscapability::Escapable;
  return CxxEscapability::Unknown;
}

void swift::simple_display(llvm::raw_ostream &out,
                           EscapabilityLookupDescriptor desc) {
  out << "Computing escapability for type '";
  out << clang::QualType(desc.type, 0).getAsString();
  out << "'";
}

SourceLoc swift::extractNearestSourceLoc(EscapabilityLookupDescriptor) {
  return SourceLoc();
}

// Just create a specialized function decl for "__swift_interopStaticCast"
// using the types base and derived.
static
DeclRefExpr *getInteropStaticCastDeclRefExpr(ASTContext &ctx,
                                             const clang::Module *owningModule,
                                             Type base, Type derived) {
  if (base->isForeignReferenceType() && derived->isForeignReferenceType()) {
    base = base->wrapInPointer(PTK_UnsafePointer);
    derived = derived->wrapInPointer(PTK_UnsafePointer);
  }

  // Lookup our static cast helper function in the C++ shim module.
  auto wrapperModule = ctx.getLoadedModule(ctx.getIdentifier(CXX_SHIM_NAME));
  assert(wrapperModule &&
         "CxxShim module is required when using members of a base class. "
         "Make sure you `import CxxShim`.");

  SmallVector<ValueDecl *, 1> results;
  ctx.lookupInModule(wrapperModule, "__swift_interopStaticCast", results);
  assert(
      results.size() == 1 &&
      "Did you forget to define a __swift_interopStaticCast helper function?");
  FuncDecl *staticCastFn = cast<FuncDecl>(results.back());

  // Now we have to force instantiate this. We can't let the type checker do
  // this yet because it can't infer the "To" type.
  auto subst =
      SubstitutionMap::get(staticCastFn->getGenericSignature(), {derived, base},
                           LookUpConformanceInModule());
  auto functionTemplate = const_cast<clang::FunctionTemplateDecl *>(
      cast<clang::FunctionTemplateDecl>(staticCastFn->getClangDecl()));
  auto spec = ctx.getClangModuleLoader()->instantiateCXXFunctionTemplate(
      ctx, functionTemplate, subst);
  auto specializedStaticCastFn =
      cast<FuncDecl>(ctx.getClangModuleLoader()->importDeclDirectly(spec));

  auto staticCastRefExpr = new (ctx)
      DeclRefExpr(ConcreteDeclRef(specializedStaticCastFn), DeclNameLoc(),
                  /*implicit*/ true);
  staticCastRefExpr->setType(specializedStaticCastFn->getInterfaceType());

  return staticCastRefExpr;
}

// Create the following expressions:
// %0 = Builtin.addressof(&self)
// %1 = Builtin.reinterpretCast<UnsafeMutablePointer<Derived>>(%0)
// %2 = __swift_interopStaticCast<UnsafeMutablePointer<Base>?>(%1)
// %3 = %2!
// return %3.pointee
static
MemberRefExpr *getSelfInteropStaticCast(FuncDecl *funcDecl,
                                        NominalTypeDecl *baseStruct,
                                        NominalTypeDecl *derivedStruct) {
  auto &ctx = funcDecl->getASTContext();

  auto mutableSelf = [&ctx](FuncDecl *funcDecl) {
    auto selfDecl = funcDecl->getImplicitSelfDecl();

    auto selfRef =
        new (ctx) DeclRefExpr(selfDecl, DeclNameLoc(), /*implicit*/ true);
    selfRef->setType(LValueType::get(selfDecl->getInterfaceType()));

    return selfRef;
  }(funcDecl);

  auto createCallToBuiltin = [&](Identifier name, ArrayRef<Type> substTypes,
                                 Argument arg) {
    auto builtinFn = cast<FuncDecl>(getBuiltinValueDecl(ctx, name));
    auto substMap =
        SubstitutionMap::get(builtinFn->getGenericSignature(), substTypes,
                             LookUpConformanceInModule());
    ConcreteDeclRef builtinFnRef(builtinFn, substMap);
    auto builtinFnRefExpr =
        new (ctx) DeclRefExpr(builtinFnRef, DeclNameLoc(), /*implicit*/ true);

    auto fnType = builtinFn->getInterfaceType();
    if (auto genericFnType = dyn_cast<GenericFunctionType>(fnType.getPointer()))
      fnType = genericFnType->substGenericArgs(substMap);
    builtinFnRefExpr->setType(fnType);
    auto *argList = ArgumentList::createImplicit(ctx, {arg});
    auto callExpr = CallExpr::create(ctx, builtinFnRefExpr, argList, /*implicit*/ true);
    callExpr->setThrows(nullptr);
    return callExpr;
  };

  auto rawSelfPointer = createCallToBuiltin(
      ctx.getIdentifier("addressof"), {derivedStruct->getSelfInterfaceType()},
      Argument::implicitInOut(ctx, mutableSelf));
  rawSelfPointer->setType(ctx.TheRawPointerType);

  auto derivedPtrType = derivedStruct->getSelfInterfaceType()->wrapInPointer(
      PTK_UnsafeMutablePointer);
  auto selfPointer =
      createCallToBuiltin(ctx.getIdentifier("reinterpretCast"),
                          {ctx.TheRawPointerType, derivedPtrType},
                          Argument::unlabeled(rawSelfPointer));
  selfPointer->setType(derivedPtrType);

  auto staticCastRefExpr = getInteropStaticCastDeclRefExpr(
      ctx, baseStruct->getClangDecl()->getOwningModule(),
      baseStruct->getSelfInterfaceType()->wrapInPointer(
          PTK_UnsafeMutablePointer),
      derivedStruct->getSelfInterfaceType()->wrapInPointer(
          PTK_UnsafeMutablePointer));
  auto *argList = ArgumentList::forImplicitUnlabeled(ctx, {selfPointer});
  auto casted = CallExpr::createImplicit(ctx, staticCastRefExpr, argList);
  // This will be "Optional<UnsafeMutablePointer<Base>>"
  casted->setType(cast<FunctionType>(staticCastRefExpr->getType().getPointer())
                      ->getResult());
  casted->setThrows(nullptr);

  SubstitutionMap pointeeSubst = SubstitutionMap::get(
      ctx.getUnsafeMutablePointerDecl()->getGenericSignature(),
      {baseStruct->getSelfInterfaceType()},
      LookUpConformanceInModule());
  VarDecl *pointeePropertyDecl =
      ctx.getPointerPointeePropertyDecl(PTK_UnsafeMutablePointer);
  auto pointeePropertyRefExpr = new (ctx) MemberRefExpr(
      casted, SourceLoc(),
      ConcreteDeclRef(pointeePropertyDecl, pointeeSubst), DeclNameLoc(),
      /*implicit=*/true);
  pointeePropertyRefExpr->setType(
      LValueType::get(baseStruct->getSelfInterfaceType()));

  return pointeePropertyRefExpr;
}

// Find the base C++ method called by the base function we want to synthesize
// the derived thunk for.
// The base C++ method is either the original C++ method that corresponds
// to the imported base member, or it's the synthesized C++ method thunk
// used in another synthesized derived thunk that acts as a base member here.
const clang::CXXMethodDecl *getCalledBaseCxxMethod(FuncDecl *baseMember) {
  if (baseMember->getClangDecl())
    return dyn_cast<clang::CXXMethodDecl>(baseMember->getClangDecl());
  // Another synthesized derived thunk is used as a base member here,
  // so extract its synthesized C++ method.
  auto body = baseMember->getBody();
  if (body->getElements().empty())
    return nullptr;
  ReturnStmt *returnStmt = dyn_cast_or_null<ReturnStmt>(
      body->getElements().front().dyn_cast<Stmt *>());
  if (!returnStmt)
    return nullptr;
  Expr *returnExpr = returnStmt->getResult();
  // Look through a potential 'reinterpretCast' that can be used
  // to cast UnsafeMutablePointer to UnsafePointer in the synthesized
  // Swift body for `.pointee`.
  if (auto *ce = dyn_cast<CallExpr>(returnExpr)) {
    if (auto *v = ce->getCalledValue()) {
      if (v->getModuleContext() ==
              baseMember->getASTContext().TheBuiltinModule &&
          v->getBaseName().userFacingName() == "reinterpretCast") {
        returnExpr = ce->getArgs()->get(0).getExpr();
      }
    }
  }
  // A member ref expr for `.pointee` access can be wrapping a call
  // when looking through the synthesized Swift body for `.pointee`
  // accessor.
  if (MemberRefExpr *mre = dyn_cast<MemberRefExpr>(returnExpr))
    returnExpr = mre->getBase();
  auto *callExpr = dyn_cast<CallExpr>(returnExpr);
  if (!callExpr)
    return nullptr;
  auto *cv = callExpr->getCalledValue();
  if (!cv)
    return nullptr;
  if (!cv->getClangDecl())
    return nullptr;
  return dyn_cast<clang::CXXMethodDecl>(cv->getClangDecl());
}

// Construct a Swift method that represents the synthesized C++ method
// that invokes the base C++ method.
static FuncDecl *synthesizeBaseFunctionDeclCall(ClangImporter &impl,
                                                ASTContext &ctx,
                                                NominalTypeDecl *derivedStruct,
                                                NominalTypeDecl *baseStruct,
                                                FuncDecl *baseMember) {
  auto *cxxMethod = getCalledBaseCxxMethod(baseMember);
  if (!cxxMethod)
    return nullptr;
  auto *newClangMethod =
      SwiftDeclSynthesizer(&impl).synthesizeCXXForwardingMethod(
          cast<clang::CXXRecordDecl>(derivedStruct->getClangDecl()),
          cast<clang::CXXRecordDecl>(baseStruct->getClangDecl()), cxxMethod,
          ForwardingMethodKind::Base);
  if (!newClangMethod)
    return nullptr;
  return cast_or_null<FuncDecl>(
      ctx.getClangModuleLoader()->importDeclDirectly(newClangMethod));
}

// Generates the body of a derived method, that invokes the base
// method.
// The method's body takes the following form:
//   return self.__synthesizedBaseCall_fn(args...)
static std::pair<BraceStmt *, bool>
synthesizeBaseClassMethodBody(AbstractFunctionDecl *afd, void *context) {

  ASTContext &ctx = afd->getASTContext();

  auto funcDecl = cast<FuncDecl>(afd);
  auto derivedStruct =
      cast<NominalTypeDecl>(funcDecl->getDeclContext()->getAsDecl());
  auto baseMember = static_cast<FuncDecl *>(context);
  auto baseStruct =
      cast<NominalTypeDecl>(baseMember->getDeclContext()->getAsDecl());

  auto forwardedFunc = synthesizeBaseFunctionDeclCall(
      *static_cast<ClangImporter *>(ctx.getClangModuleLoader()), ctx,
      derivedStruct, baseStruct, baseMember);
  if (!forwardedFunc) {
    ctx.Diags.diagnose(SourceLoc(), diag::failed_base_method_call_synthesis,
                         funcDecl, baseStruct);
    auto body = BraceStmt::create(ctx, SourceLoc(), {}, SourceLoc(),
                                  /*implicit=*/true);
    return {body, /*isTypeChecked=*/true};
  }

  SmallVector<Expr *, 8> forwardingParams;
  for (auto param : *funcDecl->getParameters()) {
    auto paramRefExpr = new (ctx) DeclRefExpr(param, DeclNameLoc(),
                                              /*Implicit=*/true);
    paramRefExpr->setType(param->getTypeInContext());
    forwardingParams.push_back(paramRefExpr);
  }

  Argument selfArg = [&]() {
    auto *selfDecl = funcDecl->getImplicitSelfDecl();
    auto selfExpr = new (ctx) DeclRefExpr(selfDecl, DeclNameLoc(),
                                          /*implicit*/ true);
    if (funcDecl->isMutating()) {
      selfExpr->setType(LValueType::get(selfDecl->getInterfaceType()));
      return Argument::implicitInOut(ctx, selfExpr);
    }
    selfExpr->setType(selfDecl->getTypeInContext());
    return Argument::unlabeled(selfExpr);
  }();

  auto *baseMemberExpr =
      new (ctx) DeclRefExpr(ConcreteDeclRef(forwardedFunc), DeclNameLoc(),
                            /*Implicit=*/true);
  baseMemberExpr->setType(forwardedFunc->getInterfaceType());

  auto baseMemberDotCallExpr =
      DotSyntaxCallExpr::create(ctx, baseMemberExpr, SourceLoc(), selfArg);
  baseMemberDotCallExpr->setType(baseMember->getMethodInterfaceType());
  baseMemberDotCallExpr->setThrows(nullptr);

  auto *argList = ArgumentList::forImplicitUnlabeled(ctx, forwardingParams);
  auto *baseMemberCallExpr = CallExpr::createImplicit(
      ctx, baseMemberDotCallExpr, argList);
  baseMemberCallExpr->setType(baseMember->getResultInterfaceType());
  baseMemberCallExpr->setThrows(nullptr);

  auto *returnStmt = ReturnStmt::createImplicit(ctx, baseMemberCallExpr);

  auto body = BraceStmt::create(ctx, SourceLoc(), {returnStmt}, SourceLoc(),
                                /*implicit=*/true);
  return {body, /*isTypeChecked=*/true};
}

// How should the synthesized C++ method that returns the field of interest
// from the base class should return the value - by value, or by reference.
enum ReferenceReturnTypeBehaviorForBaseAccessorSynthesis {
  ReturnByValue,
  ReturnByReference,
  ReturnByMutableReference
};

// Synthesize a C++ method that returns the field of interest from the base
// class. This lets Clang take care of the cast from the derived class
// to the base class while the field is accessed.
static clang::CXXMethodDecl *synthesizeCxxBaseGetterAccessorMethod(
    ClangImporter &impl, const clang::CXXRecordDecl *derivedClass,
    const clang::CXXRecordDecl *baseClass, const clang::FieldDecl *field,
    ValueDecl *retainOperationFn,
    ReferenceReturnTypeBehaviorForBaseAccessorSynthesis behavior) {
  auto &clangCtx = impl.getClangASTContext();
  auto &clangSema = impl.getClangSema();

  // Create a new method in the derived class that calls the base method.
  auto name = field->getDeclName();
  if (name.isIdentifier()) {
    std::string newName;
    llvm::raw_string_ostream os(newName);
    os << (behavior == ReferenceReturnTypeBehaviorForBaseAccessorSynthesis::
                           ReturnByMutableReference
               ? "__synthesizedBaseSetterAccessor_"
               : "__synthesizedBaseGetterAccessor_")
       << name.getAsIdentifierInfo()->getName();
    name = clang::DeclarationName(
        &impl.getClangPreprocessor().getIdentifierTable().get(os.str()));
  }
  auto returnType = field->getType();
  if (returnType->isReferenceType())
    returnType = returnType->getPointeeType();
  auto valueReturnType = returnType;
  if (behavior !=
      ReferenceReturnTypeBehaviorForBaseAccessorSynthesis::ReturnByValue) {
    returnType = clangCtx.getRValueReferenceType(
        behavior == ReferenceReturnTypeBehaviorForBaseAccessorSynthesis::
                        ReturnByReference
            ? returnType.withConst()
            : returnType);
  }
  clang::FunctionProtoType::ExtProtoInfo info;
  if (behavior != ReferenceReturnTypeBehaviorForBaseAccessorSynthesis::
                      ReturnByMutableReference)
    info.TypeQuals.addConst();
  info.ExceptionSpec.Type = clang::EST_NoThrow;
  auto ftype = clangCtx.getFunctionType(returnType, {}, info);
  auto newMethod = clang::CXXMethodDecl::Create(
      clangCtx, const_cast<clang::CXXRecordDecl *>(derivedClass),
      field->getSourceRange().getBegin(),
      clang::DeclarationNameInfo(name, clang::SourceLocation()), ftype,
      clangCtx.getTrivialTypeSourceInfo(ftype), clang::SC_None,
      /*UsesFPIntrin=*/false, /*isInline=*/true,
      clang::ConstexprSpecKind::Unspecified, field->getSourceRange().getEnd());
  newMethod->setImplicit();
  newMethod->setImplicitlyInline();
  newMethod->setAccess(clang::AccessSpecifier::AS_public);
  if (retainOperationFn) {
    // Return an FRT field at +1.
    newMethod->addAttr(clang::CFReturnsRetainedAttr::CreateImplicit(clangCtx));
  }

  // Create a new Clang diagnostic pool to capture any diagnostics
  // emitted during the construction of the method.
  clang::sema::DelayedDiagnosticPool diagPool{
      clangSema.DelayedDiagnostics.getCurrentPool()};
  auto diagState = clangSema.DelayedDiagnostics.push(diagPool);

  // Returns the expression that accesses the base field from derived type.
  auto createFieldAccess = [&]() -> clang::Expr * {
    auto *thisExpr = clang::CXXThisExpr::Create(
        clangCtx, clang::SourceLocation(), newMethod->getThisType(),
        /*IsImplicit=*/false);
    clang::QualType baseClassPtr = clangCtx.getRecordType(baseClass);
    baseClassPtr.addConst();
    baseClassPtr = clangCtx.getPointerType(baseClassPtr);

    clang::CastKind Kind;
    clang::CXXCastPath Path;
    clangSema.CheckPointerConversion(thisExpr, baseClassPtr, Kind, Path,
                                     /*IgnoreBaseAccess=*/false,
                                     /*Diagnose=*/true);
    auto conv = clangSema.ImpCastExprToType(thisExpr, baseClassPtr, Kind,
                                            clang::VK_PRValue, &Path);
    if (!conv.isUsable())
      return nullptr;
    auto memberExpr = clangSema.BuildMemberExpr(
        conv.get(), /*isArrow=*/true, clang::SourceLocation(),
        clang::NestedNameSpecifierLoc(), clang::SourceLocation(),
        const_cast<clang::FieldDecl *>(field),
        clang::DeclAccessPair::make(const_cast<clang::FieldDecl *>(field),
                                    clang::AS_public),
        /*HadMultipleCandidates=*/false,
        clang::DeclarationNameInfo(field->getDeclName(),
                                   clang::SourceLocation()),
        valueReturnType, clang::VK_LValue, clang::OK_Ordinary);
    auto returnCast = clangSema.ImpCastExprToType(memberExpr, valueReturnType,
                                                  clang::CK_LValueToRValue,
                                                  clang::VK_PRValue);
    if (!returnCast.isUsable())
      return nullptr;
    return returnCast.get();
  };

  llvm::SmallVector<clang::Stmt *, 2> body;
  if (retainOperationFn) {
    // Check if the returned value needs to be retained. This might occur if the
    // field getter is returning a shared reference type using, as it needs to
    // perform the retain to match the expected @owned convention.
    auto *retainClangFn =
        dyn_cast<clang::FunctionDecl>(retainOperationFn->getClangDecl());
    if (!retainClangFn) {
      return nullptr;
    }
    auto *fnRef = new (clangCtx) clang::DeclRefExpr(
        clangCtx, const_cast<clang::FunctionDecl *>(retainClangFn), false,
        retainClangFn->getType(), clang::ExprValueKind::VK_LValue,
        clang::SourceLocation());
    auto fieldExpr = createFieldAccess();
    if (!fieldExpr)
      return nullptr;
    auto retainCall = clangSema.BuildResolvedCallExpr(
        fnRef, const_cast<clang::FunctionDecl *>(retainClangFn),
        clang::SourceLocation(), {fieldExpr}, clang::SourceLocation());
    if (!retainCall.isUsable())
      return nullptr;
    body.push_back(retainCall.get());
  }

  // Construct the method's body.
  auto fieldExpr = createFieldAccess();
  if (!fieldExpr)
    return nullptr;
  auto returnStmt = clang::ReturnStmt::Create(clangCtx, clang::SourceLocation(),
                                              fieldExpr, nullptr);
  body.push_back(returnStmt);

  // Check if there were any Clang errors during the construction
  // of the method body.
  clangSema.DelayedDiagnostics.popWithoutEmitting(diagState);
  if (!diagPool.empty())
    return nullptr;
  newMethod->setBody(body.size() > 1
                         ? clang::CompoundStmt::Create(
                               clangCtx, body, clang::FPOptionsOverride(),
                               clang::SourceLocation(), clang::SourceLocation())
                         : body[0]);
  return newMethod;
}

// Generates the body of a derived method, that invokes the base
// field getter or the base subscript.
// The method's body takes the following form:
//   return self.__synthesizedBaseCall_fn(args...)
static std::pair<BraceStmt *, bool>
synthesizeBaseClassFieldGetterOrAddressGetterBody(AbstractFunctionDecl *afd,
                                                  void *context,
                                                  AccessorKind kind) {
  assert(kind == AccessorKind::Get || kind == AccessorKind::Address ||
         kind == AccessorKind::MutableAddress);
  ASTContext &ctx = afd->getASTContext();

  AccessorDecl *getterDecl = cast<AccessorDecl>(afd);
  AbstractStorageDecl *baseClassVar = static_cast<AbstractStorageDecl *>(context);
  NominalTypeDecl *baseStruct =
      cast<NominalTypeDecl>(baseClassVar->getDeclContext()->getAsDecl());
  NominalTypeDecl *derivedStruct =
      cast<NominalTypeDecl>(getterDecl->getDeclContext()->getAsDecl());

  const clang::Decl *baseClangDecl;
  if (baseClassVar->getClangDecl())
    baseClangDecl = baseClassVar->getClangDecl();
  else
    baseClangDecl = getCalledBaseCxxMethod(baseClassVar->getAccessor(kind));

  clang::CXXMethodDecl *baseGetterCxxMethod = nullptr;
  if (auto *md = dyn_cast_or_null<clang::CXXMethodDecl>(baseClangDecl)) {
    // Subscript operator, or `.pointee` wrapper is represented through a
    // generated C++ method call that calls the base operator.
    baseGetterCxxMethod =
        SwiftDeclSynthesizer(
            static_cast<ClangImporter *>(ctx.getClangModuleLoader()))
            .synthesizeCXXForwardingMethod(
                cast<clang::CXXRecordDecl>(derivedStruct->getClangDecl()),
                cast<clang::CXXRecordDecl>(baseStruct->getClangDecl()), md,
                ForwardingMethodKind::Base,
                getterDecl->getResultInterfaceType()->isForeignReferenceType()
                    ? ReferenceReturnTypeBehaviorForBaseMethodSynthesis::
                          RemoveReferenceIfPointer
                    : (kind != AccessorKind::Get
                           ? ReferenceReturnTypeBehaviorForBaseMethodSynthesis::
                                 KeepReference
                           : ReferenceReturnTypeBehaviorForBaseMethodSynthesis::
                                 RemoveReference),
                /*forceConstQualifier=*/kind != AccessorKind::MutableAddress);
  } else if (auto *fd = dyn_cast_or_null<clang::FieldDecl>(baseClangDecl)) {
    ValueDecl *retainOperationFn = nullptr;
    // Check if this field getter is returning a retainable FRT.
    if (getterDecl->getResultInterfaceType()->isForeignReferenceType()) {
      auto retainOperation = evaluateOrDefault(
          ctx.evaluator,
          CustomRefCountingOperation({getterDecl->getResultInterfaceType()
                                          ->lookThroughAllOptionalTypes()
                                          ->getClassOrBoundGenericClass(),
                                      CustomRefCountingOperationKind::retain}),
          {});
      if (retainOperation.kind ==
          CustomRefCountingOperationResult::foundOperation) {
        retainOperationFn = retainOperation.operation;
      }
    }
    // Field getter is represented through a generated
    // C++ method call that returns the value of the base field.
    baseGetterCxxMethod = synthesizeCxxBaseGetterAccessorMethod(
        *static_cast<ClangImporter *>(ctx.getClangModuleLoader()),
        cast<clang::CXXRecordDecl>(derivedStruct->getClangDecl()),
        cast<clang::CXXRecordDecl>(baseStruct->getClangDecl()), fd,
        retainOperationFn,
        kind == AccessorKind::Get
            ? ReferenceReturnTypeBehaviorForBaseAccessorSynthesis::ReturnByValue
            : (kind == AccessorKind::Address
                   ? ReferenceReturnTypeBehaviorForBaseAccessorSynthesis::
                         ReturnByReference
                   : ReferenceReturnTypeBehaviorForBaseAccessorSynthesis::
                         ReturnByMutableReference));
  }

  if (!baseGetterCxxMethod) {
    ctx.Diags.diagnose(SourceLoc(), diag::failed_base_method_call_synthesis,
                       getterDecl, baseStruct);
    auto body = BraceStmt::create(ctx, SourceLoc(), {}, SourceLoc(),
                                  /*implicit=*/true);
    return {body, true};
  }
  auto *baseGetterMethod = cast<FuncDecl>(
      ctx.getClangModuleLoader()->importDeclDirectly(baseGetterCxxMethod));

  Argument selfArg = [&]() {
    auto selfDecl = getterDecl->getImplicitSelfDecl();
    auto selfExpr = new (ctx) DeclRefExpr(selfDecl, DeclNameLoc(),
                                          /*implicit*/ true);
    if (kind == AccessorKind::MutableAddress) {
      selfExpr->setType(LValueType::get(selfDecl->getInterfaceType()));
      return Argument::implicitInOut(ctx, selfExpr);
    }
    selfExpr->setType(selfDecl->getTypeInContext());
    return Argument::unlabeled(selfExpr);
  }();

  auto *baseMemberExpr =
      new (ctx) DeclRefExpr(ConcreteDeclRef(baseGetterMethod), DeclNameLoc(),
                            /*Implicit=*/true);
  baseMemberExpr->setType(baseGetterMethod->getInterfaceType());

  auto baseMemberDotCallExpr =
      DotSyntaxCallExpr::create(ctx, baseMemberExpr, SourceLoc(), selfArg);
  baseMemberDotCallExpr->setType(baseGetterMethod->getMethodInterfaceType());
  baseMemberDotCallExpr->setThrows(nullptr);

  ArgumentList *argumentList;
  if (isa<SubscriptDecl>(baseClassVar)) {
    auto paramDecl = getterDecl->getParameters()->get(0);
    auto paramRefExpr = new (ctx) DeclRefExpr(paramDecl, DeclNameLoc(),
                                              /*Implicit=*/true);
    paramRefExpr->setType(paramDecl->getTypeInContext());
    argumentList = ArgumentList::forImplicitUnlabeled(ctx, {paramRefExpr});
  } else {
    argumentList = ArgumentList::forImplicitUnlabeled(ctx, {});
  }

  auto *baseMemberCallExpr =
      CallExpr::createImplicit(ctx, baseMemberDotCallExpr, argumentList);
  Type resultType = baseGetterMethod->getResultInterfaceType();
  baseMemberCallExpr->setType(resultType);
  baseMemberCallExpr->setThrows(nullptr);

  Expr *returnExpr = baseMemberCallExpr;
  // Cast an 'address' result from a mutable pointer if needed.
  if (kind == AccessorKind::Address &&
      baseGetterMethod->getResultInterfaceType()->isUnsafeMutablePointer()) {
    auto finalResultType = getterDecl->getResultInterfaceType();
    returnExpr = SwiftDeclSynthesizer::synthesizeReturnReinterpretCast(
        ctx, baseGetterMethod->getResultInterfaceType(), finalResultType,
        returnExpr);
  }

  auto *returnStmt = ReturnStmt::createImplicit(ctx, returnExpr);

  auto body = BraceStmt::create(ctx, SourceLoc(), {returnStmt}, SourceLoc(),
                                /*implicit=*/true);
  return {body, /*isTypeChecked=*/true};
}

static std::pair<BraceStmt *, bool>
synthesizeBaseClassFieldGetterBody(AbstractFunctionDecl *afd, void *context) {
  return synthesizeBaseClassFieldGetterOrAddressGetterBody(afd, context,
                                                           AccessorKind::Get);
}

static std::pair<BraceStmt *, bool>
synthesizeBaseClassFieldAddressGetterBody(AbstractFunctionDecl *afd,
                                          void *context) {
  return synthesizeBaseClassFieldGetterOrAddressGetterBody(
      afd, context, AccessorKind::Address);
}

// For setters we have to pass self as a pointer and then emit an assign:
//   %0 = Builtin.addressof(&self)
//   %1 = Builtin.reinterpretCast<UnsafeMutablePointer<Derived>>(%0)
//   %2 = __swift_interopStaticCast<UnsafeMutablePointer<Base>?>(%1)
//   %3 = %2!
//   %4 = %3.pointee
//   assign newValue to %4
static std::pair<BraceStmt *, bool>
synthesizeBaseClassFieldSetterBody(AbstractFunctionDecl *afd, void *context) {
  auto setterDecl = cast<AccessorDecl>(afd);
  AbstractStorageDecl *baseClassVar = static_cast<AbstractStorageDecl *>(context);
  ASTContext &ctx = setterDecl->getASTContext();

  NominalTypeDecl *baseStruct =
      cast<NominalTypeDecl>(baseClassVar->getDeclContext()->getAsDecl());
  NominalTypeDecl *derivedStruct =
      cast<NominalTypeDecl>(setterDecl->getDeclContext()->getAsDecl());

  auto *pointeePropertyRefExpr =
      getSelfInteropStaticCast(setterDecl, baseStruct, derivedStruct);

  Expr *storedRef = nullptr;
  if (auto subscript = dyn_cast<SubscriptDecl>(baseClassVar)) {
    auto paramDecl = setterDecl->getParameters()->get(1);
    auto paramRefExpr = new (ctx) DeclRefExpr(paramDecl,
                                              DeclNameLoc(),
                                              /*Implicit=*/ true);
    paramRefExpr->setType(paramDecl->getTypeInContext());

    auto *argList = ArgumentList::forImplicitUnlabeled(ctx, {paramRefExpr});
    storedRef = SubscriptExpr::create(ctx, pointeePropertyRefExpr, argList, subscript);
    storedRef->setType(LValueType::get(subscript->getElementInterfaceType()));
  } else {
    // If the base class var has a clang decl, that means it's an access into a
    // stored field. Otherwise, we're looking into another base class, so it's a
    // another synthesized accessor.
    AccessSemantics accessKind = baseClassVar->getClangDecl()
                                     ? AccessSemantics::DirectToStorage
                                     : AccessSemantics::DirectToImplementation;

    storedRef =
        new (ctx) MemberRefExpr(pointeePropertyRefExpr, SourceLoc(), baseClassVar,
                                DeclNameLoc(), /*Implicit=*/true, accessKind);
    storedRef->setType(LValueType::get(cast<VarDecl>(baseClassVar)->getTypeInContext()));
  }

  auto newValueParamRefExpr =
      new (ctx) DeclRefExpr(setterDecl->getParameters()->get(0), DeclNameLoc(),
                            /*Implicit=*/true);
  newValueParamRefExpr->setType(setterDecl->getParameters()->get(0)->getTypeInContext());

  auto assignExpr =
      new (ctx) AssignExpr(storedRef, SourceLoc(), newValueParamRefExpr,
                           /*implicit*/ true);
  assignExpr->setType(TupleType::getEmpty(ctx));

  auto body = BraceStmt::create(ctx, SourceLoc(), {assignExpr}, SourceLoc(),
                                /*implicit*/ true);
  return {body, /*isTypeChecked=*/true};
}

static std::pair<BraceStmt *, bool>
synthesizeBaseClassFieldAddressSetterBody(AbstractFunctionDecl *afd,
                                          void *context) {
  return synthesizeBaseClassFieldGetterOrAddressGetterBody(
      afd, context, AccessorKind::MutableAddress);
}

static SmallVector<AccessorDecl *, 2>
makeBaseClassMemberAccessors(DeclContext *declContext,
                             AbstractStorageDecl *computedVar,
                             AbstractStorageDecl *baseClassVar) {
  auto &ctx = declContext->getASTContext();
  auto computedType = computedVar->getInterfaceType();
  auto contextTy = declContext->mapTypeIntoContext(computedType);

  // Use 'address' or 'mutableAddress' accessors for non-copyable
  // types, unless the base accessor returns it by value.
  bool useAddress = contextTy->isNoncopyable() &&
                    (baseClassVar->getReadImpl() == ReadImplKind::Stored ||
                     baseClassVar->getAccessor(AccessorKind::Address));

  ParameterList *bodyParams = nullptr;
  if (auto subscript = dyn_cast<SubscriptDecl>(baseClassVar)) {
    computedType = computedType->getAs<FunctionType>()->getResult();

    auto idxParam = subscript->getIndices()->get(0);
    bodyParams = ParameterList::create(ctx, { idxParam });
  } else {
    bodyParams = ParameterList::createEmpty(ctx);
  }

  auto getterDecl = AccessorDecl::create(
      ctx,
      /*FuncLoc=*/SourceLoc(),
      /*AccessorKeywordLoc=*/SourceLoc(),
      useAddress ? AccessorKind::Address : AccessorKind::Get, computedVar,
      /*Async=*/false, /*AsyncLoc=*/SourceLoc(),
      /*Throws=*/false,
      /*ThrowsLoc=*/SourceLoc(), /*ThrownType=*/TypeLoc(), bodyParams,
      useAddress ? computedType->wrapInPointer(PTK_UnsafePointer)
                 : computedType,
      declContext);
  getterDecl->setIsTransparent(true);
  getterDecl->copyFormalAccessFrom(computedVar);
  getterDecl->setBodySynthesizer(useAddress
                                     ? synthesizeBaseClassFieldAddressGetterBody
                                     : synthesizeBaseClassFieldGetterBody,
                                 baseClassVar);
  if (baseClassVar->getWriteImpl() == WriteImplKind::Immutable)
    return {getterDecl};

  auto newValueParam =
      new (ctx) ParamDecl(SourceLoc(), SourceLoc(), Identifier(), SourceLoc(),
                          ctx.getIdentifier("newValue"), declContext);
  newValueParam->setSpecifier(ParamSpecifier::Default);
  newValueParam->setInterfaceType(computedType);

  SmallVector<ParamDecl *, 2> setterParamDecls;
  if (!useAddress)
    setterParamDecls.push_back(newValueParam);
  if (auto subscript = dyn_cast<SubscriptDecl>(baseClassVar))
    setterParamDecls.push_back(subscript->getIndices()->get(0));
  ParameterList *setterBodyParams =
      ParameterList::create(ctx, setterParamDecls);

  auto setterDecl = AccessorDecl::create(
      ctx,
      /*FuncLoc=*/SourceLoc(),
      /*AccessorKeywordLoc=*/SourceLoc(),
      useAddress ? AccessorKind::MutableAddress : AccessorKind::Set,
      computedVar,
      /*Async=*/false, /*AsyncLoc=*/SourceLoc(),
      /*Throws=*/false,
      /*ThrowsLoc=*/SourceLoc(), /*ThrownType=*/TypeLoc(), setterBodyParams,
      useAddress ? computedType->wrapInPointer(PTK_UnsafeMutablePointer)
                 : TupleType::getEmpty(ctx),
      declContext);
  setterDecl->setIsTransparent(true);
  setterDecl->copyFormalAccessFrom(computedVar);
  setterDecl->setBodySynthesizer(useAddress
                                     ? synthesizeBaseClassFieldAddressSetterBody
                                     : synthesizeBaseClassFieldSetterBody,
                                 baseClassVar);
  setterDecl->setSelfAccessKind(SelfAccessKind::Mutating);

  return {getterDecl, setterDecl};
}

// Clone attributes that have been imported from Clang.
void cloneImportedAttributes(ValueDecl *fromDecl, ValueDecl* toDecl) {
  ASTContext& context = fromDecl->getASTContext();
  DeclAttributes& attrs = toDecl->getAttrs();
  for (auto attr : fromDecl->getAttrs()) {
    switch (attr->getKind()) {
    case DeclAttrKind::Available: {
      attrs.add(cast<AvailableAttr>(attr)->clone(context, true));
      break;
    }
    case DeclAttrKind::Custom: {
      CustomAttr *cAttr = cast<CustomAttr>(attr);
      attrs.add(CustomAttr::create(context, SourceLoc(), cAttr->getTypeExpr(),
                                   cAttr->getInitContext(), cAttr->getArgs(),
                                   true));
      break;
    }
    case DeclAttrKind::DiscardableResult: {
      attrs.add(new (context) DiscardableResultAttr(true));
      break;
    }
    case DeclAttrKind::Effects: {
      attrs.add(cast<EffectsAttr>(attr)->clone(context));
      break;
    }
    case DeclAttrKind::Final: {
      attrs.add(new (context) FinalAttr(true));
      break;
    }
    case DeclAttrKind::Transparent: {
      attrs.add(new (context) TransparentAttr(true));
      break;
    }
    case DeclAttrKind::WarnUnqualifiedAccess: {
      attrs.add(new (context) WarnUnqualifiedAccessAttr(true));
      break;
    }
    default:
      break;
    }
  }
}

static ValueDecl *cloneBaseMemberDecl(ValueDecl *decl, DeclContext *newContext,
                                      ClangInheritanceInfo inheritance) {
  AccessLevel access = inheritance.accessForBaseDecl(decl);
  ASTContext &context = decl->getASTContext();

  if (auto fn = dyn_cast<FuncDecl>(decl)) {
    // TODO: function templates are specialized during type checking so to
    // support these we need to tell Swift to type check the synthesized bodies.
    // TODO: we also currently don't support static functions. That shouldn't be
    // too hard.
    if (fn->isStatic() ||
        isa_and_nonnull<clang::FunctionTemplateDecl>(fn->getClangDecl()))
      return nullptr;
    if (auto cxxMethod =
            dyn_cast_or_null<clang::CXXMethodDecl>(fn->getClangDecl())) {
      // FIXME: if this function has rvalue this, we won't be able to synthesize
      // the accessor correctly (https://github.com/apple/swift/issues/69745).
      if (cxxMethod->getRefQualifier() == clang::RefQualifierKind::RQ_RValue)
        return nullptr;
    }

    auto out = FuncDecl::createImplicit(
        context, fn->getStaticSpelling(), fn->getName(),
        fn->getNameLoc(), fn->hasAsync(), fn->hasThrows(),
        fn->getThrownInterfaceType(),
        fn->getGenericParams(), fn->getParameters(),
        fn->getResultInterfaceType(), newContext);
    cloneImportedAttributes(decl, out);
    out->setAccess(access);
    inheritance.setUnavailableIfNecessary(decl, out);
    out->setBodySynthesizer(synthesizeBaseClassMethodBody, fn);
    out->setSelfAccessKind(fn->getSelfAccessKind());
    return out;
  }

  if (auto subscript = dyn_cast<SubscriptDecl>(decl)) {
    auto contextTy =
        newContext->mapTypeIntoContext(subscript->getElementInterfaceType());
    // Subscripts that return non-copyable types are not yet supported.
    // See: https://github.com/apple/swift/issues/70047.
    if (contextTy->isNoncopyable())
      return nullptr;
    auto out = SubscriptDecl::create(
        subscript->getASTContext(), subscript->getName(), subscript->getStaticLoc(),
        subscript->getStaticSpelling(), subscript->getSubscriptLoc(),
        subscript->getIndices(), subscript->getNameLoc(), subscript->getElementInterfaceType(),
        newContext, subscript->getGenericParams());
    out->setAccess(access);
    inheritance.setUnavailableIfNecessary(decl, out);
    out->setAccessors(SourceLoc(),
                      makeBaseClassMemberAccessors(newContext, out, subscript),
                      SourceLoc());
    out->setImplInfo(subscript->getImplInfo());
    return out;
  }

  if (auto var = dyn_cast<VarDecl>(decl)) {
    auto oldContext = var->getDeclContext();
    auto oldTypeDecl = oldContext->getSelfNominalTypeDecl();
    // FIXME: this is a workaround for rdar://128013193
    if (oldTypeDecl->getAttrs().hasAttribute<MoveOnlyAttr>() &&
        context.LangOpts.CxxInteropUseOpaquePointerForMoveOnly)
      return nullptr;

    auto rawMemory = allocateMemoryForDecl<VarDecl>(var->getASTContext(),
                                                    sizeof(VarDecl), false);
    auto out =
        new (rawMemory) VarDecl(var->isStatic(), var->getIntroducer(),
                                var->getLoc(), var->getName(), newContext);
    out->setInterfaceType(var->getInterfaceType());
    out->setIsObjC(var->isObjC());
    out->setIsDynamic(var->isDynamic());
    out->setAccess(access);
    inheritance.setUnavailableIfNecessary(decl, out);
    out->getASTContext().evaluator.cacheOutput(HasStorageRequest{out}, false);
    auto accessors = makeBaseClassMemberAccessors(newContext, out, var);
    out->setAccessors(SourceLoc(), accessors, SourceLoc());
    auto isMutable = var->getWriteImpl() == WriteImplKind::Immutable
                         ? StorageIsNotMutable : StorageIsMutable;
    out->setImplInfo(
        accessors[0]->getAccessorKind() == AccessorKind::Address
            ? (accessors.size() > 1
                   ? StorageImplInfo(ReadImplKind::Address,
                                     WriteImplKind::MutableAddress,
                                     ReadWriteImplKind::MutableAddress)
                   : StorageImplInfo(ReadImplKind::Address))
            : StorageImplInfo::getComputed(isMutable));
    out->setIsSetterMutating(true);
    return out;
  }

  if (auto typeAlias = dyn_cast<TypeAliasDecl>(decl)) {
    auto rawMemory = allocateMemoryForDecl<TypeAliasDecl>(
        typeAlias->getASTContext(), sizeof(TypeAliasDecl), false);
    auto out = new (rawMemory)
        TypeAliasDecl(typeAlias->getStartLoc(), typeAlias->getEqualLoc(),
                      typeAlias->getName(), typeAlias->getNameLoc(),
                      typeAlias->getGenericParams(), newContext);
    out->setUnderlyingType(typeAlias->getUnderlyingType());
    out->setAccess(access);
    inheritance.setUnavailableIfNecessary(decl, out);
    return out;
  }

  if (auto typeDecl = dyn_cast<TypeDecl>(decl)) {
    auto rawMemory = allocateMemoryForDecl<TypeAliasDecl>(
        typeDecl->getASTContext(), sizeof(TypeAliasDecl), false);
    auto out = new (rawMemory) TypeAliasDecl(
        typeDecl->getLoc(), typeDecl->getLoc(), typeDecl->getName(),
        typeDecl->getLoc(), nullptr, newContext);
    out->setUnderlyingType(typeDecl->getInterfaceType());
    out->setAccess(access);
    inheritance.setUnavailableIfNecessary(decl, out);
    return out;
  }

  return nullptr;
}

TinyPtrVector<ValueDecl *> ClangRecordMemberLookup::evaluate(
    Evaluator &evaluator, ClangRecordMemberLookupDescriptor desc) const {
  NominalTypeDecl *recordDecl = desc.recordDecl;
  NominalTypeDecl *inheritingDecl = desc.inheritingDecl;
  DeclName name = desc.name;
  ClangInheritanceInfo inheritance = desc.inheritance;

  auto &ctx = recordDecl->getASTContext();

  // Whether to skip non-public members. Feature::ImportNonPublicCxxMembers says
  // to import all non-public members by default; if that is disabled, we only
  // import non-public members annotated with SWIFT_PRIVATE_FILEID (since those
  // are the only classes that need non-public members.)
  auto *cxxRecordDecl =
      dyn_cast<clang::CXXRecordDecl>(inheritingDecl->getClangDecl());
  auto skipIfNonPublic =
      !ctx.LangOpts.hasFeature(Feature::ImportNonPublicCxxMembers) &&
      cxxRecordDecl && importer::getPrivateFileIDAttrs(cxxRecordDecl).empty();

  auto directResults = evaluateOrDefault(
      ctx.evaluator,
      ClangDirectLookupRequest({recordDecl, recordDecl->getClangDecl(), name}),
      {});

  // The set of declarations we found.
  TinyPtrVector<ValueDecl *> result;
  CollectLookupResults collector(name, result);

  // Find the results that are actually a member of "recordDecl".
  ClangModuleLoader *clangModuleLoader = ctx.getClangModuleLoader();
  for (auto foundEntry : directResults) {
    auto found = cast<clang::NamedDecl *>(foundEntry);
    if (dyn_cast<clang::Decl>(found->getDeclContext()) !=
        recordDecl->getClangDecl())
      continue;

    // We should not import 'found' if the following are all true:
    //
    // -  Feature::ImportNonPublicCxxMembers is not enabled
    // -  'found' is not a member of a SWIFT_PRIVATE_FILEID-annotated class
    // -  'found' is a non-public member.
    // -  'found' is not a non-inherited FieldDecl; we must import private
    //    fields because they may affect implicit conformances that iterate
    //    through all of a struct's fields, e.g., Sendable (#76892).
    //
    // Note that we can skip inherited FieldDecls because implicit conformances
    // handle those separately.
    //
    // The first two conditions are captured by skipIfNonPublic. The next two
    // are conveyed by the following:
    auto nonPublic = found->getAccess() == clang::AS_private ||
                     found->getAccess() == clang::AS_protected;
    auto noninheritedField = !inheritance && isa<clang::FieldDecl>(found);
    if (skipIfNonPublic && nonPublic && !noninheritedField)
      continue;

    // Don't import constructors on foreign reference types.
    if (isa<clang::CXXConstructorDecl>(found) && isa<ClassDecl>(recordDecl))
      continue;

    auto imported = clangModuleLoader->importDeclDirectly(found);
    if (!imported)
      continue;

    // If this member is found due to inheritance, clone it from the base class
    // by synthesizing getters and setters.
    if (inheritance) {
      imported = clangModuleLoader->importBaseMemberDecl(
          cast<ValueDecl>(imported), inheritingDecl, inheritance);
      if (!imported)
        continue;
    }

    collector.add(cast<ValueDecl>(imported));
  }

  if (inheritance) {
    // For inherited members, add members that are synthesized eagerly, such as
    // subscripts. This is not necessary for non-inherited members because those
    // should already be in the lookup table.
    for (auto member :
         cast<NominalTypeDecl>(recordDecl)->getCurrentMembersWithoutLoading()) {
      auto namedMember = dyn_cast<ValueDecl>(member);
      if (!namedMember || !namedMember->hasName() ||
          namedMember->getName().getBaseName() != name ||
          clangModuleLoader->getOriginalForClonedMember(namedMember))
        continue;

      auto *imported = clangModuleLoader->importBaseMemberDecl(
          namedMember, inheritingDecl, inheritance);
      if (!imported)
        continue;

      collector.add(imported);
    }
  }

  // If this is a C++ record, look through any base classes.
  const clang::CXXRecordDecl *cxxRecord;
  if ((cxxRecord = dyn_cast<clang::CXXRecordDecl>(recordDecl->getClangDecl())) &&
      cxxRecord->isCompleteDefinition()) {
    // Capture the arity of already found members in the
    // current record, to avoid adding ambiguous members
    // from base classes.
    llvm::SmallSet<DeclName, 4> foundMethodNames;
    for (const auto *valueDecl : result)
      foundMethodNames.insert(valueDecl->getName());

    for (auto base : cxxRecord->bases()) {
      if (skipIfNonPublic && base.getAccessSpecifier() != clang::AS_public)
        continue;

      clang::QualType baseType = base.getType();
      if (auto spectType = dyn_cast<clang::TemplateSpecializationType>(baseType))
        baseType = spectType->desugar();
      if (!isa<clang::RecordType>(baseType.getCanonicalType()))
        continue;

      auto *baseRecord = baseType->getAs<clang::RecordType>()->getDecl();

      if (isSymbolicCircularBase(cxxRecord, baseRecord))
        // Skip circular bases to avoid unbounded recursion
        continue;

      if (auto import = clangModuleLoader->importDeclDirectly(baseRecord)) {
        // If we are looking up the base class, go no further. We will have
        // already found it during the other lookup.
        if (cast<ValueDecl>(import)->getName() == name)
          continue;

        auto baseInheritance = ClangInheritanceInfo(inheritance, base);

        // Add Clang members that are imported lazily.
        auto baseResults = evaluateOrDefault(
            ctx.evaluator,
            ClangRecordMemberLookup({cast<NominalTypeDecl>(import), name,
                                     inheritingDecl, baseInheritance}),
            {});

        for (auto foundInBase : baseResults) {
          // Do not add duplicate entry with the same DeclName,
          // as that would cause an ambiguous lookup.
          if (foundMethodNames.count(foundInBase->getName()))
            continue;

          collector.add(foundInBase);
        }
      }
    }
  }

  return result;
}

IterableDeclContext *IterableDeclContext::getImplementationContext() {
  if (auto implDecl = getDecl()->getObjCImplementationDecl())
    if (auto implExt = dyn_cast<ExtensionDecl>(implDecl))
      return implExt;

  return this;
}

namespace {
struct OrderDecls {
  bool operator () (Decl *lhs, Decl *rhs) const {
    if (lhs->getDeclContext()->getModuleScopeContext()
          == rhs->getDeclContext()->getModuleScopeContext()) {
      auto &SM = lhs->getASTContext().SourceMgr;
      return SM.isBeforeInBuffer(lhs->getLoc(), rhs->getLoc());
    }

    auto lhsFile =
        dyn_cast<SourceFile>(lhs->getDeclContext()->getModuleScopeContext());
    auto rhsFile =
        dyn_cast<SourceFile>(rhs->getDeclContext()->getModuleScopeContext());

    if (!lhsFile)
      return false;
    if (!rhsFile)
      return true;

    return lhsFile->getFilename() < rhsFile->getFilename();
  }
};
}

static ObjCInterfaceAndImplementation
constructResult(const llvm::TinyPtrVector<Decl *> &interfaces,
                llvm::TinyPtrVector<Decl *> &impls,
                Decl *diagnoseOn, Identifier categoryName) {
  if (interfaces.empty() || impls.empty())
    return ObjCInterfaceAndImplementation();

  if (impls.size() > 1) {
    llvm::sort(impls, OrderDecls());

    auto &diags = interfaces.front()->getASTContext().Diags;
    for (auto extraImpl : llvm::ArrayRef<Decl *>(impls).drop_front()) {
      auto attr = extraImpl->getAttrs().getAttribute<ObjCImplementationAttr>();
      attr->setInvalid();

      // @objc @implementations for categories are diagnosed as category
      // conflicts, so we're only concerned with main class bodies and
      // non-category implementations here.
      if (categoryName.empty() || !isa<ExtensionDecl>(impls.front())) {
        diags.diagnose(attr->getLocation(), diag::objc_implementation_two_impls,
                       diagnoseOn)
          .fixItRemove(attr->getRangeWithAt());
        diags.diagnose(impls.front(), diag::previous_objc_implementation);
      }
    }
  }

  return ObjCInterfaceAndImplementation(interfaces, impls.front());
}

static bool isImplValid(ExtensionDecl *ext) {
  auto attr = ext->getAttrs().getAttribute<ObjCImplementationAttr>();

  if (!attr)
    return false;

  // Clients using the stable syntax shouldn't have a category name on the attr.
  // This is diagnosed in AttributeChecker::visitObjCImplementationAttr().
  if (!attr->isEarlyAdopter() && !attr->CategoryName.empty())
    return false;

  return !attr->isCategoryNameInvalid();
}

static ObjCInterfaceAndImplementation
findContextInterfaceAndImplementation(DeclContext *dc) {
  if (!dc)
    return {};

  ClassDecl *classDecl = dc->getSelfClassDecl();
  if (!classDecl || !classDecl->hasClangNode())
    // Only extensions of ObjC classes can have @_objcImplementations.
    return {};

  // We know the class we're trying to work with. Next, the category name.
  Identifier categoryName;

  if (auto ext = dyn_cast<ExtensionDecl>(dc)) {
    assert(ext);
    if (!ext->hasClangNode() && !isImplValid(ext))
      return {};

    categoryName = ext->getObjCCategoryName();
  } else {
    // Must be an imported class. Look for its main implementation.
    assert(isa_and_nonnull<ClassDecl>(dc));
    categoryName = Identifier();
  }

  // Now let's look up the interfaces for this...
  auto interfaceDecls = classDecl->getImportedObjCCategory(categoryName);

  // And the implementations.
  llvm::TinyPtrVector<Decl *> implDecls;
  for (ExtensionDecl *ext : classDecl->getExtensions()) {
    if (ext->isObjCImplementation()
          && ext->getObjCCategoryName() == categoryName
          && isImplValid(ext))
      implDecls.push_back(ext);
  }

  return constructResult(interfaceDecls, implDecls, classDecl, categoryName);
}

static void lookupRelatedFuncs(AbstractFunctionDecl *func,
                               SmallVectorImpl<ValueDecl *> &results) {
  DeclName swiftName;
  if (auto accessor = dyn_cast<AccessorDecl>(func))
    swiftName = accessor->getStorage()->getName();
  else
    swiftName = func->getName();

  NLOptions options = NL_IgnoreAccessControl | NL_IgnoreMissingImports;
  if (auto ty = func->getDeclContext()->getSelfNominalTypeDecl()) {
    ty->lookupQualified({ ty }, DeclNameRef(swiftName), func->getLoc(),
                        NL_QualifiedDefault | options, results);
  }
  else {
    auto mod = func->getDeclContext()->getParentModule();
    mod->lookupQualified(mod, DeclNameRef(swiftName), func->getLoc(),
                         NL_RemoveOverridden | options, results);
  }
}

static ObjCInterfaceAndImplementation
findFunctionInterfaceAndImplementation(AbstractFunctionDecl *func) {
  if (!func)
    return {};

  // If this isn't either a clang import or an implementation, there's no point
  // doing any work here.
  if (!func->hasClangNode() && !func->isObjCImplementation())
    return {};

  OptionalEnum<AccessorKind> accessorKind;
  if (auto accessor = dyn_cast<AccessorDecl>(func))
    accessorKind = accessor->getAccessorKind();

  StringRef clangName = func->getCDeclName();
  if (clangName.empty())
    return {};

  SmallVector<ValueDecl *, 4> results;
  lookupRelatedFuncs(func, results);

  // Classify the `results` as either the interface or an implementation.
  // (Multiple implementations are invalid but utterable.)
  Decl *interface = nullptr;
  TinyPtrVector<Decl *> impls;

  for (ValueDecl *result : results) {
    AbstractFunctionDecl *resultFunc = nullptr;
    if (accessorKind) {
      if (auto resultStorage = dyn_cast<AbstractStorageDecl>(result))
        resultFunc = resultStorage->getAccessor(*accessorKind);
    }
    else
      resultFunc = dyn_cast<AbstractFunctionDecl>(result);

    if (!resultFunc)
      continue;

    if (resultFunc->getCDeclName() != clangName)
      continue;

    if (resultFunc->hasClangNode()) {
      if (interface) {
        // This clang name is overloaded. That should only happen with C++
        // functions/methods, which aren't currently supported.
        return {};
      }
      interface = result;
    } else if (resultFunc->isObjCImplementation()) {
      impls.push_back(result);
    }
  }

  // If we found enough decls to construct a result, `func` should be among them
  // somewhere.
  assert(interface == nullptr || impls.empty() ||
         interface == func || llvm::is_contained(impls, func));

  return constructResult({ interface }, impls, interface,
                         /*categoryName=*/Identifier());
}

ObjCInterfaceAndImplementation ObjCInterfaceAndImplementationRequest::
evaluate(Evaluator &evaluator, Decl *decl) const {
  ASSERT(ABIRoleInfo(decl).providesAPI()
            && "@interface request for ABI-only decl?");

  // Types and extensions have direct links to their counterparts through the
  // `@_objcImplementation` attribute. Let's resolve that.
  // (Also directing nulls here, where they'll early-return.)
  if (auto ty = dyn_cast_or_null<NominalTypeDecl>(decl))
    return findContextInterfaceAndImplementation(ty);
  else if (auto ext = dyn_cast<ExtensionDecl>(decl))
    return findContextInterfaceAndImplementation(ext);
  // Abstract functions have to be matched through their @_cdecl attributes.
  else if (auto func = dyn_cast<AbstractFunctionDecl>(decl))
    return findFunctionInterfaceAndImplementation(func);

  return {};
}

void swift::simple_display(llvm::raw_ostream &out,
                           const ObjCInterfaceAndImplementation &pair) {
  if (pair.empty()) {
    out << "no clang interface or @_objcImplementation";
    return;
  }

  out << "@implementation ";
  simple_display(out, pair.implementationDecl);
  out << " matches clang interfaces ";
  simple_display(out, pair.interfaceDecls);
}

SourceLoc
swift::extractNearestSourceLoc(const ObjCInterfaceAndImplementation &pair) {
  if (pair.implementationDecl)
    return SourceLoc();
  return extractNearestSourceLoc(pair.implementationDecl);
}

llvm::TinyPtrVector<Decl *> Decl::getAllImplementedObjCDecls() const {
  if (hasClangNode())
    // This *is* the interface, if there is one.
    return {};

  // ABI-only attributes don't have an `@implementation`, so query the API
  // counterpart and map the results back to ABI decls.
  auto abiRole = ABIRoleInfo(this);
  if (!abiRole.providesAPI() && abiRole.getCounterpart()) {
    auto interfaceDecls =
        abiRole.getCounterpart()->getAllImplementedObjCDecls();

    // Map the APIs back to their ABI counterparts (often a no-op)
    for (auto &interfaceDecl : interfaceDecls) {
      interfaceDecl = ABIRoleInfo(interfaceDecl).getCounterpart();
    }

    return interfaceDecls;
  }

  ObjCInterfaceAndImplementationRequest req{const_cast<Decl *>(this)};
  auto result = evaluateOrDefault(getASTContext().evaluator, req, {});
  return result.interfaceDecls;
}

DeclContext *DeclContext::getImplementedObjCContext() const {
  if (auto ED = dyn_cast<ExtensionDecl>(this))
    if (auto impl = dyn_cast_or_null<DeclContext>(ED->getImplementedObjCDecl()))
      return impl;
  return const_cast<DeclContext *>(this);
}

Decl *Decl::getObjCImplementationDecl() const {
  if (!hasClangNode())
    // This *is* the implementation, if it has one.
    return nullptr;

  // ABI-only attributes don't have an `@implementation`, so query the API
  // counterpart and map the results back to ABI decls.
  auto abiRole = ABIRoleInfo(this);
  if (!abiRole.providesAPI() && abiRole.getCounterpart()) {
    auto implDecl = abiRole.getCounterpart()->getObjCImplementationDecl();
    return ABIRoleInfo(implDecl).getCounterpart();
  }

  ObjCInterfaceAndImplementationRequest req{const_cast<Decl *>(this)};
  auto result = evaluateOrDefault(getASTContext().evaluator, req, {});
  return result.implementationDecl;
}

llvm::TinyPtrVector<Decl *>
ClangCategoryLookupRequest::evaluate(Evaluator &evaluator,
                                     ClangCategoryLookupDescriptor desc) const {
  const ClassDecl *CD = desc.classDecl;
  Identifier categoryName = desc.categoryName;

  auto clangClass =
      dyn_cast_or_null<clang::ObjCInterfaceDecl>(CD->getClangDecl());
  if (!clangClass)
    return {};

  auto importCategory = [&](const clang::ObjCCategoryDecl *clangCat) -> Decl * {
    return CD->getASTContext().getClangModuleLoader()
                  ->importDeclDirectly(clangCat);
  };

  if (categoryName.empty()) {
    // No category name, so we want the decl for the `@interface` in
    // `clangClass`, as well as any class extensions.
    llvm::TinyPtrVector<Decl *> results;
    results.push_back(const_cast<ClassDecl *>(CD));

    auto importer =
       static_cast<ClangImporter *>(CD->getASTContext().getClangModuleLoader());
    ClangImporter::Implementation &impl = importer->Impl;

    for (auto clangExt : clangClass->known_extensions()) {
      if (impl.getClangSema().isVisible(clangExt))
        results.push_back(importCategory(clangExt));
    }

    return results;
  }

  auto ident = &clangClass->getASTContext().Idents.get(categoryName.str());
  auto clangCategory = clangClass->FindCategoryDeclaration(ident);
  if (!clangCategory)
    return {};

  return { importCategory(clangCategory) };
}

llvm::TinyPtrVector<Decl *>
ClassDecl::getImportedObjCCategory(Identifier name) const {
  ClangCategoryLookupDescriptor desc{this, name};
  return evaluateOrDefault(getASTContext().evaluator,
                           ClangCategoryLookupRequest(desc),
                           {});
}

void swift::simple_display(llvm::raw_ostream &out,
                           const ClangCategoryLookupDescriptor &desc) {
  out << "Looking up @interface for ";
  if (!desc.categoryName.empty()) {
    out << "category ";
    simple_display(out, desc.categoryName);
  }
  else {
    out << "main body";
  }
  out << " of ";
  simple_display(out, desc.classDecl);
}

SourceLoc
swift::extractNearestSourceLoc(const ClangCategoryLookupDescriptor &desc) {
  return extractNearestSourceLoc(desc.classDecl);
}

TinyPtrVector<ValueDecl *>
ClangImporter::Implementation::loadNamedMembers(
    const IterableDeclContext *IDC, DeclBaseName N, uint64_t extra) {
  auto *D = IDC->getDecl();
  auto *DC = D->getInnermostDeclContext();
  auto *CD = D->getClangDecl();
  auto *CDC = cast_or_null<clang::DeclContext>(CD);

  auto *nominal = DC->getSelfNominalTypeDecl();
  auto effectiveClangContext = getEffectiveClangContext(nominal);

  // There are 3 cases:
  //
  //  - The decl is from a bridging header, CMO is Some(nullptr)
  //    which denotes the __ObjC Swift module and its associated
  //    BridgingHeaderLookupTable.
  //
  //  - The decl is from a clang module, CMO is Some(M) for non-null
  //    M and we can use the table for that module.
  //
  //  - The decl is a forward declaration, CMO is None, which should
  //    never be the case if we got here (someone is asking for members).
  //
  // findLookupTable, below, handles the first two cases; we assert on the
  // third.

  std::optional<clang::Module *> CMO;
  if (CD)
    CMO = getClangSubmoduleForDecl(CD);
  else {
    // IDC is an extension containing globals imported as members, so it doesn't
    // have a clang node but the submodule pointer has been stashed in `extra`.
    CMO = reinterpret_cast<clang::Module *>(static_cast<uintptr_t>(extra));
  }
  assert(CMO && "loadNamedMembers on a forward-declared Decl");

  auto table = findLookupTable(*CMO);
  assert(table && "clang module without lookup table");

  assert(!isa_and_nonnull<clang::NamespaceDecl>(CD)
            && "Namespace members should be loaded via a request.");
  assert(!CD || isa<clang::ObjCContainerDecl>(CD));

  // Force the members of the entire inheritance hierarchy to be loaded and
  // deserialized before loading the named member of a class. This warms up
  // ClangImporter::Implementation::MembersForNominal, used for computing
  // property overrides.
  //
  // FIXME: If getOverriddenDecl() kicked off a request for imported decls,
  // we could postpone this until overrides are actually requested.
  if (auto *classDecl = dyn_cast<ClassDecl>(D))
    if (auto *superclassDecl = classDecl->getSuperclassDecl())
      (void) const_cast<ClassDecl *>(superclassDecl)->lookupDirect(N);

  // TODO: update this to use the requestified lookup.
  TinyPtrVector<ValueDecl *> Members;

  // Lookup actual, factual clang-side members of the context. No need to do
  // this if we're handling an import-as-member extension.
  if (CD) {
    for (auto entry : table->lookup(SerializedSwiftName(N),
                                    effectiveClangContext)) {
      if (!isa<clang::NamedDecl *>(entry))
        continue;
      auto member = cast<clang::NamedDecl *>(entry);
      if (!isVisibleClangEntry(member)) continue;

      // Skip Decls from different clang::DeclContexts
      if (member->getDeclContext() != CDC) continue;

      SmallVector<Decl*, 4> tmp;
      insertMembersAndAlternates(member, tmp, DC);
      for (auto *TD : tmp) {
        if (auto *V = dyn_cast<ValueDecl>(TD)) {
          // Skip ValueDecls if they import under different names.
          if (V->getBaseName() == N) {
            Members.push_back(V);
          }
        }

        // If the property's accessors have alternate decls, we might have
        // to import those too.
        if (auto *ASD = dyn_cast<AbstractStorageDecl>(TD)) {
          for (auto *AD : ASD->getAllAccessors()) {
            for (auto *D : getAlternateDecls(AD)) {
              if (D->getBaseName() == N)
                Members.push_back(D);
            }
          }
        }
      }
    }
  }

  for (auto entry : table->lookupGlobalsAsMembers(SerializedSwiftName(N),
                                                  effectiveClangContext)) {
    if (!isa<clang::NamedDecl *>(entry))
      continue;
    auto member = cast<clang::NamedDecl *>(entry);
    if (!isVisibleClangEntry(member)) continue;

    // Skip Decls from different clang::DeclContexts. We don't do this for
    // import-as-member extensions because we don't know what decl context to
    // expect; for instance, an enum constant is inside the enum decl, not in
    // the translation unit.
    if (CDC && member->getDeclContext() != CDC) continue;

    SmallVector<Decl*, 4> tmp;
    insertMembersAndAlternates(member, tmp, DC);
    for (auto *TD : tmp) {
      if (auto *V = dyn_cast<ValueDecl>(TD)) {
        // Skip ValueDecls if they import under different names.
        if (V->getBaseName() == N) {
          Members.push_back(V);
        }
      }
    }
  }

  if (CD && N.isConstructor()) {
    if (auto *classDecl = dyn_cast<ClassDecl>(D)) {
      SmallVector<Decl *, 4> ctors;
      importInheritedConstructors(cast<clang::ObjCInterfaceDecl>(CD),
                                  classDecl, ctors);
      for (auto ctor : ctors)
        Members.push_back(cast<ValueDecl>(ctor));
    }
  }

  if (CD && !isa<ProtocolDecl>(D)) {
    if (auto *OCD = dyn_cast<clang::ObjCContainerDecl>(CD)) {
      SmallVector<Decl *, 1> newMembers;
      importMirroredProtocolMembers(OCD, DC, N, newMembers);
      for (auto member : newMembers)
          Members.push_back(cast<ValueDecl>(member));
    }
  }

  return Members;
}

EffectiveClangContext ClangImporter::Implementation::getEffectiveClangContext(
    const NominalTypeDecl *nominal) {
  // If we have a Clang declaration, look at it to determine the
  // effective Clang context.
  if (auto constClangDecl = nominal->getClangDecl()) {
    auto clangDecl = const_cast<clang::Decl *>(constClangDecl);
    if (auto dc = dyn_cast<clang::DeclContext>(clangDecl))
      return EffectiveClangContext(dc);
    if (auto typedefName = dyn_cast<clang::TypedefNameDecl>(clangDecl))
      return EffectiveClangContext(typedefName);

    return EffectiveClangContext();
  }

  // If it's an @objc entity, go look for it.
  // Note that we're stepping lightly here to avoid computing isObjC()
  // too early.
  if (isa<ClassDecl>(nominal) &&
      (nominal->getAttrs().hasAttribute<ObjCAttr>() ||
       (!nominal->getParentSourceFile() && nominal->isObjC()))) {
    // Map the name. If we can't represent the Swift name in Clang.
    Identifier name = nominal->getName();
    if (auto objcAttr = nominal->getAttrs().getAttribute<ObjCAttr>()) {
      if (auto objcName = objcAttr->getName()) {
        if (objcName->getNumArgs() == 0) {
          // This is an error if not 0, but it should be caught later.
          name = objcName->getSimpleName();
        }
      }
    }
    auto clangName = exportName(name);
    if (!clangName)
      return EffectiveClangContext();

    // Perform name lookup into the global scope.
    auto &sema = Instance->getSema();
    clang::LookupResult lookupResult(sema, clangName,
                                     clang::SourceLocation(),
                                     clang::Sema::LookupOrdinaryName);
    if (sema.LookupName(lookupResult, /*Scope=*/nullptr)) {
      // FIXME: Filter based on access path? C++ access control?
      for (auto clangDecl : lookupResult) {
        if (auto objcClass = dyn_cast<clang::ObjCInterfaceDecl>(clangDecl))
          return EffectiveClangContext(objcClass);

        /// FIXME: Other type declarations should also be okay?
      }
    }

    // For source compatibility reasons, fall back to the Swift name.
    //
    // This is how people worked around not being able to import-as-member onto
    // Swift types by their ObjC name before the above code to handle ObjCAttr
    // was added.
    if (name != nominal->getName())
      clangName = exportName(nominal->getName());

    lookupResult.clear();
    lookupResult.setLookupName(clangName);
    // FIXME: This loop is duplicated from above, but doesn't obviously factor
    // out in a nice way.
    if (sema.LookupName(lookupResult, /*Scope=*/nullptr)) {
      // FIXME: Filter based on access path? C++ access control?
      for (auto clangDecl : lookupResult) {
        if (auto objcClass = dyn_cast<clang::ObjCInterfaceDecl>(clangDecl))
          return EffectiveClangContext(objcClass);

        /// FIXME: Other type declarations should also be okay?
      }
    }
  }

  return EffectiveClangContext();
}

void ClangImporter::dumpSwiftLookupTables() const {
  Impl.dumpSwiftLookupTables();
}

void ClangImporter::Implementation::dumpSwiftLookupTables() {
  // Sort the module names so we can print in a deterministic order.
  SmallVector<StringRef, 4> moduleNames;
  for (const auto &lookupTable : LookupTables) {
    moduleNames.push_back(lookupTable.first);
  }
  array_pod_sort(moduleNames.begin(), moduleNames.end());

  // Print out the lookup tables for the various modules.
  for (auto moduleName : moduleNames) {
    llvm::errs() << "<<" << moduleName << " lookup table>>\n";
    auto &lookupTable = LookupTables[moduleName];
    lookupTable->deserializeAll();
    lookupTable->dump(llvm::errs());
  }

  llvm::errs() << "<<Bridging header lookup table>>\n";
  BridgingHeaderLookupTable->dump(llvm::errs());
}

DeclName ClangImporter::
importName(const clang::NamedDecl *D,
           clang::DeclarationName preferredName) {
  return Impl.importFullName(D, Impl.CurrentVersion, preferredName).
    getDeclName();
}

std::optional<Type>
ClangImporter::importFunctionReturnType(const clang::FunctionDecl *clangDecl,
                                        DeclContext *dc) {
  bool isInSystemModule =
      cast<ClangModuleUnit>(dc->getModuleScopeContext())->isSystemModule();
  bool allowNSUIntegerAsInt =
      Impl.shouldAllowNSUIntegerAsInt(isInSystemModule, clangDecl);
  if (auto imported =
          Impl.importFunctionReturnType(dc, clangDecl, allowNSUIntegerAsInt)
              .getType())
    return imported;
  return {};
}

Type ClangImporter::importVarDeclType(
    const clang::VarDecl *decl, VarDecl *swiftDecl, DeclContext *dc) {
  if (decl->getTemplateInstantiationPattern())
    Impl.getClangSema().InstantiateVariableDefinition(
        decl->getLocation(),
        const_cast<clang::VarDecl *>(decl));

  // If the declaration is const, consider it audited.
  // We can assume that loading a const global variable doesn't
  // involve an ownership transfer.
  bool isAudited = decl->getType().isConstQualified();

  auto declType = decl->getType();

  // Special case: NS Notifications
  if (isNSNotificationGlobal(decl))
    if (auto newtypeDecl = findSwiftNewtype(decl, Impl.getClangSema(),
                                            Impl.CurrentVersion))
      declType = Impl.getClangASTContext().getTypedefType(newtypeDecl);

  bool isInSystemModule =
      cast<ClangModuleUnit>(dc->getModuleScopeContext())->isSystemModule();

  // Note that we deliberately don't bridge most globals because we want to
  // preserve pointer identity.
  auto importedType =
      Impl.importType(declType,
                      (isAudited ? ImportTypeKind::AuditedVariable
                                 : ImportTypeKind::Variable),
                      ImportDiagnosticAdder(Impl, decl, decl->getLocation()),
                      isInSystemModule, Bridgeability::None,
                      getImportTypeAttrs(decl));

  if (!importedType)
    return ErrorType::get(Impl.SwiftContext);

  if (importedType.isImplicitlyUnwrapped())
    swiftDecl->setImplicitlyUnwrappedOptional(true);

  return importedType.getType();
}

bool ClangImporter::isInOverlayModuleForImportedModule(
                                               const DeclContext *overlayDC,
                                               const DeclContext *importedDC) {
  overlayDC = overlayDC->getModuleScopeContext();
  importedDC = importedDC->getModuleScopeContext();

  auto importedClangModuleUnit = dyn_cast<ClangModuleUnit>(importedDC);
  if (!importedClangModuleUnit || !importedClangModuleUnit->getClangModule())
    return false;

  auto overlayModule = overlayDC->getParentModule();
  if (overlayModule == importedClangModuleUnit->getOverlayModule())
    return true;

  // Is this a private module that's re-exported to the public (overlay) name?
  auto clangModule =
  importedClangModuleUnit->getClangModule()->getTopLevelModule();
  return !clangModule->ExportAsModule.empty() &&
    clangModule->ExportAsModule == overlayModule->getName().str();
}

/// Extract the specified-or-defaulted -module-cache-path that winds up in
/// the clang importer, for reuse as the .swiftmodule cache path when
/// building a ModuleInterfaceLoader.
std::string
swift::getModuleCachePathFromClang(const clang::CompilerInstance &Clang) {
  if (!Clang.hasPreprocessor())
    return "";
  std::string SpecificModuleCachePath =
      Clang.getPreprocessor().getHeaderSearchInfo().getModuleCachePath().str();

  // The returned-from-clang module cache path includes a suffix directory
  // that is specific to the clang version and invocation; we want the
  // directory above that.
  return llvm::sys::path::parent_path(SpecificModuleCachePath).str();
}

clang::FunctionDecl *ClangImporter::instantiateCXXFunctionTemplate(
    ASTContext &ctx, clang::FunctionTemplateDecl *func, SubstitutionMap subst) {
  SmallVector<clang::TemplateArgument, 4> templateSubst;
  std::unique_ptr<TemplateInstantiationError> error =
      ctx.getClangTemplateArguments(func->getTemplateParameters(),
                                    subst.getReplacementTypes(), templateSubst);

  auto getFuncName = [&]() -> std::string {
    std::string funcName;
    llvm::raw_string_ostream funcNameStream(funcName);
    func->printQualifiedName(funcNameStream);
    return funcName;
  };

  if (error) {
    std::string failedTypesStr;
    llvm::raw_string_ostream failedTypesStrStream(failedTypesStr);
    llvm::interleaveComma(error->failedTypes, failedTypesStrStream);

    // TODO: Use the location of the apply here.
    // TODO: This error message should not reference implementation details.
    // See: https://github.com/apple/swift/pull/33053#discussion_r477003350
    Impl.diagnose(HeaderLoc(func->getBeginLoc()),
                  diag::unable_to_convert_generic_swift_types, getFuncName(),
                  failedTypesStr);
    return nullptr;
  }

  // Instantiate a specialization of this template using the substitution map.
  auto *templateArgList = clang::TemplateArgumentList::CreateCopy(
      func->getASTContext(), templateSubst);
  auto &sema = getClangInstance().getSema();
  auto *spec = sema.InstantiateFunctionDeclaration(func, templateArgList,
                                                   clang::SourceLocation());
  if (!spec) {
    std::string templateParams;
    llvm::raw_string_ostream templateParamsStream(templateParams);
    llvm::interleaveComma(templateArgList->asArray(), templateParamsStream,
                          [&](const clang::TemplateArgument &arg) {
                            arg.print(func->getASTContext().getPrintingPolicy(),
                                      templateParamsStream,
                                      /*IncludeType*/ true);
                          });
    Impl.diagnose(HeaderLoc(func->getBeginLoc()),
                  diag::unable_to_substitute_cxx_function_template,
                  getFuncName(), templateParams);
    return nullptr;
  }
  sema.InstantiateFunctionDefinition(clang::SourceLocation(), spec);
  return spec;
}

StructDecl *
ClangImporter::instantiateCXXClassTemplate(
    clang::ClassTemplateDecl *decl,
    ArrayRef<clang::TemplateArgument> arguments) {
  void *InsertPos = nullptr;
  auto *ctsd = decl->findSpecialization(arguments, InsertPos);
  if (!ctsd) {
    ctsd = clang::ClassTemplateSpecializationDecl::Create(
        decl->getASTContext(), decl->getTemplatedDecl()->getTagKind(),
        decl->getDeclContext(), decl->getTemplatedDecl()->getBeginLoc(),
        decl->getLocation(), decl, arguments, /*StrictPackMatch*/ false,
        nullptr);
    decl->AddSpecialization(ctsd, InsertPos);
  }

  auto CanonType = decl->getASTContext().getTypeDeclType(ctsd);
  assert(isa<clang::RecordType>(CanonType) &&
          "type of non-dependent specialization is not a RecordType");

  return dyn_cast_or_null<StructDecl>(
      Impl.importDecl(ctsd, Impl.CurrentVersion));
}

// On Windows and 32-bit platforms we need to force "Int" to actually be
// re-imported as "Int." This is needed because otherwise, we cannot round-trip
// "Int" and "UInt". For example, on Windows, "Int" will be imported into C++ as
// "long long" and then back into Swift as "Int64" not "Int."
static ValueDecl *rewriteIntegerTypes(SubstitutionMap subst, ValueDecl *oldDecl,
                                      AbstractFunctionDecl *newDecl) {
  auto originalFnSubst = cast<AbstractFunctionDecl>(oldDecl)
                             ->getInterfaceType()
                             ->getAs<GenericFunctionType>()
                             ->substGenericArgs(subst);
  // The constructor type is a function type as follows:
  //   (CType.Type) -> (Generic) -> CType
  // And a method's function type is as follows:
  //   (inout CType) -> (Generic) -> Void
  // In either case, we only want the result of that function type because that
  // is the function type with the generic params that need to be substituted:
  //   (Generic) -> CType
  if (isa<ConstructorDecl>(oldDecl) || oldDecl->isInstanceMember() ||
      oldDecl->isStatic())
    originalFnSubst = cast<FunctionType>(originalFnSubst->getResult().getPointer());

  SmallVector<ParamDecl *, 4> fixedParameters;
  unsigned parameterIndex = 0;
  for (auto *newFnParam : *newDecl->getParameters()) {
    // If the user substituted this param with an (U)Int, use (U)Int.
    auto substParamType =
        originalFnSubst->getParams()[parameterIndex].getParameterType();
    if (substParamType->isEqual(newDecl->getASTContext().getIntType()) ||
        substParamType->isEqual(newDecl->getASTContext().getUIntType())) {
      auto intParam =
          ParamDecl::cloneWithoutType(newDecl->getASTContext(), newFnParam);
      intParam->setInterfaceType(substParamType);
      fixedParameters.push_back(intParam);
    } else {
      fixedParameters.push_back(newFnParam);
    }
    parameterIndex++;
  }

  auto fixedParams =
      ParameterList::create(newDecl->getASTContext(), fixedParameters);
  newDecl->setParameters(fixedParams);

  // Now fix the result type:
  if (originalFnSubst->getResult()->isEqual(
          newDecl->getASTContext().getIntType()) ||
      originalFnSubst->getResult()->isEqual(
          newDecl->getASTContext().getUIntType())) {
    // Constructors don't have a result.
    if (auto func = dyn_cast<FuncDecl>(newDecl)) {
      // We have to rebuild the whole function.
      auto newFnDecl = FuncDecl::createImported(
          func->getASTContext(), func->getNameLoc(),
          func->getName(), func->getNameLoc(),
          func->hasAsync(), func->hasThrows(),
          func->getThrownInterfaceType(),
          fixedParams, originalFnSubst->getResult(),
          /*genericParams=*/nullptr, func->getDeclContext(), newDecl->getClangDecl());
      if (func->isStatic()) newFnDecl->setStatic();
      if (func->isImportAsStaticMember()) newFnDecl->setImportAsStaticMember();
      if (func->getImportAsMemberStatus().isInstance()) {
        newFnDecl->setSelfAccessKind(func->getSelfAccessKind());
        newFnDecl->setSelfIndex(func->getSelfIndex());
      }

      return newFnDecl;
    }
  }

  return newDecl;
}

static Argument createSelfArg(FuncDecl *fnDecl) {
  ASTContext &ctx = fnDecl->getASTContext();

  auto selfDecl = fnDecl->getImplicitSelfDecl();
  auto selfRefExpr = new (ctx) DeclRefExpr(selfDecl, DeclNameLoc(),
                                           /*implicit*/ true);

  if (!fnDecl->isMutating()) {
    selfRefExpr->setType(selfDecl->getInterfaceType());
    return Argument::unlabeled(selfRefExpr);
  }
  selfRefExpr->setType(LValueType::get(selfDecl->getInterfaceType()));
  return Argument::implicitInOut(ctx, selfRefExpr);
}

// Synthesize a thunk body for the function created in
// "addThunkForDependentTypes". This will just cast all params and forward them
// along to the specialized function. It will also cast the result before
// returning it.
static std::pair<BraceStmt *, bool>
synthesizeDependentTypeThunkParamForwarding(AbstractFunctionDecl *afd, void *context) {
  ASTContext &ctx = afd->getASTContext();

  auto thunkDecl = cast<FuncDecl>(afd);
  auto specializedFuncDecl = static_cast<FuncDecl *>(context);

  SmallVector<Argument, 8> forwardingParams;
  unsigned paramIndex = 0;
  for (auto param : *thunkDecl->getParameters()) {
    if (isa<MetatypeType>(param->getInterfaceType().getPointer())) {
      paramIndex++;
      continue;
    }
    auto paramTy = param->getTypeInContext();
    auto isInOut = param->isInOut();
    auto specParamTy =
        specializedFuncDecl->getParameters()->get(paramIndex)
          ->getTypeInContext();

    Expr *paramRefExpr = new (ctx) DeclRefExpr(param, DeclNameLoc(),
                                               /*Implicit=*/true);
    paramRefExpr->setType(isInOut ? LValueType::get(paramTy) : paramTy);

    Argument arg = [&]() {
      if (isInOut) {
        assert(specParamTy->isEqual(paramTy));
        return Argument::implicitInOut(ctx, paramRefExpr);
      }
      Expr *argExpr = nullptr;
      if (specParamTy->isEqual(paramTy)) {
        argExpr = paramRefExpr;
      } else {
        argExpr = ForcedCheckedCastExpr::createImplicit(ctx, paramRefExpr,
                                                        specParamTy);
      }
      return Argument::unlabeled(argExpr);
    }();
    forwardingParams.push_back(arg);
    paramIndex++;
  }

  Expr *specializedFuncDeclRef = new (ctx) DeclRefExpr(ConcreteDeclRef(specializedFuncDecl),
                                                       DeclNameLoc(), true);
  specializedFuncDeclRef->setType(specializedFuncDecl->getInterfaceType());

  if (specializedFuncDecl->isInstanceMember()) {
    auto selfArg = createSelfArg(thunkDecl);
    auto *memberCall = DotSyntaxCallExpr::create(ctx, specializedFuncDeclRef,
                                                 SourceLoc(), selfArg);
    memberCall->setThrows(nullptr);
    auto resultType = specializedFuncDecl->getInterfaceType()->getAs<FunctionType>()->getResult();
    specializedFuncDeclRef = memberCall;
    specializedFuncDeclRef->setType(resultType);
  } else if (specializedFuncDecl->isStatic()) {
    auto resultType = specializedFuncDecl->getInterfaceType()->getAs<FunctionType>()->getResult();
    auto selfType = cast<NominalTypeDecl>(thunkDecl->getDeclContext()->getAsDecl())->getDeclaredInterfaceType();
    auto selfTypeExpr = TypeExpr::createImplicit(selfType, ctx);
    auto *memberCall =
        DotSyntaxCallExpr::create(ctx, specializedFuncDeclRef, SourceLoc(),
                                  Argument::unlabeled(selfTypeExpr));
    memberCall->setThrows(nullptr);
    specializedFuncDeclRef = memberCall;
    specializedFuncDeclRef->setType(resultType);
  }

  auto argList = ArgumentList::createImplicit(ctx, forwardingParams);
  auto *specializedFuncCallExpr = CallExpr::createImplicit(ctx, specializedFuncDeclRef, argList);
  specializedFuncCallExpr->setType(specializedFuncDecl->getResultInterfaceType());
  specializedFuncCallExpr->setThrows(nullptr);

  Expr *resultExpr = nullptr;
  if (specializedFuncCallExpr->getType()->isEqual(
        thunkDecl->getResultInterfaceType())) {
    resultExpr = specializedFuncCallExpr;
  } else {
    resultExpr = ForcedCheckedCastExpr::createImplicit(
        ctx, specializedFuncCallExpr, thunkDecl->getResultInterfaceType());
  }

  auto *returnStmt = ReturnStmt::createImplicit(ctx, resultExpr);
  auto body = BraceStmt::create(ctx, SourceLoc(), {returnStmt}, SourceLoc(),
                                /*implicit=*/true);
  return {body, /*isTypeChecked=*/true};
}

// Create a thunk to map functions with dependent types to their specialized
// version. For example, create a thunk with type (Any) -> Any to wrap a
// specialized function template with type (Dependent<T>) -> Dependent<T>.
static ValueDecl *addThunkForDependentTypes(FuncDecl *oldDecl,
                                            FuncDecl *newDecl) {
  bool updatedAnyParams = false;

  SmallVector<ParamDecl *, 4> fixedParameters;
  unsigned parameterIndex = 0;
  for (auto *newFnParam : *newDecl->getParameters()) {
    // If the un-specialized function had a parameter with type "Any" preserve
    // that parameter. Otherwise, use the new function parameter.
    auto oldParamType = oldDecl->getParameters()->get(parameterIndex)->getInterfaceType();
    if (oldParamType->isEqual(newDecl->getASTContext().getAnyExistentialType())) {
      updatedAnyParams = true;
      auto newParam =
          ParamDecl::cloneWithoutType(newDecl->getASTContext(), newFnParam);
      newParam->setInterfaceType(oldParamType);
      fixedParameters.push_back(newParam);
    } else {
      fixedParameters.push_back(newFnParam);
    }
    parameterIndex++;
  }

  // If we don't need this thunk, bail out.
  if (!updatedAnyParams &&
      !oldDecl->getResultInterfaceType()->isEqual(
          oldDecl->getASTContext().getAnyExistentialType()))
    return newDecl;

  auto fixedParams =
      ParameterList::create(newDecl->getASTContext(), fixedParameters);

  Type fixedResultType;
  if (oldDecl->getResultInterfaceType()->isEqual(
          oldDecl->getASTContext().getAnyExistentialType()))
    fixedResultType = oldDecl->getASTContext().getAnyExistentialType();
  else
    fixedResultType = newDecl->getResultInterfaceType();

  // We have to rebuild the whole function.
  auto newFnDecl = FuncDecl::createImplicit(
      newDecl->getASTContext(), newDecl->getStaticSpelling(),
      newDecl->getName(), newDecl->getNameLoc(), newDecl->hasAsync(),
      newDecl->hasThrows(), newDecl->getThrownInterfaceType(),
      /*genericParams=*/nullptr, fixedParams,
      fixedResultType, newDecl->getDeclContext());
  newFnDecl->copyFormalAccessFrom(newDecl);
  newFnDecl->setBodySynthesizer(synthesizeDependentTypeThunkParamForwarding, newDecl);
  newFnDecl->setSelfAccessKind(newDecl->getSelfAccessKind());
  if (newDecl->isStatic()) newFnDecl->setStatic();
  newFnDecl->getAttrs().add(
      new (newDecl->getASTContext()) TransparentAttr(/*IsImplicit=*/true));
  return newFnDecl;
}

// Synthesizes the body of a thunk that takes extra metatype arguments and
// skips over them to forward them along to the FuncDecl contained by context.
// This is used when importing a C++ templated function where the template params
// are not used in the function signature. We supply the type params as explicit
// metatype arguments to aid in typechecking, but they shouldn't be forwarded to
// the corresponding C++ function.
static std::pair<BraceStmt *, bool>
synthesizeForwardingThunkBody(AbstractFunctionDecl *afd, void *context) {
  ASTContext &ctx = afd->getASTContext();

  auto thunkDecl = cast<FuncDecl>(afd);
  auto specializedFuncDecl = static_cast<FuncDecl *>(context);

  SmallVector<Argument, 8> forwardingParams;
  for (auto param : *thunkDecl->getParameters()) {
    if (isa<MetatypeType>(param->getInterfaceType().getPointer())) {
      continue;
    }
    auto paramTy = param->getTypeInContext();
    auto isInOut = param->isInOut();

    Expr *paramRefExpr = new (ctx) DeclRefExpr(param, DeclNameLoc(),
                                               /*Implicit=*/true);
    paramRefExpr->setType(isInOut ? LValueType::get(paramTy) : paramTy);

    auto arg = isInOut ? Argument::implicitInOut(ctx, paramRefExpr)
                       : Argument::unlabeled(paramRefExpr);
    forwardingParams.push_back(arg);
  }

  Expr *specializedFuncDeclRef = new (ctx) DeclRefExpr(ConcreteDeclRef(specializedFuncDecl),
                                                       DeclNameLoc(), true);
  specializedFuncDeclRef->setType(specializedFuncDecl->getInterfaceType());

  if (specializedFuncDecl->isInstanceMember()) {
    auto selfArg = createSelfArg(thunkDecl);
    auto *memberCall = DotSyntaxCallExpr::create(ctx, specializedFuncDeclRef,
                                                 SourceLoc(), selfArg);
    memberCall->setThrows(nullptr);
    auto resultType = specializedFuncDecl->getInterfaceType()->getAs<FunctionType>()->getResult();
    specializedFuncDeclRef = memberCall;
    specializedFuncDeclRef->setType(resultType);
  } else if (specializedFuncDecl->isStatic()) {
    auto resultType = specializedFuncDecl->getInterfaceType()->getAs<FunctionType>()->getResult();
    auto selfType = cast<NominalTypeDecl>(thunkDecl->getDeclContext()->getAsDecl())->getDeclaredInterfaceType();
    auto selfTypeExpr = TypeExpr::createImplicit(selfType, ctx);
    auto *memberCall =
        DotSyntaxCallExpr::create(ctx, specializedFuncDeclRef, SourceLoc(),
                                  Argument::unlabeled(selfTypeExpr));
    memberCall->setThrows(nullptr);
    specializedFuncDeclRef = memberCall;
    specializedFuncDeclRef->setType(resultType);
  }

  auto argList = ArgumentList::createImplicit(ctx, forwardingParams);
  auto *specializedFuncCallExpr = CallExpr::createImplicit(ctx, specializedFuncDeclRef, argList);
  specializedFuncCallExpr->setType(thunkDecl->getResultInterfaceType());
  specializedFuncCallExpr->setThrows(nullptr);

  auto *returnStmt = ReturnStmt::createImplicit(ctx, specializedFuncCallExpr);

  auto body = BraceStmt::create(ctx, SourceLoc(), {returnStmt}, SourceLoc(),
                                /*implicit=*/true);
  return {body, /*isTypeChecked=*/true};
}

static ValueDecl *generateThunkForExtraMetatypes(SubstitutionMap subst,
                                                 FuncDecl *oldDecl,
                                                 FuncDecl *newDecl) {
  // We added additional metatype parameters to aid template
  // specialization, which are no longer now that we've specialized
  // this function. Create a thunk that only forwards the original
  // parameters along to the clang function.
  SmallVector<ParamDecl *, 4> newParams;

  for (auto param : *newDecl->getParameters()) {
    auto *newParamDecl = ParamDecl::clone(newDecl->getASTContext(), param);
    newParams.push_back(newParamDecl);
  }

  auto originalFnSubst = cast<AbstractFunctionDecl>(oldDecl)
                             ->getInterfaceType()
                             ->getAs<GenericFunctionType>()
                             ->substGenericArgs(subst);
  // The constructor type is a function type as follows:
  //   (CType.Type) -> (Generic) -> CType
  // And a method's function type is as follows:
  //   (inout CType) -> (Generic) -> Void
  // In either case, we only want the result of that function type because that
  // is the function type with the generic params that need to be substituted:
  //   (Generic) -> CType
  if (isa<ConstructorDecl>(oldDecl) || oldDecl->isInstanceMember() ||
      oldDecl->isStatic())
    originalFnSubst = cast<FunctionType>(originalFnSubst->getResult().getPointer());

  for (auto paramTy : originalFnSubst->getParams()) {
    if (!paramTy.getPlainType()->is<MetatypeType>())
      continue;

    auto dc = newDecl->getDeclContext();
    auto paramVarDecl =
        new (newDecl->getASTContext()) ParamDecl(
            SourceLoc(), SourceLoc(), Identifier(), SourceLoc(),
            newDecl->getASTContext().getIdentifier("_"), dc);
    paramVarDecl->setInterfaceType(paramTy.getPlainType());
    paramVarDecl->setSpecifier(ParamSpecifier::Default);
    newParams.push_back(paramVarDecl);
  }

  auto *newParamList =
      ParameterList::create(newDecl->getASTContext(), SourceLoc(), newParams, SourceLoc());

  auto thunk = FuncDecl::createImplicit(
      newDecl->getASTContext(), newDecl->getStaticSpelling(), oldDecl->getName(),
      newDecl->getNameLoc(), newDecl->hasAsync(), newDecl->hasThrows(),
      newDecl->getThrownInterfaceType(),
      /*genericParams=*/nullptr, newParamList,
      newDecl->getResultInterfaceType(), newDecl->getDeclContext());
  thunk->copyFormalAccessFrom(newDecl);
  thunk->setBodySynthesizer(synthesizeForwardingThunkBody, newDecl);
  thunk->setSelfAccessKind(newDecl->getSelfAccessKind());
  if (newDecl->isStatic()) thunk->setStatic();
  thunk->getAttrs().add(
      new (newDecl->getASTContext()) TransparentAttr(/*IsImplicit=*/true));

  return thunk;
}

ConcreteDeclRef
ClangImporter::getCXXFunctionTemplateSpecialization(SubstitutionMap subst,
                                                    ValueDecl *decl) {
  PrettyStackTraceDeclAndSubst trace("specializing", subst, decl);

  assert(isa<clang::FunctionTemplateDecl>(decl->getClangDecl()) &&
         "This API should only be used with function templates.");

  auto *newFn =
      decl->getASTContext()
          .getClangModuleLoader()
          ->instantiateCXXFunctionTemplate(
              decl->getASTContext(),
              const_cast<clang::FunctionTemplateDecl *>(
                  cast<clang::FunctionTemplateDecl>(decl->getClangDecl())),
              subst);
  // We failed to specialize this function template. The compiler is going to
  // exit soon. Return something valid in the meantime.
  if (!newFn)
    return ConcreteDeclRef(decl);

  auto [fnIt, inserted] =
      Impl.specializedFunctionTemplates.try_emplace(newFn, nullptr);
  if (!inserted)
    return ConcreteDeclRef(fnIt->second);

  auto newDecl = cast_or_null<ValueDecl>(
      decl->getASTContext().getClangModuleLoader()->importDeclDirectly(
          newFn));

  if (auto fn = dyn_cast<AbstractFunctionDecl>(newDecl)) {
    if (!subst.empty()) {
      newDecl = rewriteIntegerTypes(subst, decl, fn);
    }
  }

  if (auto fn = dyn_cast<FuncDecl>(decl)) {
    newDecl = addThunkForDependentTypes(fn, cast<FuncDecl>(newDecl));
  }

  if (auto fn = dyn_cast<FuncDecl>(decl)) {
    if (newFn->getNumParams() != fn->getParameters()->size()) {
      newDecl = generateThunkForExtraMetatypes(subst, fn,
                                               cast<FuncDecl>(newDecl));
    }
  }

  fnIt->getSecond() = newDecl;
  return ConcreteDeclRef(newDecl);
}

FuncDecl *ClangImporter::getCXXSynthesizedOperatorFunc(FuncDecl *decl) {
  // `decl` is not an operator, it is a regular function which has a
  // name that starts with `__operator`. We were asked for a
  // corresponding synthesized Swift operator, so let's retrieve it.

  // The synthesized Swift operator was added as an alternative decl
  // for `func`.
  auto alternateDecls = Impl.getAlternateDecls(decl);
  // Did we actually synthesize an operator for `func`?
  if (alternateDecls.empty())
    return nullptr;
  // If we did, then we should have only synthesized one.
  assert(alternateDecls.size() == 1 &&
         "expected only the synthesized operator as an alternative");

  auto synthesizedOperator = alternateDecls.front();
  assert(synthesizedOperator->isOperator() &&
         "expected the alternative to be a synthesized operator");
  return cast<FuncDecl>(synthesizedOperator);
}

bool ClangImporter::isSynthesizedAndVisibleFromAllModules(
    const clang::Decl *decl) {
  return Impl.synthesizedAndAlwaysVisibleDecls.contains(decl);
}

bool ClangImporter::isCXXMethodMutating(const clang::CXXMethodDecl *method) {
  if (isa<clang::CXXConstructorDecl>(method) || !method->isConst())
    return true;
  if (isAnnotatedWith(method, "mutating"))
    return true;
  if (method->getParent()->hasMutableFields()) {
    if (isAnnotatedWith(method, "nonmutating"))
      return false;
    // FIXME(rdar://91961524): figure out a way to handle mutable fields
    // without breaking classes from the C++ standard library (e.g.
    // `std::string` which has a mutable member in old libstdc++ version used on
    // CentOS 7)
    return false;
  }
  return false;
}

bool ClangImporter::isUnsafeCXXMethod(const FuncDecl *func) {
  if (!func->hasClangNode())
    return false;
  auto clangDecl = func->getClangNode().getAsDecl();
  if (!clangDecl)
    return false;
  auto cxxMethod = dyn_cast<clang::CXXMethodDecl>(clangDecl);
  if (!cxxMethod)
    return false;
  if (!func->hasName())
    return false;
  auto id = func->getBaseName().userFacingName();
  return id.starts_with("__") && id.ends_with("Unsafe");
}

bool ClangImporter::isAnnotatedWith(const clang::CXXMethodDecl *method,
                                    StringRef attr) {
  return method->hasAttrs() &&
         llvm::any_of(method->getAttrs(), [attr](clang::Attr *a) {
           if (auto swiftAttr = dyn_cast<clang::SwiftAttrAttr>(a)) {
             return swiftAttr->getAttribute() == attr;
           }
           return false;
         });
}

FuncDecl *
ClangImporter::getDefaultArgGenerator(const clang::ParmVarDecl *param) {
  auto it = Impl.defaultArgGenerators.find(param);
  if (it != Impl.defaultArgGenerators.end())
    return it->second;
  return nullptr;
}

FuncDecl *
ClangImporter::getAvailabilityDomainPredicate(const clang::VarDecl *var) {
  auto it = Impl.availabilityDomainPredicates.find(var);
  if (it != Impl.availabilityDomainPredicates.end())
    return it->second;
  return nullptr;
}

SwiftLookupTable *
ClangImporter::findLookupTable(const clang::Module *clangModule) {
  return Impl.findLookupTable(clangModule);
}

/// Determine the effective Clang context for the given Swift nominal type.
EffectiveClangContext
ClangImporter::getEffectiveClangContext(const NominalTypeDecl *nominal) {
  return Impl.getEffectiveClangContext(nominal);
}

Decl *ClangImporter::importDeclDirectly(const clang::NamedDecl *decl) {
  return Impl.importDecl(decl, Impl.CurrentVersion);
}

ValueDecl *ClangImporter::Implementation::importBaseMemberDecl(
    ValueDecl *decl, DeclContext *newContext,
    ClangInheritanceInfo inheritance) {

  // Make sure we don't clone the decl again for this class, as that would
  // result in multiple definitions of the same symbol.
  std::pair<ValueDecl *, DeclContext *> key = {decl, newContext};
  auto known = clonedBaseMembers.find(key);
  if (known == clonedBaseMembers.end()) {
    ValueDecl *cloned = cloneBaseMemberDecl(decl, newContext, inheritance);
    handleAmbiguousSwiftName(cloned);
    known = clonedBaseMembers.insert({key, cloned}).first;
    clonedMembers.insert(std::make_pair(cloned, decl));
  }

  return known->second;
}

ValueDecl *ClangImporter::Implementation::getOriginalForClonedMember(
    const ValueDecl *decl) {
  // If this is a cloned decl, we don't want to reclone it
  // Otherwise, we may end up with multiple copies of the same method
  if (!decl->hasClangNode()) {
    // Skip decls with a clang node as those will never be a clone
    auto result = clonedMembers.find(decl);
    if (result != clonedMembers.end())
      return result->getSecond();
  }

  return nullptr;
}

size_t ClangImporter::Implementation::getImportedBaseMemberDeclArity(
    const ValueDecl *valueDecl) {
  if (auto *func = dyn_cast<FuncDecl>(valueDecl)) {
    if (auto *params = func->getParameters()) {
      return params->size();
    }
  }
  return 0;
}

ValueDecl *
ClangImporter::importBaseMemberDecl(ValueDecl *decl, DeclContext *newContext,
                                    ClangInheritanceInfo inheritance) {
  return Impl.importBaseMemberDecl(decl, newContext, inheritance);
}

ValueDecl *ClangImporter::getOriginalForClonedMember(const ValueDecl *decl) {
  return Impl.getOriginalForClonedMember(decl);
}

void ClangImporter::diagnoseTopLevelValue(const DeclName &name) {
  Impl.diagnoseTopLevelValue(name);
}

void ClangImporter::diagnoseMemberValue(const DeclName &name,
                                        const Type &baseType) {

  // Return early for any type that namelookup::extractDirectlyReferencedNominalTypes
  // does not know how to handle.
  if (!(baseType->getAnyNominal() ||
        baseType->is<ExistentialType>() ||
        baseType->is<UnboundGenericType>() ||
        baseType->is<ArchetypeType>() ||
        baseType->is<ProtocolCompositionType>() ||
        baseType->is<TupleType>()))
    return;

  SmallVector<NominalTypeDecl *, 4> nominalTypesToLookInto;
  namelookup::extractDirectlyReferencedNominalTypes(baseType,
                                                    nominalTypesToLookInto);
  for (auto containerDecl : nominalTypesToLookInto) {
    const clang::Decl *clangContainerDecl = containerDecl->getClangDecl();
    if (isa_and_nonnull<clang::DeclContext>(clangContainerDecl)) {
      Impl.diagnoseMemberValue(name,
                               cast<clang::DeclContext>(clangContainerDecl));
    }

    if (Impl.ImportForwardDeclarations) {
      const clang::Decl *clangContainerDecl = containerDecl->getClangDecl();
      if (const clang::ObjCInterfaceDecl *objCInterfaceDecl =
              llvm::dyn_cast_or_null<clang::ObjCInterfaceDecl>(
                  clangContainerDecl); objCInterfaceDecl && !objCInterfaceDecl->hasDefinition()) {
        // Emit a diagnostic about how the base type represents a forward
        // declared ObjC interface and is in all likelihood missing members.
        // We only attach this diagnostic in diagnoseMemberValue rather than
        // in SwiftDeclConverter because it is only relevant when the user
        // tries to access an unavailable member.
        Impl.addImportDiagnostic(
            objCInterfaceDecl,
            Diagnostic(
                diag::
                    placeholder_for_forward_declared_interface_member_access_failure,
                objCInterfaceDecl->getName()),
            objCInterfaceDecl->getSourceRange().getBegin());
        // Emit any diagnostics attached to the source Clang node (ie. forward
        // declaration here note)
        Impl.diagnoseTargetDirectly(clangContainerDecl);
      } else if (const clang::ObjCProtocolDecl *objCProtocolDecl =
                     llvm::dyn_cast_or_null<clang::ObjCProtocolDecl>(
                         clangContainerDecl); objCProtocolDecl && !objCProtocolDecl->hasDefinition()) {
        // Same as above but for protocols
        Impl.addImportDiagnostic(
            objCProtocolDecl,
            Diagnostic(
                diag::
                    placeholder_for_forward_declared_protocol_member_access_failure,
                objCProtocolDecl->getName()),
            objCProtocolDecl->getSourceRange().getBegin());
        Impl.diagnoseTargetDirectly(clangContainerDecl);
      }
    }
  }
}

SourceLoc ClangImporter::importSourceLocation(clang::SourceLocation loc) {
  auto &bufferImporter = Impl.getBufferImporterForDiagnostics();
  return bufferImporter.resolveSourceLocation(
      getClangASTContext().getSourceManager(), loc);
}

llvm::Expected<llvm::cas::ObjectRef>
ClangImporter::createEmbeddedBridgingHeaderCacheKey(
    llvm::cas::ObjectStore &CAS, llvm::cas::ObjectRef ChainedPCHIncludeTree) {
  // Create a cache key for looking up embedded bridging header include tree
  // from chained bridging header cache key.
  return CAS.store({ChainedPCHIncludeTree},
                   "ChainedHeaderIncludeTree -> EmbeddedHeaderIncludeTree");
}

bool importer::hasImportAsRefAttr(const clang::RecordDecl *decl) {
  return decl->hasAttrs() && llvm::any_of(decl->getAttrs(), [](auto *attr) {
           if (auto swiftAttr = dyn_cast<clang::SwiftAttrAttr>(attr))
             return swiftAttr->getAttribute() == "import_reference" ||
                    // TODO: Remove this once libSwift hosttools no longer
                    // requires it.
                    swiftAttr->getAttribute() == "import_as_ref";
           return false;
         });
}

static bool hasDiamondInheritanceRefType(const clang::CXXRecordDecl *decl) {
  if (!decl->hasDefinition() || decl->isDependentType())
    return false;

  llvm::DenseSet<const clang::CXXRecordDecl *> seenBases;
  bool hasRefDiamond = false;

  decl->forallBases([&](const clang::CXXRecordDecl *Base) {
    if (hasImportAsRefAttr(Base) && !seenBases.insert(Base).second &&
        !decl->isVirtuallyDerivedFrom(Base))
      hasRefDiamond = true;
    return true;
  });

  return hasRefDiamond;
}

// Returns the given declaration along with all its parent declarations that are
// reference types.
static llvm::SmallVector<const clang::RecordDecl *, 4>
getRefParentDecls(const clang::RecordDecl *decl, ASTContext &ctx,
                  ClangImporter::Implementation *importerImpl) {
  assert(decl && "decl is null inside getRefParentDecls");

  llvm::SmallVector<const clang::RecordDecl *, 4> matchingDecls;

  if (hasImportAsRefAttr(decl))
    matchingDecls.push_back(decl);

  if (const auto *cxxRecordDecl = llvm::dyn_cast<clang::CXXRecordDecl>(decl)) {
    if (!cxxRecordDecl->hasDefinition())
      return matchingDecls;
    if (hasDiamondInheritanceRefType(cxxRecordDecl)) {
      if (importerImpl) {
        if (!importerImpl->DiagnosedCxxRefDecls.count(decl)) {
          HeaderLoc loc(decl->getLocation());
          importerImpl->diagnose(loc, diag::cant_infer_frt_in_cxx_inheritance,
                                 decl);
          importerImpl->DiagnosedCxxRefDecls.insert(decl);
        }
      } else {
        ctx.Diags.diagnose({}, diag::cant_infer_frt_in_cxx_inheritance, decl);
        assert(false && "nullpointer passeed for importerImpl when calling "
                        "getRefParentOrDiag");
      }
      return matchingDecls;
    }
    cxxRecordDecl->forallBases([&](const clang::CXXRecordDecl *baseDecl) {
      if (hasImportAsRefAttr(baseDecl))
        matchingDecls.push_back(baseDecl);
      return true;
    });
  }

  return matchingDecls;
}

llvm::SmallVector<ValueDecl *, 1>
importer::getValueDeclsForName(
    const clang::Decl *decl, ASTContext &ctx, StringRef name) {
  llvm::SmallVector<ValueDecl *, 1> results;
  auto *clangMod = decl->getOwningModule();
  if (clangMod && clangMod->isSubModule())
    clangMod = clangMod->getTopLevelModule();
  if (clangMod) {
    auto parentModule =
        ctx.getClangModuleLoader()->getWrapperForModule(clangMod);
    ctx.lookupInModule(parentModule, name, results);
  } else {
    // There is no Clang module for this declaration, so perform lookup from
    // the main module. This will find declarations from the bridging header.
    namelookup::lookupInModule(
        ctx.MainModule, ctx.getIdentifier(name), results,
        NLKind::UnqualifiedLookup, namelookup::ResolutionKind::Overloadable,
        ctx.MainModule, SourceLoc(), NL_UnqualifiedDefault);

    // Filter out any declarations that didn't come from Clang.
    auto newEnd =
        std::remove_if(results.begin(), results.end(),
                       [&](ValueDecl *decl) { return !decl->getClangDecl(); });
    results.erase(newEnd, results.end());
  }
  return results;
}

static const clang::RecordDecl *
getRefParentOrDiag(const clang::RecordDecl *decl, ASTContext &ctx,
                   ClangImporter::Implementation *importerImpl) {
  auto refParentDecls = getRefParentDecls(decl, ctx, importerImpl);
  if (refParentDecls.empty())
    return nullptr;

  std::set<StringRef> uniqueRetainDecls{}, uniqueReleaseDecls{};
  constexpr StringRef retainPrefix = "retain:";
  constexpr StringRef releasePrefix = "release:";

  for (const auto *refParentDecl : refParentDecls) {
    assert(refParentDecl && "refParentDecl is null inside getRefParentOrDiag");
    for (const auto *attr : refParentDecl->getAttrs()) {
      if (const auto swiftAttr = llvm::dyn_cast<clang::SwiftAttrAttr>(attr)) {
        const auto &attribute = swiftAttr->getAttribute();
        if (attribute.starts_with(retainPrefix))
          uniqueRetainDecls.insert(attribute.drop_front(retainPrefix.size()));
        else if (attribute.starts_with(releasePrefix))
          uniqueReleaseDecls.insert(attribute.drop_front(releasePrefix.size()));
      }
    }
  }

  // Ensure that exactly one unique retain function and one unique release
  // function are found.
  if (uniqueRetainDecls.size() != 1 || uniqueReleaseDecls.size() != 1) {
    if (importerImpl) {
      if (!importerImpl->DiagnosedCxxRefDecls.count(decl)) {
        HeaderLoc loc(decl->getLocation());
        importerImpl->diagnose(loc, diag::cant_infer_frt_in_cxx_inheritance,
                               decl);
        importerImpl->DiagnosedCxxRefDecls.insert(decl);
      }
    } else {
      ctx.Diags.diagnose({}, diag::cant_infer_frt_in_cxx_inheritance, decl);
      assert(false && "nullpointer passed for importerImpl when calling "
                      "getRefParentOrDiag");
    }
    return nullptr;
  }

  return refParentDecls.front();
}

// Is this a pointer to a foreign reference type.
// TODO: We need to review functions like this to ensure that
// CxxRecordSemantics::evaluate is consistently invoked wherever we need to
// determine whether a C++ type qualifies as a foreign reference type
// rdar://145184659
static bool isForeignReferenceType(const clang::QualType type) {
  if (!type->isPointerType())
    return false;

  auto pointeeType =
      dyn_cast<clang::RecordType>(type->getPointeeType().getCanonicalType());
  if (pointeeType == nullptr)
    return false;

  return hasImportAsRefAttr(pointeeType->getDecl());
}

static bool hasSwiftAttribute(const clang::Decl *decl, StringRef attr) {
  if (decl->hasAttrs() && llvm::any_of(decl->getAttrs(), [&](auto *A) {
        if (auto swiftAttr = dyn_cast<clang::SwiftAttrAttr>(A))
          return swiftAttr->getAttribute() == attr;
        return false;
      }))
    return true;

  if (auto *P = dyn_cast<clang::ParmVarDecl>(decl)) {
    bool found = false;
    findSwiftAttributes(P->getOriginalType(),
                        [&](const clang::SwiftAttrAttr *swiftAttr) {
                          found |= swiftAttr->getAttribute() == attr;
                        });
    return found;
  }

  return false;
}

bool importer::hasOwnedValueAttr(const clang::RecordDecl *decl) {
  return hasSwiftAttribute(decl, "import_owned");
}

bool importer::hasUnsafeAPIAttr(const clang::Decl *decl) {
  return hasSwiftAttribute(decl, "import_unsafe");
}

bool importer::hasIteratorAPIAttr(const clang::Decl *decl) {
  return hasSwiftAttribute(decl, "import_iterator");
}

bool importer::hasNonCopyableAttr(const clang::RecordDecl *decl) {
  return hasSwiftAttribute(decl, "~Copyable");
}

bool importer::hasNonEscapableAttr(const clang::RecordDecl *decl) {
  return hasSwiftAttribute(decl, "~Escapable");
}

bool importer::hasEscapableAttr(const clang::RecordDecl *decl) {
  return hasSwiftAttribute(decl, "Escapable");
}

/// Recursively checks that there are no pointers in any fields or base classes.
/// Does not check C++ records with specific API annotations.
static bool hasPointerInSubobjects(const clang::CXXRecordDecl *decl) {
  clang::PrettyStackTraceDecl trace(decl, clang::SourceLocation(),
                                    decl->getASTContext().getSourceManager(),
                                    "looking for pointers in subobjects of");

  // Probably a class template that has not yet been specialized:
  if (!decl->getDefinition())
    return false;

  auto checkType = [](clang::QualType t) {
    if (t->isPointerType())
      return true;

    if (auto recordType = dyn_cast<clang::RecordType>(t.getCanonicalType())) {
      if (auto cxxRecord =
              dyn_cast<clang::CXXRecordDecl>(recordType->getDecl())) {
        if (hasImportAsRefAttr(cxxRecord) || hasOwnedValueAttr(cxxRecord) ||
            hasUnsafeAPIAttr(cxxRecord))
          return false;

        if (hasIteratorAPIAttr(cxxRecord) || isIterator(cxxRecord))
          return true;

        if (hasPointerInSubobjects(cxxRecord))
          return true;
      }
    }

    return false;
  };

  for (auto field : decl->fields()) {
    if (checkType(field->getType()))
      return true;
  }

  for (auto base : decl->bases()) {
    if (checkType(base.getType()))
      return true;
  }

  return false;
}

bool importer::isViewType(const clang::CXXRecordDecl *decl) {
  return !hasOwnedValueAttr(decl) && hasPointerInSubobjects(decl);
}

static bool copyConstructorIsDefaulted(const clang::CXXRecordDecl *decl) {
  auto ctor = llvm::find_if(decl->ctors(), [](clang::CXXConstructorDecl *ctor) {
    return ctor->isCopyConstructor();
  });

  assert(ctor != decl->ctor_end());
  return ctor->isDefaulted();
}

static bool copyAssignOperatorIsDefaulted(const clang::CXXRecordDecl *decl) {
  auto copyAssignOp = llvm::find_if(decl->decls(), [](clang::Decl *member) {
    if (auto method = dyn_cast<clang::CXXMethodDecl>(member))
      return method->isCopyAssignmentOperator();
    return false;
  });

  assert(copyAssignOp != decl->decls_end());
  return cast<clang::CXXMethodDecl>(*copyAssignOp)->isDefaulted();
}

/// Recursively checks that there are no user-provided copy constructors or
/// destructors in any fields or base classes.
/// Does not check C++ records with specific API annotations.
static bool isSufficientlyTrivial(const clang::CXXRecordDecl *decl) {
  // Probably a class template that has not yet been specialized:
  if (!decl->getDefinition())
    return true;

  if ((decl->hasUserDeclaredCopyConstructor() &&
       !copyConstructorIsDefaulted(decl)) ||
      (decl->hasUserDeclaredCopyAssignment() &&
       !copyAssignOperatorIsDefaulted(decl)) ||
      (decl->hasUserDeclaredDestructor() && decl->getDestructor() &&
       !decl->getDestructor()->isDefaulted()))
    return false;

  auto checkType = [](clang::QualType t) {
    if (auto recordType = dyn_cast<clang::RecordType>(t.getCanonicalType())) {
      if (auto cxxRecord =
              dyn_cast<clang::CXXRecordDecl>(recordType->getDecl())) {
        if (hasImportAsRefAttr(cxxRecord) || hasOwnedValueAttr(cxxRecord) ||
            hasUnsafeAPIAttr(cxxRecord))
          return true;

        if (!isSufficientlyTrivial(cxxRecord))
          return false;
      }
    }

    return true;
  };

  for (auto field : decl->fields()) {
    if (!checkType(field->getType()))
      return false;
  }

  for (auto base : decl->bases()) {
    if (!checkType(base.getType()))
      return false;
  }

  return true;
}

/// Checks if a record provides the required value type lifetime operations
/// (copy and destroy).
static bool hasCopyTypeOperations(const clang::CXXRecordDecl *decl) {
  // Hack for a base type of std::optional from the Microsoft standard library.
  if (decl->isInStdNamespace() && decl->getIdentifier() &&
      decl->getName() == "_Optional_construct_base")
    return true;

  if (decl->hasSimpleCopyConstructor())
    return true;

  // If we have no way of copying the type we can't import the class
  // at all because we cannot express the correct semantics as a swift
  // struct.
  return llvm::any_of(decl->ctors(), [](clang::CXXConstructorDecl *ctor) {
    return ctor->isCopyConstructor() && !ctor->isDeleted() &&
           // FIXME: Support default arguments (rdar://142414553)
           ctor->getNumParams() == 1 &&
           ctor->getAccess() == clang::AccessSpecifier::AS_public;
  });
}

static bool hasMoveTypeOperations(const clang::CXXRecordDecl *decl) {
  // If we have no way of copying the type we can't import the class
  // at all because we cannot express the correct semantics as a swift
  // struct.
  if (llvm::any_of(decl->ctors(), [](clang::CXXConstructorDecl *ctor) {
        return ctor->isMoveConstructor() &&
               (ctor->isDeleted() || ctor->getAccess() != clang::AS_public);
      }))
    return false;

  return llvm::any_of(decl->ctors(), [](clang::CXXConstructorDecl *ctor) {
    return ctor->isMoveConstructor() &&
           // FIXME: Support default arguments (rdar://142414553)
           ctor->getNumParams() == 1;
  });
}

static bool hasDestroyTypeOperations(const clang::CXXRecordDecl *decl) {
  if (auto dtor = decl->getDestructor()) {
    if (dtor->isDeleted() || dtor->getAccess() != clang::AS_public) {
      return false;
    }
    return true;
  }
  return false;
}

static bool hasCustomCopyOrMoveConstructor(const clang::CXXRecordDecl *decl) {
  return decl->hasUserDeclaredCopyConstructor() ||
         decl->hasUserDeclaredMoveConstructor();
}

static bool
hasConstructorWithUnsupportedDefaultArgs(const clang::CXXRecordDecl *decl) {
  return llvm::any_of(decl->ctors(), [](clang::CXXConstructorDecl *ctor) {
    return (ctor->isCopyConstructor() || ctor->isMoveConstructor()) &&
           // FIXME: Support default arguments (rdar://142414553)
           ctor->getNumParams() != 1;
  });
}

static bool isSwiftClassType(const clang::CXXRecordDecl *decl) {
  // Swift type must be annotated with external_source_symbol attribute.
  auto essAttr = decl->getAttr<clang::ExternalSourceSymbolAttr>();
  if (!essAttr || essAttr->getLanguage() != "Swift" ||
      essAttr->getDefinedIn().empty() || essAttr->getUSR().empty())
    return false;

  // Ensure that the baseclass is swift::RefCountedClass.
  auto baseDecl = decl;
  do {
    if (baseDecl->getNumBases() != 1)
      return false;
    auto baseClassSpecifier = *baseDecl->bases_begin();
    auto Ty = baseClassSpecifier.getType();
    auto nextBaseDecl = Ty->getAsCXXRecordDecl();
    if (!nextBaseDecl)
      return false;
    baseDecl = nextBaseDecl;
  } while (baseDecl->getName() != "RefCountedClass");

  return true;
}

CxxRecordSemanticsKind
CxxRecordSemantics::evaluate(Evaluator &evaluator,
                             CxxRecordSemanticsDescriptor desc) const {
  const auto *decl = desc.decl;
  ClangImporter::Implementation *importerImpl = desc.importerImpl;
  if (hasImportAsRefAttr(decl) ||
      getRefParentOrDiag(decl, desc.ctx, importerImpl))
    return CxxRecordSemanticsKind::Reference;

  auto cxxDecl = dyn_cast<clang::CXXRecordDecl>(decl);
  if (!cxxDecl) {
    if (hasNonCopyableAttr(decl))
      return CxxRecordSemanticsKind::MoveOnly;

    return CxxRecordSemanticsKind::Trivial;
  }

  if (isSwiftClassType(cxxDecl))
    return CxxRecordSemanticsKind::SwiftClassType;

  if (!hasDestroyTypeOperations(cxxDecl) ||
      (!hasCopyTypeOperations(cxxDecl) && !hasMoveTypeOperations(cxxDecl))) {

    if (hasConstructorWithUnsupportedDefaultArgs(cxxDecl))
      return CxxRecordSemanticsKind::UnavailableConstructors;

    return CxxRecordSemanticsKind::MissingLifetimeOperation;
  }

  if (hasNonCopyableAttr(cxxDecl) && hasMoveTypeOperations(cxxDecl)) {
    return CxxRecordSemanticsKind::MoveOnly;
  }

  if (hasOwnedValueAttr(cxxDecl)) {
    return CxxRecordSemanticsKind::Owned;
  }

  if (hasIteratorAPIAttr(cxxDecl) || isIterator(cxxDecl)) {
    return CxxRecordSemanticsKind::Iterator;
  }

  if (hasCopyTypeOperations(cxxDecl)) {
    return CxxRecordSemanticsKind::Owned;
  }

  if (hasMoveTypeOperations(cxxDecl)) {
    return CxxRecordSemanticsKind::MoveOnly;
  }

  if (isSufficientlyTrivial(cxxDecl)) {
    return CxxRecordSemanticsKind::Trivial;
  }

  llvm_unreachable("Could not classify C++ type.");
}

ValueDecl *
CxxRecordAsSwiftType::evaluate(Evaluator &evaluator,
                               CxxRecordSemanticsDescriptor desc) const {
  auto cxxDecl = dyn_cast<clang::CXXRecordDecl>(desc.decl);
  if (!cxxDecl)
    return nullptr;
  if (!isSwiftClassType(cxxDecl))
    return nullptr;

  SmallVector<ValueDecl *, 1> results;
  auto *essaAttr = cxxDecl->getAttr<clang::ExternalSourceSymbolAttr>();
  auto *mod = desc.ctx.getModuleByName(essaAttr->getDefinedIn());
  if (!mod) {
    // TODO: warn about missing 'import'.
    return nullptr;
  }
  // FIXME: Support renamed declarations.
  auto swiftName = cxxDecl->getName();
  // FIXME: handle nested Swift types once they're supported.
  mod->lookupValue(desc.ctx.getIdentifier(swiftName), NLKind::UnqualifiedLookup,
                   results);
  if (results.size() == 1) {
    if (isa<ClassDecl>(results[0]))
      return results[0];
  }
  return nullptr;
}

static bool anySubobjectsSelfContained(const clang::CXXRecordDecl *decl) {
  // std::pair and std::tuple might have copy and move constructors, or base
  // classes with copy and move constructors, but they are not self-contained
  // types, e.g. `std::pair<UnsafeType, T>`.
  if (decl->isInStdNamespace() &&
      (decl->getName() == "pair" || decl->getName() == "tuple"))
    return false;

  if (!decl->getDefinition())
    return false;

  if (hasCustomCopyOrMoveConstructor(decl) || hasOwnedValueAttr(decl))
    return true;

  auto checkType = [](clang::QualType t) {
    if (auto recordType = dyn_cast<clang::RecordType>(t.getCanonicalType())) {
      if (auto cxxRecord =
              dyn_cast<clang::CXXRecordDecl>(recordType->getDecl())) {
        return anySubobjectsSelfContained(cxxRecord);
      }
    }

    return false;
  };

  for (auto field : decl->fields()) {
    if (checkType(field->getType()))
      return true;
  }

  for (auto base : decl->bases()) {
    if (checkType(base.getType()))
      return true;
  }

  return false;
}

bool IsSafeUseOfCxxDecl::evaluate(Evaluator &evaluator,
                                  SafeUseOfCxxDeclDescriptor desc) const {
  const clang::Decl *decl = desc.decl;

  if (auto method = dyn_cast<clang::CXXMethodDecl>(decl)) {
    // The user explicitly asked us to import this method.
    if (hasUnsafeAPIAttr(method))
      return true;

    // If it's a static method, it cannot project anything. It's fine.
    if (method->isOverloadedOperator() || method->isStatic() ||
        isa<clang::CXXConstructorDecl>(decl))
      return true;

    if (isForeignReferenceType(method->getReturnType()))
      return true;

    // begin and end methods likely return an interator, so they're unsafe. This
    // is required so that automatic the conformance to RAC works properly.
    if (method->getNameAsString() == "begin" ||
        method->getNameAsString() == "end")
      return false;

    auto parentQualType = method
      ->getParent()->getTypeForDecl()->getCanonicalTypeUnqualified();

    bool parentIsSelfContained =
      !isForeignReferenceType(parentQualType) &&
      anySubobjectsSelfContained(method->getParent());

    // If it returns a pointer or reference from an owned parent, that's a
    // projection (unsafe).
    if (method->getReturnType()->isPointerType() ||
        method->getReturnType()->isReferenceType())
      return !parentIsSelfContained;

    // Check if it's one of the known unsafe methods we currently
    // mark as safe by default.
    if (isUnsafeStdMethod(method))
      return false;

    // Try to figure out the semantics of the return type. If it's a
    // pointer/iterator, it's unsafe.
    if (auto returnType = dyn_cast<clang::RecordType>(
            method->getReturnType().getCanonicalType())) {
      if (auto cxxRecordReturnType =
              dyn_cast<clang::CXXRecordDecl>(returnType->getDecl())) {
        if (isSwiftClassType(cxxRecordReturnType))
          return true;

        if (hasIteratorAPIAttr(cxxRecordReturnType) ||
            isIterator(cxxRecordReturnType))
          return false;

        // Mark this as safe to help our diganostics down the road.
        if (!cxxRecordReturnType->getDefinition()) {
          return true;
        }

        // A projection of a view type (such as a string_view) from a self
        // contained parent is a proejction (unsafe).
        if (!anySubobjectsSelfContained(cxxRecordReturnType) &&
            isViewType(cxxRecordReturnType)) {
          return !parentIsSelfContained;
        }
      }
    }
  }

  // Otherwise, it's safe.
  return true;
}

void swift::simple_display(llvm::raw_ostream &out,
                           CxxRecordSemanticsDescriptor desc) {
  out << "Matching API semantics of C++ record '"
      << desc.decl->getNameAsString() << "'.\n";
}

SourceLoc swift::extractNearestSourceLoc(CxxRecordSemanticsDescriptor desc) {
  return SourceLoc();
}

void swift::simple_display(llvm::raw_ostream &out,
                           SafeUseOfCxxDeclDescriptor desc) {
  out << "Checking if '";
  if (auto namedDecl = dyn_cast<clang::NamedDecl>(desc.decl))
    out << namedDecl->getNameAsString();
  else
    out << "<invalid decl>";
  out << "' is safe to use in context.\n";
}

SourceLoc swift::extractNearestSourceLoc(SafeUseOfCxxDeclDescriptor desc) {
  return SourceLoc();
}

void swift::simple_display(llvm::raw_ostream &out,
                           CxxDeclExplicitSafetyDescriptor desc) {
  out << "Checking if '";
  if (auto namedDecl = dyn_cast<clang::NamedDecl>(desc.decl))
    out << namedDecl->getNameAsString();
  else
    out << "<invalid decl>";
  out << "' is explicitly safe.\n";
}

SourceLoc swift::extractNearestSourceLoc(CxxDeclExplicitSafetyDescriptor desc) {
  return SourceLoc();
}

CustomRefCountingOperationResult CustomRefCountingOperation::evaluate(
    Evaluator &evaluator, CustomRefCountingOperationDescriptor desc) const {
  auto swiftDecl = desc.decl;
  auto operation = desc.kind;
  auto &ctx = swiftDecl->getASTContext();

  std::string operationStr = operation == CustomRefCountingOperationKind::retain
                                 ? "retain:"
                                 : "release:";

  auto decl = cast<clang::RecordDecl>(swiftDecl->getClangDecl());

  if (!hasImportAsRefAttr(decl)) {
    if (auto parentRefDecl = getRefParentOrDiag(decl, ctx, nullptr))
      decl = parentRefDecl;
  }

  if (!decl->hasAttrs())
    return {CustomRefCountingOperationResult::noAttribute, nullptr, ""};

  llvm::SmallVector<const clang::SwiftAttrAttr *, 1> retainReleaseAttrs;
  for (auto *attr : decl->getAttrs()) {
    if (auto swiftAttr = llvm::dyn_cast<clang::SwiftAttrAttr>(attr)) {
      if (swiftAttr->getAttribute().starts_with(operationStr)) {
        retainReleaseAttrs.push_back(swiftAttr);
      }
    }
  }

  if (retainReleaseAttrs.empty())
    return {CustomRefCountingOperationResult::noAttribute, nullptr, ""};

  if (retainReleaseAttrs.size() > 1)
    return {CustomRefCountingOperationResult::tooManyAttributes, nullptr, ""};

  auto name = retainReleaseAttrs.front()
                  ->getAttribute()
                  .drop_front(StringRef(operationStr).size())
                  .str();

  if (name == "immortal")
    return {CustomRefCountingOperationResult::immortal, nullptr, name};

  llvm::SmallVector<ValueDecl *, 1> results =
      getValueDeclsForName(swiftDecl->getClangDecl(), ctx, name);
  if (results.size() == 1)
    return {CustomRefCountingOperationResult::foundOperation, results.front(),
            name};

  if (results.empty())
    return {CustomRefCountingOperationResult::notFound, nullptr, name};

  return {CustomRefCountingOperationResult::tooManyFound, nullptr, name};
}

/// Check whether the given Clang type involves an unsafe type.
static bool hasUnsafeType(Evaluator &evaluator, clang::QualType clangType) {
  // Handle pointers.
  auto pointeeType = clangType->getPointeeType();
  if (!pointeeType.isNull()) {
    // Function pointers are okay.
    if (pointeeType->isFunctionType())
      return false;
    
    // Pointers to record types are okay if they come in as foreign reference
    // types.
    if (auto recordDecl = pointeeType->getAsRecordDecl()) {
      if (hasImportAsRefAttr(recordDecl))
        return false;
    }
    
    // All other pointers are considered unsafe.
    return true;
  }
  
  // Handle records recursively.
  if (auto recordDecl = clangType->getAsTagDecl()) {
    // If we reached this point the types is not imported as a shared reference,
    // so we don't need to check the bases whether they are shared references.
    auto safety = evaluateOrDefault(
        evaluator, ClangDeclExplicitSafety({recordDecl, false}),
        ExplicitSafety::Unspecified);
    switch (safety) {
      case ExplicitSafety::Unsafe:
        return true;
        
      case ExplicitSafety::Safe:
      case ExplicitSafety::Unspecified:
        return false;        
    }
  }
    
  // Everything else is safe.
  return false;
}

ExplicitSafety
ClangDeclExplicitSafety::evaluate(Evaluator &evaluator,
                                  CxxDeclExplicitSafetyDescriptor desc) const {
  // FIXME: Somewhat duplicative with importAsUnsafe.
  // FIXME: Also similar to hasPointerInSubobjects
  // FIXME: should probably also subsume IsSafeUseOfCxxDecl
  
  // Explicitly unsafe.
  auto decl = desc.decl;
  if (hasUnsafeAPIAttr(decl) || hasSwiftAttribute(decl, "unsafe"))
    return ExplicitSafety::Unsafe;
  
  // Explicitly safe.
  if (hasSwiftAttribute(decl, "safe"))
    return ExplicitSafety::Safe;

  // Shared references are considered safe.
  if (desc.isClass)
    return ExplicitSafety::Safe;

  // Enums are always safe.
  if (isa<clang::EnumDecl>(decl))
    return ExplicitSafety::Safe;

  // If it's not a record, leave it unspecified.
  auto recordDecl = dyn_cast<clang::RecordDecl>(decl);
  if (!recordDecl)
    return ExplicitSafety::Unspecified;

  // Escapable and non-escapable annotations imply that the declaration is
  // safe.
  if (evaluateOrDefault(
          evaluator,
          ClangTypeEscapability({recordDecl->getTypeForDecl(), nullptr}),
          CxxEscapability::Unknown) != CxxEscapability::Unknown)
    return ExplicitSafety::Safe;
  
  // If we don't have a definition, leave it unspecified.
  recordDecl = recordDecl->getDefinition();
  if (!recordDecl)
    return ExplicitSafety::Unspecified;
  
  // If this is a C++ class, check its bases.
  if (auto cxxRecordDecl = dyn_cast<clang::CXXRecordDecl>(recordDecl)) {
    for (auto base : cxxRecordDecl->bases()) {
      if (hasUnsafeType(evaluator, base.getType()))
        return ExplicitSafety::Unsafe;
    }
  }
  
  // Check the fields.
  for (auto field : recordDecl->fields()) {
    if (hasUnsafeType(evaluator, field->getType()))
      return ExplicitSafety::Unsafe;
  }
  
  // Okay, call it safe.
  return ExplicitSafety::Safe;
}

bool ClangDeclExplicitSafety::isCached() const {
  return isa<clang::RecordDecl>(std::get<0>(getStorage()).decl);
}

const clang::TypedefType *ClangImporter::getTypeDefForCXXCFOptionsDefinition(
    const clang::Decl *candidateDecl) {

  if (!Impl.SwiftContext.LangOpts.EnableCXXInterop)
    return nullptr;

  auto enumDecl = dyn_cast<clang::EnumDecl>(candidateDecl);
  if (!enumDecl)
    return nullptr;

  if (!enumDecl->getDeclName().isEmpty())
    return nullptr;

  const clang::ElaboratedType *elaboratedType =
      dyn_cast<clang::ElaboratedType>(enumDecl->getIntegerType().getTypePtr());
  if (auto typedefType =
          elaboratedType
              ? dyn_cast<clang::TypedefType>(elaboratedType->desugar())
              : dyn_cast<clang::TypedefType>(
                    enumDecl->getIntegerType().getTypePtr())) {
    auto enumExtensibilityAttr =
        elaboratedType
            ? enumDecl->getAttr<clang::EnumExtensibilityAttr>()
            : typedefType->getDecl()->getAttr<clang::EnumExtensibilityAttr>();
    const bool hasFlagEnumAttr =
        elaboratedType ? enumDecl->hasAttr<clang::FlagEnumAttr>()
                       : typedefType->getDecl()->hasAttr<clang::FlagEnumAttr>();

    if (enumExtensibilityAttr &&
        enumExtensibilityAttr->getExtensibility() ==
            clang::EnumExtensibilityAttr::Open &&
        hasFlagEnumAttr) {
      return Impl.isUnavailableInSwift(typedefType->getDecl()) ? typedefType
                                                               : nullptr;
    }
  }

  return nullptr;
}

bool importer::requiresCPlusPlus(const clang::Module *module) {
  // The libc++ modulemap doesn't currently declare the requirement.
  if (isCxxStdModule(module))
    return true;

  // Modulemaps often declare the requirement for the top-level module only.
  if (auto parent = module->Parent) {
    if (requiresCPlusPlus(parent))
      return true;
  }

  return llvm::any_of(module->Requirements, [](clang::Module::Requirement req) {
    return req.FeatureName == "cplusplus";
  });
}

bool importer::isCxxStdModule(const clang::Module *module) {
  return isCxxStdModule(module->getTopLevelModuleName(),
                        module->getTopLevelModule()->IsSystem);
}

bool importer::isCxxStdModule(StringRef moduleName, bool IsSystem) {
  if (moduleName == "std")
    return true;
  // In recent libc++ versions the module is split into multiple top-level
  // modules (std_vector, std_utility, etc).
  if (IsSystem && moduleName.starts_with("std_")) {
    if (moduleName == "std_errno_h")
      return false;
    return true;
  }
  return false;
}

std::optional<clang::QualType>
importer::getCxxReferencePointeeTypeOrNone(const clang::Type *type) {
  if (type->isReferenceType())
    return type->getPointeeType();
  return {};
}

bool importer::isCxxConstReferenceType(const clang::Type *type) {
  auto pointeeType = getCxxReferencePointeeTypeOrNone(type);
  return pointeeType && pointeeType->isConstQualified();
}

AccessLevel importer::convertClangAccess(clang::AccessSpecifier access) {
  switch (access) {
  case clang::AS_public:
    // C++ 'public' is actually closer to Swift 'open' than Swift 'public',
    // since C++ 'public' does not prevent users from subclassing a type or
    // overriding a method. However, subclassing and overriding are currently
    // unsupported across the interop boundary, so we conservatively map C++
    // 'public' to Swift 'public' in case there are other C++ subtleties that
    // are being missed at this time (e.g., C++ 'final' vs Swift 'final').
    return AccessLevel::Public;

  case clang::AS_protected:
    // Swift does not have a notion of protected fields, so map C++ 'protected'
    // to Swift 'private'.
    return AccessLevel::Private;

  case clang::AS_private:
    // N.B. Swift 'private' is more restrictive than C++ 'private' because it
    // also cares about what source file the member is accessed.
    return AccessLevel::Private;

  case clang::AS_none:
    // The fictional 'none' specifier is given to top-level C++ declarations,
    // for which C++ lacks the syntax to give an access specifier. (It may also
    // be used in other cases I'm not aware of.) Those declarations are globally
    // visible and thus correspond to Swift 'public' (with the same caveats
    // about Swift 'public' vs 'open'; see above).
    return AccessLevel::Public;
  }
}

AccessLevel
ClangInheritanceInfo::accessForBaseDecl(const ValueDecl *baseDecl) const {
  if (!isInheriting())
    return AccessLevel::Public;

  static_assert(AccessLevel::Private < AccessLevel::Public &&
                "std::min() relies on this ordering");
  auto inherited =
      access ? importer::convertClangAccess(*access) : AccessLevel::Private;
  return std::min(baseDecl->getFormalAccess(), inherited);
}

void ClangInheritanceInfo::setUnavailableIfNecessary(
    const ValueDecl *baseDecl, ValueDecl *clonedDecl) const {
  if (!isInheriting())
    return;

  auto *clangDecl =
      dyn_cast_or_null<clang::NamedDecl>(baseDecl->getClangDecl());
  if (!clangDecl)
    return;

  const char *msg = nullptr;

  if (clangDecl->getAccess() == clang::AS_private)
    msg = "this base member is not accessible because it is private";
  else if (isNestedPrivate())
    msg = "this base member is not accessible because of private inheritance";

  if (msg)
    clonedDecl->getAttrs().add(AvailableAttr::createUniversallyUnavailable(
        clonedDecl->getASTContext(), msg));
}

SmallVector<std::pair<StringRef, clang::SourceLocation>, 1>
importer::getPrivateFileIDAttrs(const clang::CXXRecordDecl *decl) {
  llvm::SmallVector<std::pair<StringRef, clang::SourceLocation>, 1> files;
  constexpr auto prefix = StringRef("private_fileid:");

  if (decl->hasAttrs()) {
    for (const auto *attr : decl->getAttrs()) {
      const auto *swiftAttr = dyn_cast<clang::SwiftAttrAttr>(attr);
      if (swiftAttr && swiftAttr->getAttribute().starts_with(prefix))
        files.push_back({swiftAttr->getAttribute().drop_front(prefix.size()),
                         attr->getLocation()});
    }
  }

  return files;
}

bool importer::declIsCxxOnly(const Decl *decl) {
  if (auto *clangDecl = decl->getClangDecl()) {
    return llvm::TypeSwitch<const clang::Decl *, bool>(clangDecl)
        .template Case<const clang::NamespaceAliasDecl>(
            [](auto) { return true; })
        .template Case<const clang::NamespaceDecl>([](auto) { return true; })
        // For the issues this filter function was trying to resolve at its
        // time of writing, it suffices to only filter out namespaces. But
        // there are many other kinds of clang::Decls that only appear in C++.
        // This is obvious for some decls, e.g., templates, using directives,
        // non-trivial structs, and scoped enums; but it is not obvious for
        // other kinds of decls, e.g., an enum member or some variable.
        //
        // TODO: enumerate those kinds in a more precise and robust way
        .Default([](auto) { return false; });
  }
  return false;
}

bool importer::isClangNamespace(const DeclContext *dc) {
  if (const auto *ed = dc->getSelfEnumDecl())
    return isa_and_nonnull<clang::NamespaceDecl>(ed->getClangDecl());

  return false;
}

bool importer::isSymbolicCircularBase(const clang::CXXRecordDecl *symbolicClass,
                                      const clang::RecordDecl *base) {
  auto *classTemplate = symbolicClass->getDescribedClassTemplate();
  if (!classTemplate)
    return false;

  auto *specializedBase =
      dyn_cast<clang::ClassTemplateSpecializationDecl>(base);
  if (!specializedBase)
    return false;

  return classTemplate->getCanonicalDecl() ==
         specializedBase->getSpecializedTemplate()->getCanonicalDecl();
}

std::optional<ResultConvention>
swift::importer::getCxxRefConventionWithAttrs(const clang::Decl *decl) {
  using RC = ResultConvention;

  if (auto result =
          matchSwiftAttr<RC>(decl, {{"returns_unretained", RC::Unowned},
                                    {"returns_retained", RC::Owned}}))
    return result;

  const clang::Type *returnTy = nullptr;
  if (const auto *func = llvm::dyn_cast<clang::FunctionDecl>(decl))
    returnTy = func->getReturnType().getTypePtrOrNull();
  else if (const auto *method = llvm::dyn_cast<clang::ObjCMethodDecl>(decl))
    returnTy = method->getReturnType().getTypePtrOrNull();

  if (!returnTy)
    return std::nullopt;

  const clang::Type *desugaredReturnTy =
      returnTy->getUnqualifiedDesugaredType();

  if (const auto *ptrType =
          llvm::dyn_cast<clang::PointerType>(desugaredReturnTy)) {
    if (const clang::RecordDecl *record =
            ptrType->getPointeeType()->getAsRecordDecl()) {
      return matchSwiftAttrConsideringInheritance<RC>(
          record, {{"returned_as_unretained_by_default", RC::Unowned}});
    }
  }

  return std::nullopt;
}<|MERGE_RESOLUTION|>--- conflicted
+++ resolved
@@ -1774,23 +1774,12 @@
                                  off_t expectedSize, time_t expectedModTime,
                                  StringRef cachedContents, SourceLoc diagLoc) {
   clang::FileManager &fileManager = Impl.Instance->getFileManager();
-<<<<<<< HEAD
-  auto headerFile = fileManager.getOptionalFileRef(header, /*OpenFile=*/true);
-  // Prefer importing the header directly if the header content matches by
-  // checking size and mod time. This allows correct import if some no-modular
-  // headers are already imported into clang importer. If mod time is zero, then
-  // the module should be built from CAS and there is no mod time to verify.
-  if (headerFile && headerFile->getSize() == expectedSize &&
-      (expectedModTime == 0 ||
-       headerFile->getModificationTime() == expectedModTime)) {
-    return importBridgingHeader(header, adapter, diagLoc, false, true);
-=======
   // Especially in an explicit modules project, LLDB might not know all the
   // search paths needed to imported the on disk header, so prefer the
   // serialized preprocessed contents when debugger support is on.
   if (!Impl.SwiftContext.ClangImporterOpts.PreferSerializedBridgingHeader ||
       cachedContents.empty()) {
-    auto headerFile = fileManager.getFile(header, /*OpenFile=*/true);
+    auto headerFile = fileManager.getOptionalFileRef(header, /*OpenFile=*/true);
     // Prefer importing the header directly if the header content matches by
     // checking size and mod time. This allows correct import if some no-modular
     // headers are already imported into clang importer. If mod time is zero,
@@ -1798,12 +1787,11 @@
     // verify.  LLDB prefers the serialized bridging header because, in an
     // explicit modules project, LLDB might not know all the search paths needed
     // to imported the on disk header.
-    if (headerFile && (*headerFile)->getSize() == expectedSize &&
+    if (headerFile && headerFile->getSize() == expectedSize &&
         (expectedModTime == 0 ||
-         (*headerFile)->getModificationTime() == expectedModTime)) {
+         headerFile->getModificationTime() == expectedModTime)) {
       return importBridgingHeader(header, adapter, diagLoc, false, true);
     }
->>>>>>> 9d9c9f06
   }
 
   // If we've made it to here, this is some header other than the bridging
