--- conflicted
+++ resolved
@@ -335,19 +335,12 @@
     return ClangModuleScannerQueryResult({}, {});
   }
 
-<<<<<<< HEAD
-  return ClangImporter::bridgeClangModuleDependencies(
-      *workerASTContext, clangScanningTool,
-      clangModuleDependencies->ModuleGraph, lookupModuleOutput,
-      [&](StringRef path) { return remapPath(PrefixMapper, path); });
-=======
   return ClangModuleScannerQueryResult(
       ClangImporter::bridgeClangModuleDependencies(
           *workerASTContext, clangScanningTool,
           clangModuleDependencies->ModuleGraph, lookupModuleOutput,
           [&](StringRef path) { return remapPath(PrefixMapper, path); }),
       clangModuleDependencies->VisibleModules);
->>>>>>> 9bc16e3d
 }
 
 bool ModuleDependencyScanningWorker::scanHeaderDependenciesOfSwiftModule(
