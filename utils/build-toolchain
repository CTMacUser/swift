
#!/usr/bin/env bash
#
# utils/build-toolchain - documents process for building a toolchain
#
# This source file is part of the Swift.org open source project
#
# Copyright (c) 2014 - 2017 Apple Inc. and the Swift project authors
# Licensed under Apache License v2.0 with Runtime Library Exception
#
# See https://swift.org/LICENSE.txt for license information
# See https://swift.org/CONTRIBUTORS.txt for the list of Swift project authors

function usage() {
  echo "$0 <bundle_prefix> [OPTIONS]"
  echo ""
  echo "<bundle_prefix> - Prefix to use for bundle name"
  echo ""
  echo "OPTIONS"
  echo ""
  echo "-h --help"
  echo "Show help information."
  echo ""
  echo "-n --dry-run"
  echo "Do a dry run."
  echo ""
  echo "-t --test"
  echo "Run tests."
  echo ""
  echo "--distcc"
  echo "Build with distcc to speed up the toolchain build"
  echo ""
}

RESULT_DIR=$PWD
cd "$(dirname $0)/.." || exit

# Set defaults
DISTCC_FLAG=
DRY_RUN=
BUNDLE_PREFIX=
<<<<<<< HEAD
# SWIFT_ENABLE_TENSORFLOW
if [[ -z ${SWIFT_PACKAGE} ]]; then
  case $(uname -s) in
    Darwin)
      SWIFT_PACKAGE=buildbot_osx_package,no_test
    ;;
    Linux)
      SWIFT_PACKAGE=buildbot_linux,no_test
    ;;
    *)
      echo "Unrecognised platform $(uname -s)"
      exit 1
    ;;
  esac
fi
=======
case $(uname -s) in
  Darwin)
    SWIFT_PACKAGE=buildbot_osx_package,no_test
    OS_SUFFIX=osx
  ;;
  Linux)
    SWIFT_PACKAGE=buildbot_linux,no_test
    OS_SUFFIX=linux
  ;;
  *)
    echo "Unrecognised platform $(uname -s)"
    exit 1
  ;;
esac
>>>>>>> 07b1905d

# Process command line arguments
FIRST_ARG_PROCESSED=0
while [ $# -ne 0 ]; do
  case "$1" in
    -n|--dry-run)
      DRY_RUN="-n"
  ;;
    -t|--test)
      if [ "$(uname -s)" == "Linux" ]; then
        SWIFT_PACKAGE=buildbot_linux
      else
        SWIFT_PACKAGE=buildbot_osx_package
      fi
  ;;
    --distcc)
      DISTCC_FLAG="--distcc"
  ;;
  -h|--help)
    usage
    exit 0
  ;;
  *)
    if [ ${FIRST_ARG_PROCESSED} -eq 0 ]; then
      # This is the bundle prefix
      BUNDLE_PREFIX="$1"
    else
      echo "Unrecognised argument \"$1\""
      exit 1
    fi
  ;;
  esac
  FIRST_ARG_PROCESSED=1
  shift
done

if [ -z "${BUNDLE_PREFIX}" ]; then
  echo "Bundle prefix cannot be empty. See $0 --help"
  exit 1
fi

# Report the commands being run
set -x
YEAR=$(date +"%Y")
MONTH=$(date +"%m")
DAY=$(date +"%d")
TOOLCHAIN_VERSION="swift-LOCAL-${YEAR}-${MONTH}-${DAY}-a"
DARWIN_TOOLCHAIN_VERSION="0.0.${YEAR}${MONTH}${DAY}"
ARCHIVE="${TOOLCHAIN_VERSION}-${OS_SUFFIX}.tar.gz"
SYM_ARCHIVE="${TOOLCHAIN_VERSION}-${OS_SUFFIX}-symbols.tar.gz"
BUNDLE_PREFIX=${BUNDLE_PREFIX:?Please specify a bundle prefix}
BUNDLE_IDENTIFIER="${BUNDLE_PREFIX}.${YEAR}${MONTH}${DAY}"
DISPLAY_NAME_SHORT="Local Swift Development Snapshot"
DISPLAY_NAME="${DISPLAY_NAME_SHORT} ${YEAR}-${MONTH}-${DAY}"
TOOLCHAIN_NAME="${TOOLCHAIN_VERSION}"

SWIFT_INSTALLABLE_PACKAGE="${RESULT_DIR}/${ARCHIVE}"
SWIFT_INSTALL_DIR="${RESULT_DIR}/swift-nightly-install"
SWIFT_INSTALL_SYMROOT="${RESULT_DIR}/swift-nightly-symroot"
SWIFT_TOOLCHAIN_DIR="/Library/Developer/Toolchains/${TOOLCHAIN_NAME}.xctoolchain"
SYMBOLS_PACKAGE="${RESULT_DIR}/${SYM_ARCHIVE}"
DRY_RUN="${DRY_RUN}"
DISTCC_FLAG="${DISTCC_FLAG}"

./utils/build-script ${DRY_RUN} ${DISTCC_FLAG} --preset="${SWIFT_PACKAGE}" \
        install_destdir="${SWIFT_INSTALL_DIR}" \
        installable_package="${SWIFT_INSTALLABLE_PACKAGE}" \
        install_toolchain_dir="${SWIFT_TOOLCHAIN_DIR}" \
        install_symroot="${SWIFT_INSTALL_SYMROOT}" \
        symbols_package="${SYMBOLS_PACKAGE}" \
        darwin_toolchain_bundle_identifier="${BUNDLE_IDENTIFIER}" \
        darwin_toolchain_display_name="${DISPLAY_NAME}" \
        darwin_toolchain_display_name_short="${DISPLAY_NAME_SHORT}" \
        darwin_toolchain_xctoolchain_name="${TOOLCHAIN_NAME}" \
        darwin_toolchain_version="${DARWIN_TOOLCHAIN_VERSION}" \
        darwin_toolchain_alias="Local"<|MERGE_RESOLUTION|>--- conflicted
+++ resolved
@@ -39,30 +39,19 @@
 DISTCC_FLAG=
 DRY_RUN=
 BUNDLE_PREFIX=
-<<<<<<< HEAD
-# SWIFT_ENABLE_TENSORFLOW
-if [[ -z ${SWIFT_PACKAGE} ]]; then
-  case $(uname -s) in
-    Darwin)
-      SWIFT_PACKAGE=buildbot_osx_package,no_test
-    ;;
-    Linux)
-      SWIFT_PACKAGE=buildbot_linux,no_test
-    ;;
-    *)
-      echo "Unrecognised platform $(uname -s)"
-      exit 1
-    ;;
-  esac
-fi
-=======
 case $(uname -s) in
   Darwin)
-    SWIFT_PACKAGE=buildbot_osx_package,no_test
+    # SWIFT_ENABLE_TENSORFLOW
+    if [[ -z ${SWIFT_PACKAGE} ]]; then
+      SWIFT_PACKAGE=buildbot_osx_package,no_test
+    fi
     OS_SUFFIX=osx
   ;;
   Linux)
-    SWIFT_PACKAGE=buildbot_linux,no_test
+    # SWIFT_ENABLE_TENSORFLOW
+    if [[ -z ${SWIFT_PACKAGE} ]]; then
+      SWIFT_PACKAGE=buildbot_linux,no_test
+    fi
     OS_SUFFIX=linux
   ;;
   *)
@@ -70,7 +59,6 @@
     exit 1
   ;;
 esac
->>>>>>> 07b1905d
 
 # Process command line arguments
 FIRST_ARG_PROCESSED=0
